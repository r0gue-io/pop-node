<<<<<<< HEAD
use emulated_integration_tests_common::{accounts, build_genesis_storage, collators};
use pop_runtime_common::Balance;
=======
use emulated_integration_tests_common::{build_genesis_storage, collators};
use pop_runtime::Balance;
>>>>>>> 74943ecb
use sp_core::storage::Storage;

pub(crate) const ED: Balance = pop_runtime_devnet::EXISTENTIAL_DEPOSIT;
const PARA_ID: u32 = 9090;
const SAFE_XCM_VERSION: u32 = xcm::prelude::XCM_VERSION;

pub(crate) fn genesis() -> Storage {
<<<<<<< HEAD
	let genesis_config = pop_runtime_devnet::RuntimeGenesisConfig {
		system: pop_runtime_devnet::SystemConfig::default(),
		balances: pop_runtime_devnet::BalancesConfig {
			balances: accounts::init_balances()
				.iter()
				.cloned()
				.map(|k| (k, ED * 4096 * 4096))
				.collect(),
		},
		parachain_info: pop_runtime_devnet::ParachainInfoConfig {
=======
	let genesis_config = pop_runtime::RuntimeGenesisConfig {
		system: pop_runtime::SystemConfig::default(),
		balances: pop_runtime::BalancesConfig { ..Default::default() },
		parachain_info: pop_runtime::ParachainInfoConfig {
>>>>>>> 74943ecb
			parachain_id: PARA_ID.into(),
			..Default::default()
		},
		collator_selection: pop_runtime_devnet::CollatorSelectionConfig {
			invulnerables: collators::invulnerables().iter().cloned().map(|(acc, _)| acc).collect(),
			candidacy_bond: ED * 16,
			..Default::default()
		},
		session: pop_runtime_devnet::SessionConfig {
			keys: collators::invulnerables()
				.into_iter()
				.map(|(acc, aura)| {
					(
						acc.clone(),                              // account id
						acc,                                      // validator id
						pop_runtime_devnet::SessionKeys { aura }, // session keys
					)
				})
				.collect(),
		},
		polkadot_xcm: pop_runtime_devnet::PolkadotXcmConfig {
			safe_xcm_version: Some(SAFE_XCM_VERSION),
			..Default::default()
		},
		..Default::default()
	};

	build_genesis_storage(
		&genesis_config,
		pop_runtime_devnet::WASM_BINARY.expect("WASM binary was not built, please build it!"),
	)
}<|MERGE_RESOLUTION|>--- conflicted
+++ resolved
@@ -1,10 +1,5 @@
-<<<<<<< HEAD
-use emulated_integration_tests_common::{accounts, build_genesis_storage, collators};
+use emulated_integration_tests_common::{build_genesis_storage, collators};
 use pop_runtime_common::Balance;
-=======
-use emulated_integration_tests_common::{build_genesis_storage, collators};
-use pop_runtime::Balance;
->>>>>>> 74943ecb
 use sp_core::storage::Storage;
 
 pub(crate) const ED: Balance = pop_runtime_devnet::EXISTENTIAL_DEPOSIT;
@@ -12,23 +7,10 @@
 const SAFE_XCM_VERSION: u32 = xcm::prelude::XCM_VERSION;
 
 pub(crate) fn genesis() -> Storage {
-<<<<<<< HEAD
 	let genesis_config = pop_runtime_devnet::RuntimeGenesisConfig {
 		system: pop_runtime_devnet::SystemConfig::default(),
-		balances: pop_runtime_devnet::BalancesConfig {
-			balances: accounts::init_balances()
-				.iter()
-				.cloned()
-				.map(|k| (k, ED * 4096 * 4096))
-				.collect(),
-		},
+		balances: pop_runtime_devnet::BalancesConfig { ..Default::default() },
 		parachain_info: pop_runtime_devnet::ParachainInfoConfig {
-=======
-	let genesis_config = pop_runtime::RuntimeGenesisConfig {
-		system: pop_runtime::SystemConfig::default(),
-		balances: pop_runtime::BalancesConfig { ..Default::default() },
-		parachain_info: pop_runtime::ParachainInfoConfig {
->>>>>>> 74943ecb
 			parachain_id: PARA_ID.into(),
 			..Default::default()
 		},
