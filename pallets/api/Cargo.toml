[package]
authors.workspace = true
description = "API pallet, enabling smart(er) contracts with the power of Polkadot"
edition.workspace = true
license.workspace = true
name = "pallet-api"
version = "0.1.0"

[package.metadata.docs.rs]
targets = [ "x86_64-unknown-linux-gnu" ]

[dependencies]
codec.workspace = true
log.workspace = true
scale-info.workspace = true

# Local
pop-chain-extension.workspace = true

# Substrate
frame-benchmarking.workspace = true
frame-support.workspace = true
frame-system.workspace = true
pallet-assets.workspace = true
pallet-nfts.workspace = true
<<<<<<< HEAD
sp-core.workspace = true
=======
>>>>>>> 1943669f
sp-runtime.workspace = true
sp-std.workspace = true

# Cross chain
ismp.workspace = true
pallet-ismp.workspace = true
xcm.workspace = true
xcm-executor.workspace = true

[dev-dependencies]
pallet-balances.workspace = true
sp-io.workspace = true

[features]
default = [ "std" ]
runtime-benchmarks = [
	"frame-benchmarking/runtime-benchmarks",
	"frame-support/runtime-benchmarks",
	"frame-system/runtime-benchmarks",
	"pallet-assets/runtime-benchmarks",
	"pallet-nfts/runtime-benchmarks",
	"pop-chain-extension/runtime-benchmarks",
	"sp-runtime/runtime-benchmarks",
]
std = [
	"codec/std",
	"frame-benchmarking/std",
	"frame-support/std",
	"frame-system/std",
	"ismp/std",
	"pallet-assets/std",
	"pallet-balances/std",
<<<<<<< HEAD
	"pallet-ismp/std",
=======
>>>>>>> 1943669f
	"pallet-nfts/std",
	"pop-chain-extension/std",
	"scale-info/std",
	"sp-core/std",
	"sp-io/std",
	"sp-runtime/std",
	"sp-std/std",
]
try-runtime = [
	"frame-support/try-runtime",
	"frame-system/try-runtime",
	"pallet-nfts/try-runtime",
	"sp-runtime/try-runtime",
]<|MERGE_RESOLUTION|>--- conflicted
+++ resolved
@@ -23,18 +23,15 @@
 frame-system.workspace = true
 pallet-assets.workspace = true
 pallet-nfts.workspace = true
-<<<<<<< HEAD
 sp-core.workspace = true
-=======
->>>>>>> 1943669f
 sp-runtime.workspace = true
 sp-std.workspace = true
 
 # Cross chain
 ismp.workspace = true
 pallet-ismp.workspace = true
+xcm-executor.workspace = true
 xcm.workspace = true
-xcm-executor.workspace = true
 
 [dev-dependencies]
 pallet-balances.workspace = true
@@ -59,10 +56,7 @@
 	"ismp/std",
 	"pallet-assets/std",
 	"pallet-balances/std",
-<<<<<<< HEAD
 	"pallet-ismp/std",
-=======
->>>>>>> 1943669f
 	"pallet-nfts/std",
 	"pop-chain-extension/std",
 	"scale-info/std",
