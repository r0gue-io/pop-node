--- conflicted
+++ resolved
@@ -28,13 +28,6 @@
 sp-core.workspace = true
 sp-runtime.workspace = true
 sp-std.workspace = true
-sp-core.workspace = true
-anyhow.workspace = true
-
-# Cross chain
-ismp.workspace = true
-pallet-ismp.workspace = true
-xcm.workspace = true
 
 # Cross chain
 ismp.workspace = true
@@ -65,10 +58,6 @@
 	"frame-support/std",
 	"frame-system/std",
 	"ismp/std",
-<<<<<<< HEAD
-	"log/std",
-=======
->>>>>>> b1e0fa95
 	"pallet-assets/std",
 	"pallet-balances/std",
 	"pallet-ismp/std",
