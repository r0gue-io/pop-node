--- conflicted
+++ resolved
@@ -114,10 +114,10 @@
 		/// account `to`, with additional `data` in unspecified format.
 		///
 		/// # Parameters
-		/// * `id` - The ID of the asset.
-		/// * `owner` - The account from which the asset balance will be withdrawn.
-		/// * `to` - The recipient account.
-		/// * `value` - The number of tokens to transfer.
+		/// - `id` - The ID of the asset.
+		/// - `owner` - The account from which the asset balance will be withdrawn.
+		/// - `to` - The recipient account.
+		/// - `value` - The number of tokens to transfer.
 		#[pallet::call_index(4)]
 		#[pallet::weight(AssetsWeightInfoOf::<T>::transfer_approved())]
 		pub fn transfer_from(
@@ -198,69 +198,12 @@
 			AssetsOf::<T>::approve_transfer(origin, id.into(), spender, value)
 		}
 
-<<<<<<< HEAD
-		/// Create a new token with a given asset ID.
-		///
-		/// # Parameters
-		/// - `id` - The ID of the asset.
-		/// - `admin` - The account that will administer the asset.
-		/// - `min_balance` - The minimum balance required for accounts holding this asset.
-		#[pallet::call_index(11)]
-		#[pallet::weight(AssetsWeightInfoOf::<T>::create())]
-		pub fn create(
-			origin: OriginFor<T>,
-			id: AssetIdOf<T>,
-			admin: AccountIdOf<T>,
-			min_balance: BalanceOf<T>,
-		) -> DispatchResult {
-			let admin = T::Lookup::unlookup(admin);
-			AssetsOf::<T>::create(origin, id.into(), admin, min_balance)
-		}
-
-		/// Create a new token with a given asset ID.
-		///
-		/// # Parameters
-		/// - `id` - The ID of the asset.
-		/// - `admin` - The account that will administer the asset.
-		/// - `min_balance` - The minimum balance required for accounts holding this asset.
-		#[pallet::call_index(12)]
-		#[pallet::weight(AssetsWeightInfoOf::<T>::start_destroy())]
-		pub fn start_destroy(origin: OriginFor<T>, id: AssetIdOf<T>) -> DispatchResult {
-			AssetsOf::<T>::start_destroy(origin, id.into())
-		}
-
-		/// Set the metadata for a token with a given asset ID.
-		///
-		/// # Parameters
-		/// - `id`: The identifier of the asset to update.
-		/// - `name`: The user friendly name of this asset. Limited in length by
-		///   `pallet_assets::Config::StringLimit`.
-		/// - `symbol`: The exchange symbol for this asset. Limited in length by
-		///   `pallet_assets::Config::StringLimit`.
-		/// - `decimals`: The number of decimals this asset uses to represent one unit.
-		#[pallet::call_index(16)]
-		#[pallet::weight(AssetsWeightInfoOf::<T>::set_metadata(name.len() as u32, symbol.len() as u32))]
-		pub fn set_metadata(
-			origin: OriginFor<T>,
-			id: AssetIdOf<T>,
-			name: Vec<u8>,
-			symbol: Vec<u8>,
-			decimals: u8,
-		) -> DispatchResult {
-			AssetsOf::<T>::set_metadata(origin, id.into(), name, symbol, decimals)
-		}
-
-		#[pallet::call_index(17)]
-		#[pallet::weight(AssetsWeightInfoOf::<T>::clear_metadata())]
-		pub fn clear_metadata(origin: OriginFor<T>, id: AssetIdOf<T>) -> DispatchResult {
-			AssetsOf::<T>::clear_metadata(origin, id.into())
-=======
 		/// Decreases the allowance of a spender.
 		///
 		/// # Parameters
-		/// * `id` - The ID of the asset.
-		/// * `spender` - The account that is allowed to spend the tokens.
-		/// * `value` - The number of tokens to decrease the allowance by.
+		/// - `id` - The ID of the asset.
+		/// - `spender` - The account that is allowed to spend the tokens.
+		/// - `value` - The number of tokens to decrease the allowance by.
 		#[pallet::call_index(7)]
 		#[pallet::weight(<T as Config>::WeightInfo::approve(1, 1))]
 		pub fn decrease_allowance(
@@ -287,7 +230,65 @@
 			}
 			AssetsOf::<T>::approve_transfer(origin, id, spender, new_allowance)?;
 			Ok(().into())
->>>>>>> 5aec1852
+		}
+
+		/// Create a new token with a given asset ID.
+		///
+		/// # Parameters
+		/// - `id` - The ID of the asset.
+		/// - `admin` - The account that will administer the asset.
+		/// - `min_balance` - The minimum balance required for accounts holding this asset.
+		#[pallet::call_index(11)]
+		#[pallet::weight(AssetsWeightInfoOf::<T>::create())]
+		pub fn create(
+			origin: OriginFor<T>,
+			id: AssetIdOf<T>,
+			admin: AccountIdOf<T>,
+			min_balance: BalanceOf<T>,
+		) -> DispatchResult {
+			let admin = T::Lookup::unlookup(admin);
+			AssetsOf::<T>::create(origin, id.into(), admin, min_balance)
+		}
+
+		/// Start the process of destroying a token with a given asset ID.
+		///
+		/// # Parameters
+		/// - `id` - The ID of the asset.
+		#[pallet::call_index(12)]
+		#[pallet::weight(AssetsWeightInfoOf::<T>::start_destroy())]
+		pub fn start_destroy(origin: OriginFor<T>, id: AssetIdOf<T>) -> DispatchResult {
+			AssetsOf::<T>::start_destroy(origin, id.into())
+		}
+
+		/// Set the metadata for a token with a given asset ID.
+		///
+		/// # Parameters
+		/// - `id`: The identifier of the asset to update.
+		/// - `name`: The user friendly name of this asset. Limited in length by
+		///   `pallet_assets::Config::StringLimit`.
+		/// - `symbol`: The exchange symbol for this asset. Limited in length by
+		///   `pallet_assets::Config::StringLimit`.
+		/// - `decimals`: The number of decimals this asset uses to represent one unit.
+		#[pallet::call_index(16)]
+		#[pallet::weight(AssetsWeightInfoOf::<T>::set_metadata(name.len() as u32, symbol.len() as u32))]
+		pub fn set_metadata(
+			origin: OriginFor<T>,
+			id: AssetIdOf<T>,
+			name: Vec<u8>,
+			symbol: Vec<u8>,
+			decimals: u8,
+		) -> DispatchResult {
+			AssetsOf::<T>::set_metadata(origin, id.into(), name, symbol, decimals)
+		}
+
+		/// Clear the metadata for a token with a given asset ID.
+		///
+		/// # Parameters
+		/// - `id` - The ID of the asset.
+		#[pallet::call_index(17)]
+		#[pallet::weight(AssetsWeightInfoOf::<T>::clear_metadata())]
+		pub fn clear_metadata(origin: OriginFor<T>, id: AssetIdOf<T>) -> DispatchResult {
+			AssetsOf::<T>::clear_metadata(origin, id.into())
 		}
 	}
 
