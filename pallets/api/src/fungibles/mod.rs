--- conflicted
+++ resolved
@@ -101,24 +101,6 @@
 	pub enum Event<T: Config> {
 		/// Event emitted when allowance by `owner` to `spender` changes.
 		Approval {
-<<<<<<< HEAD
-			/// Account providing allowance.
-			owner: AccountIdOf<T>,
-			/// Allowance beneficiary.
-			spender: AccountIdOf<T>,
-			/// New allowance amount.
-			value: BalanceOf<T>,
-		},
-		/// Event emitted when transfer of tokens occurs.
-		Transfer {
-			/// Transfer sender. `None` in case of minting new tokens.
-			from: Option<AccountIdOf<T>>,
-			/// Transfer recipient. `None` in case of burning tokens.
-			to: Option<AccountIdOf<T>>,
-			/// Amount of tokens transferred (or minted/burned).
-			value: BalanceOf<T>,
-		},
-=======
 			/// The asset.
 			asset: AssetIdOf<T>,
 			/// The owner providing the allowance.
@@ -148,7 +130,6 @@
 			/// The administrator of the asset.
 			admin: AccountIdOf<T>,
 		},
->>>>>>> 6adf1b1d
 	}
 
 	#[pallet::call]
@@ -167,16 +148,6 @@
 			to: AccountIdOf<T>,
 			value: BalanceOf<T>,
 		) -> DispatchResult {
-<<<<<<< HEAD
-			AssetsOf::<T>::transfer_keep_alive(
-				origin.clone(),
-				id.into(),
-				T::Lookup::unlookup(to.clone()),
-				value,
-			)?;
-			let from = ensure_signed(origin)?;
-			Self::deposit_event(Event::Transfer { from: Some(from), to: Some(to), value });
-=======
 			let from = ensure_signed(origin.clone())?;
 			AssetsOf::<T>::transfer_keep_alive(
 				origin,
@@ -185,7 +156,6 @@
 				value,
 			)?;
 			Self::deposit_event(Event::Transfer { asset, from: Some(from), to: Some(to), value });
->>>>>>> 6adf1b1d
 			Ok(())
 		}
 
@@ -193,11 +163,7 @@
 		/// in unspecified format.
 		///
 		/// # Parameters
-<<<<<<< HEAD
-		/// - `id` - The ID of the asset.
-=======
 		/// - `asset` - The asset to transfer.
->>>>>>> 6adf1b1d
 		/// - `from` - The account from which the asset balance will be withdrawn.
 		/// - `to` - The recipient account.
 		/// - `value` - The number of tokens to transfer.
@@ -212,20 +178,12 @@
 		) -> DispatchResult {
 			AssetsOf::<T>::transfer_approved(
 				origin,
-<<<<<<< HEAD
-				id.into(),
-=======
 				asset.clone().into(),
->>>>>>> 6adf1b1d
 				T::Lookup::unlookup(from.clone()),
 				T::Lookup::unlookup(to.clone()),
 				value,
 			)?;
-<<<<<<< HEAD
-			Self::deposit_event(Event::Transfer { from: Some(from), to: Some(to), value });
-=======
 			Self::deposit_event(Event::Transfer { asset, from: Some(from), to: Some(to), value });
->>>>>>> 6adf1b1d
 			Ok(())
 		}
 
@@ -245,11 +203,7 @@
 		) -> DispatchResultWithPostInfo {
 			let owner = ensure_signed(origin.clone())
 				.map_err(|e| e.with_weight(Self::weight_approve(0, 0)))?;
-<<<<<<< HEAD
-			let current_allowance = AssetsOf::<T>::allowance(id.clone(), &owner, &spender);
-=======
 			let current_allowance = AssetsOf::<T>::allowance(asset.clone(), &owner, &spender);
->>>>>>> 6adf1b1d
 
 			let weight = match value.cmp(&current_allowance) {
 				// If the new value is equal to the current allowance, do nothing.
@@ -259,11 +213,7 @@
 				Greater => {
 					AssetsOf::<T>::approve_transfer(
 						origin,
-<<<<<<< HEAD
-						id.into(),
-=======
 						asset.clone().into(),
->>>>>>> 6adf1b1d
 						T::Lookup::unlookup(spender.clone()),
 						value.saturating_sub(current_allowance),
 					)
@@ -273,46 +223,29 @@
 				// If the new value is less than the current allowance, cancel the approval and
 				// set the new value.
 				Less => {
-<<<<<<< HEAD
-					let id: AssetIdParameterOf<T> = id.into();
-					let spender_source = T::Lookup::unlookup(spender.clone());
-					AssetsOf::<T>::cancel_approval(
-						origin.clone(),
-						id.clone(),
-=======
 					let asset_param: AssetIdParameterOf<T> = asset.clone().into();
 					let spender_source = T::Lookup::unlookup(spender.clone());
 					AssetsOf::<T>::cancel_approval(
 						origin.clone(),
 						asset_param.clone(),
->>>>>>> 6adf1b1d
 						spender_source.clone(),
 					)
 					.map_err(|e| e.with_weight(Self::weight_approve(0, 1)))?;
 					if value.is_zero() {
 						Self::weight_approve(0, 1)
 					} else {
-<<<<<<< HEAD
-						AssetsOf::<T>::approve_transfer(origin, id, spender_source, value)?;
-=======
 						AssetsOf::<T>::approve_transfer(
 							origin,
 							asset_param,
 							spender_source,
 							value,
 						)?;
->>>>>>> 6adf1b1d
 						Self::weight_approve(1, 1)
 					}
 				},
 			};
-<<<<<<< HEAD
-			Self::deposit_event(Event::Approval { owner, spender, value });
-			Ok(Some(return_weight).into())
-=======
 			Self::deposit_event(Event::Approval { asset, owner, spender, value });
 			Ok(Some(weight).into())
->>>>>>> 6adf1b1d
 		}
 
 		/// Increases the allowance of a spender and asset.
@@ -333,22 +266,13 @@
 				.map_err(|e| e.with_weight(Self::weight_approve(0, 0)))?;
 			AssetsOf::<T>::approve_transfer(
 				origin,
-<<<<<<< HEAD
-				id.clone().into(),
-=======
 				asset.clone().into(),
->>>>>>> 6adf1b1d
 				T::Lookup::unlookup(spender.clone()),
 				value,
 			)
 			.map_err(|e| e.with_weight(AssetsWeightInfoOf::<T>::approve_transfer()))?;
-<<<<<<< HEAD
-			let value = AssetsOf::<T>::allowance(id, &owner, &spender);
-			Self::deposit_event(Event::Approval { owner, spender, value });
-=======
 			let value = AssetsOf::<T>::allowance(asset.clone(), &owner, &spender);
 			Self::deposit_event(Event::Approval { asset, owner, spender, value });
->>>>>>> 6adf1b1d
 			Ok(().into())
 		}
 
@@ -368,18 +292,6 @@
 		) -> DispatchResultWithPostInfo {
 			let owner = ensure_signed(origin.clone())
 				.map_err(|e| e.with_weight(Self::weight_approve(0, 0)))?;
-<<<<<<< HEAD
-			let current_allowance = AssetsOf::<T>::allowance(id.clone(), &owner, &spender);
-			let spender_source = T::Lookup::unlookup(spender.clone());
-			let id: AssetIdParameterOf<T> = id.into();
-
-			if value.is_zero() {
-				return Ok(Some(Self::weight_approve(0, 0)).into());
-			}
-			// Cancel the approval and set the new value if `new_allowance` is more than zero.
-			AssetsOf::<T>::cancel_approval(origin.clone(), id.clone(), spender_source.clone())
-				.map_err(|e| e.with_weight(Self::weight_approve(0, 1)))?;
-=======
 			if value.is_zero() {
 				return Ok(Some(Self::weight_approve(0, 0)).into());
 			}
@@ -394,17 +306,10 @@
 				spender_source.clone(),
 			)
 			.map_err(|e| e.with_weight(Self::weight_approve(0, 1)))?;
->>>>>>> 6adf1b1d
 			let new_allowance = current_allowance.saturating_sub(value);
 			let weight = if new_allowance.is_zero() {
 				Self::weight_approve(0, 1)
 			} else {
-<<<<<<< HEAD
-				AssetsOf::<T>::approve_transfer(origin, id, spender_source, new_allowance)?;
-				Self::weight_approve(1, 1)
-			};
-			Self::deposit_event(Event::Approval { owner, spender, value: new_allowance });
-=======
 				AssetsOf::<T>::approve_transfer(
 					origin,
 					asset_param,
@@ -414,7 +319,6 @@
 				Self::weight_approve(1, 1)
 			};
 			Self::deposit_event(Event::Approval { asset, owner, spender, value: new_allowance });
->>>>>>> 6adf1b1d
 			Ok(Some(weight).into())
 		}
 
@@ -432,9 +336,6 @@
 			admin: AccountIdOf<T>,
 			min_balance: BalanceOf<T>,
 		) -> DispatchResult {
-<<<<<<< HEAD
-			AssetsOf::<T>::create(origin, id.into(), T::Lookup::unlookup(admin), min_balance)
-=======
 			let creator = ensure_signed(origin.clone())?;
 			AssetsOf::<T>::create(
 				origin,
@@ -444,7 +345,6 @@
 			)?;
 			Self::deposit_event(Event::Create { id, creator, admin });
 			Ok(())
->>>>>>> 6adf1b1d
 		}
 
 		/// Start the process of destroying a token.
@@ -500,10 +400,6 @@
 			account: AccountIdOf<T>,
 			value: BalanceOf<T>,
 		) -> DispatchResult {
-<<<<<<< HEAD
-			AssetsOf::<T>::mint(origin, id.into(), T::Lookup::unlookup(account.clone()), value)?;
-			Self::deposit_event(Event::Transfer { from: None, to: Some(account), value });
-=======
 			AssetsOf::<T>::mint(
 				origin,
 				asset.clone().into(),
@@ -511,7 +407,6 @@
 				value,
 			)?;
 			Self::deposit_event(Event::Transfer { asset, from: None, to: Some(account), value });
->>>>>>> 6adf1b1d
 			Ok(())
 		}
 
@@ -529,10 +424,6 @@
 			account: AccountIdOf<T>,
 			value: BalanceOf<T>,
 		) -> DispatchResult {
-<<<<<<< HEAD
-			AssetsOf::<T>::burn(origin, id.into(), T::Lookup::unlookup(account.clone()), value)?;
-			Self::deposit_event(Event::Transfer { from: Some(account), to: None, value });
-=======
 			AssetsOf::<T>::burn(
 				origin,
 				asset.clone().into(),
@@ -540,7 +431,6 @@
 				value,
 			)?;
 			Self::deposit_event(Event::Transfer { asset, from: Some(account), to: None, value });
->>>>>>> 6adf1b1d
 			Ok(())
 		}
 	}
