--- conflicted
+++ resolved
@@ -313,11 +313,7 @@
 			Ok(().into())
 		}
 
-<<<<<<< HEAD
-		/// Decreases the allowance of a spender and asset.
-=======
 		/// Decreases the allowance of `spender` by `value` amount of tokens.
->>>>>>> 448cbca4
 		///
 		/// # Parameters
 		/// - `token` - The token to have an allowance decreased.
