/// The fungibles pallet serves as a wrapper around the pallet_assets, offering a streamlined
/// interface for interacting with fungible assets. The goal is to provide a simplified, consistent
/// API that adheres to standards in the smart contract space.

#[cfg(feature = "runtime-benchmarks")]
mod benchmarking;
#[cfg(test)]
mod tests;
pub mod weights;

use frame_support::traits::{
	fungible::{Inspect as NativeInspect, Mutate as NativeMutate},
	fungibles::{
		metadata::Inspect as AssetsMetadataInspect, Balanced as AssetsBalanced,
		Inspect as AssetsInspect, Mutate as AssetsMutate,
	},
	tokens::Preservation::Preserve,
};
pub use pallet::*;
use pallet_assets::WeightInfo as AssetsWeightInfoTrait;
use weights::WeightInfo;

type AccountIdOf<T> = <T as frame_system::Config>::AccountId;
type AssetIdOf<T> = <pallet_assets::Pallet<T, AssetsInstanceOf<T>> as AssetsInspect<
	<T as frame_system::Config>::AccountId,
>>::AssetId;
type AssetIdParameterOf<T> = <T as pallet_assets::Config<AssetsInstanceOf<T>>>::AssetIdParameter;
type AssetsOf<T> = pallet_assets::Pallet<T, AssetsInstanceOf<T>>;
type AssetsInstanceOf<T> = <T as Config>::AssetsInstance;
type AssetsWeightInfoOf<T> = <T as pallet_assets::Config<AssetsInstanceOf<T>>>::WeightInfo;
type BalanceOf<T> = <pallet_assets::Pallet<T, AssetsInstanceOf<T>> as AssetsInspect<
	<T as frame_system::Config>::AccountId,
>>::Balance;

#[frame_support::pallet]
pub mod pallet {
	use super::*;
	use frame_support::{
		dispatch::{DispatchResult, DispatchResultWithPostInfo, WithPostDispatchInfo},
		pallet_prelude::*,
		traits::fungibles::approvals::Inspect as ApprovalInspect,
	};
	use frame_system::pallet_prelude::*;
	use sp_runtime::{
		traits::{Convert, StaticLookup, Zero},
		Either, Saturating,
	};
	use sp_std::vec::Vec;

	/// State reads for the fungibles api with required input.
	#[derive(Encode, Decode, Debug, MaxEncodedLen)]
	#[repr(u8)]
	#[allow(clippy::unnecessary_cast)]
	pub enum Read<T: Config> {
		/// Total token supply for a given asset ID.
		#[codec(index = 0)]
		TotalSupply(T::AssetKind),
		/// Account balance for a given asset ID.
		#[codec(index = 1)]
		BalanceOf {
			/// The asset ID.
			asset: T::AssetKind,
			/// The account ID of the owner.
			owner: AccountIdOf<T>,
		},
		/// Allowance for a spender approved by an owner, for a given asset ID.
		#[codec(index = 2)]
		Allowance {
			/// The asset ID.
			asset: T::AssetKind,
			/// The account ID of the owner.
			owner: AccountIdOf<T>,
			/// The account ID of the spender.
			spender: AccountIdOf<T>,
		},
		/// Token name for a given asset ID.
		#[codec(index = 8)]
		TokenName(T::AssetKind),
		/// Token symbol for a given asset ID.
		#[codec(index = 9)]
		TokenSymbol(T::AssetKind),
		/// Token decimals for a given asset ID.
		#[codec(index = 10)]
		TokenDecimals(T::AssetKind),
	}

	#[pallet::error]
	pub enum Error<T> {
		// The method is not supported for the asset class
		UnsupportedMethod,
	}

	/// Configure the pallet by specifying the parameters and types on which it depends.
	#[pallet::config]
	pub trait Config: frame_system::Config + pallet_assets::Config<Self::AssetsInstance> {
		/// Registry of assets utilized for dynamic experience between Native Token and Asset
		type Assets: AssetsInspect<Self::AccountId, AssetId = Self::AssetKind, Balance = Self::Balance>
			+ AssetsMutate<Self::AccountId>
			+ AssetsBalanced<Self::AccountId>;

		/// Type of asset class, sourced from [`Config::Assets`], utilized to identify between `Native` and `Asset`
		type AssetKind: Parameter + MaxEncodedLen;

		/// The criteria to identify the class of the asset
		type AssetCriteria: Convert<Self::AssetKind, Either<(), Self::AssetId>>;

		/// The instance of pallet assets it is tightly coupled to.
		type AssetsInstance;

		/// Type to access the Balances Pallet.
		type NativeBalance: NativeInspect<Self::AccountId> + NativeMutate<Self::AccountId>;

		/// Weight information for dispatchables in this pallet.
		type WeightInfo: WeightInfo;
	}

	#[pallet::pallet]
	pub struct Pallet<T>(_);

	#[pallet::call]
	impl<T: Config> Pallet<T> {
		/// Transfers `value` amount of tokens from the caller's account to account `to`, with additional
		/// `data` in unspecified format.
		///
		/// # Parameters
		/// * `id` - The ID of the asset.
		/// * `to` - The recipient account.
		/// * `value` - The number of tokens to transfer.
		#[pallet::call_index(3)]
		#[pallet::weight(AssetsWeightInfoOf::<T>::transfer_keep_alive())]
		pub fn transfer(
			origin: OriginFor<T>,
			asset: T::AssetKind,
			target: AccountIdOf<T>,
			amount: BalanceOf<T>,
		) -> DispatchResult {
			let sender = ensure_signed(origin.clone())?;
			T::Assets::transfer(asset, &sender, &target, amount, Preserve)?;
			Ok(())
		}

		/// Transfers `value` amount of tokens from the delegated account approved by the `owner` to
		/// account `to`, with additional `data` in unspecified format.
		///
		/// # Parameters
		/// * `id` - The ID of the asset.
		/// * `owner` - The account from which the asset balance will be withdrawn.
		/// * `to` - The recipient account.
		/// * `value` - The number of tokens to transfer.
		#[pallet::call_index(4)]
		#[pallet::weight(AssetsWeightInfoOf::<T>::transfer_approved())]
		pub fn transfer_from(
			origin: OriginFor<T>,
			id: AssetIdOf<T>,
			owner: AccountIdOf<T>,
			target: AccountIdOf<T>,
			amount: BalanceOf<T>,
		) -> DispatchResult {
			let owner = T::Lookup::unlookup(owner);
			let target = T::Lookup::unlookup(target);
			AssetsOf::<T>::transfer_approved(origin, id.into(), owner, target, amount)
		}

		/// Approves an account to spend a specified number of tokens on behalf of the caller.
		///
		/// # Parameters
		/// * `id` - The ID of the asset.
		/// * `spender` - The account that is allowed to spend the tokens.
		/// * `value` - The number of tokens to approve.
		#[pallet::call_index(5)]
		#[pallet::weight(<T as Config>::WeightInfo::approve(1, 1))]
		pub fn approve(
			origin: OriginFor<T>,
			asset: T::AssetKind,
			spender: AccountIdOf<T>,
			value: BalanceOf<T>,
		) -> DispatchResultWithPostInfo {
			match T::AssetCriteria::convert(asset) {
				Either::Right(id) => Self::do_approve_asset(origin, id, spender, value),
				Either::Left(_) => Err(Error::<T>::UnsupportedMethod.into()),
			}
		}

		/// Increases the allowance of a spender.
		///
		/// # Parameters
		/// * `id` - The ID of the asset.
		/// * `spender` - The account that is allowed to spend the tokens.
		/// * `value` - The number of tokens to increase the allowance by.
		#[pallet::call_index(6)]
		#[pallet::weight(AssetsWeightInfoOf::<T>::approve_transfer())]
		pub fn increase_allowance(
			origin: OriginFor<T>,
			asset: T::AssetKind,
			spender: AccountIdOf<T>,
			value: BalanceOf<T>,
		) -> DispatchResult {
			match T::AssetCriteria::convert(asset) {
				Either::Right(id) => {
					let spender = T::Lookup::unlookup(spender);
					AssetsOf::<T>::approve_transfer(origin, id.into(), spender, value)
				},
				Either::Left(_) => Err(Error::<T>::UnsupportedMethod.into()),
			}
		}
	}

	impl<T: Config> Pallet<T> {
		pub fn do_approve_asset(
			origin: OriginFor<T>,
			id: AssetIdOf<T>,
			spender: AccountIdOf<T>,
			value: BalanceOf<T>,
		) -> DispatchResultWithPostInfo {
			let who = ensure_signed(origin.clone())
				.map_err(|e| e.with_weight(Self::weight_approve(0, 0)))?;
			let current_allowance = AssetsOf::<T>::allowance(id.clone(), &who, &spender);
			let spender = T::Lookup::unlookup(spender);
			let id: AssetIdParameterOf<T> = id.into();

			// If the new value is equal to the current allowance, do nothing.
			let return_weight = if value == current_allowance {
				Self::weight_approve(0, 0)
			}
			// If the new value is greater than the current allowance, approve the difference
			// because `approve_transfer` works additively (see `pallet-assets`).
			else if value > current_allowance {
				AssetsOf::<T>::approve_transfer(
					origin,
					id,
					spender,
					value.saturating_sub(current_allowance),
				)
				.map_err(|e| e.with_weight(Self::weight_approve(1, 0)))?;
				Self::weight_approve(1, 0)
			} else {
				// If the new value is less than the current allowance, cancel the approval and set the new value
				AssetsOf::<T>::cancel_approval(origin.clone(), id.clone(), spender.clone())
					.map_err(|e| e.with_weight(Self::weight_approve(0, 1)))?;
				if value.is_zero() {
					return Ok(Some(Self::weight_approve(0, 1)).into());
				}
				AssetsOf::<T>::approve_transfer(origin, id, spender, value)?;
				Self::weight_approve(1, 1)
			};
			Ok(Some(return_weight).into())
		}

<<<<<<< HEAD
=======
		/// Increases the allowance of a spender.
		///
		/// # Parameters
		/// * `id` - The ID of the asset.
		/// * `spender` - The account that is allowed to spend the tokens.
		/// * `value` - The number of tokens to increase the allowance by.
		#[pallet::call_index(6)]
		#[pallet::weight(AssetsWeightInfoOf::<T>::approve_transfer())]
		pub fn increase_allowance(
			origin: OriginFor<T>,
			id: AssetIdOf<T>,
			spender: AccountIdOf<T>,
			value: BalanceOf<T>,
		) -> DispatchResult {
			let spender = T::Lookup::unlookup(spender);
			AssetsOf::<T>::approve_transfer(origin, id.into(), spender, value)
		}

		/// Decreases the allowance of a spender.
		///
		/// # Parameters
		/// * `id` - The ID of the asset.
		/// * `spender` - The account that is allowed to spend the tokens.
		/// * `value` - The number of tokens to decrease the allowance by.
		#[pallet::call_index(7)]
		#[pallet::weight(<T as Config>::WeightInfo::approve(1, 1))]
		pub fn decrease_allowance(
			origin: OriginFor<T>,
			id: AssetIdOf<T>,
			spender: AccountIdOf<T>,
			value: BalanceOf<T>,
		) -> DispatchResultWithPostInfo {
			let who = ensure_signed(origin.clone())
				.map_err(|e| e.with_weight(Self::weight_approve(0, 0)))?;
			let mut current_allowance = AssetsOf::<T>::allowance(id.clone(), &who, &spender);
			let spender = T::Lookup::unlookup(spender);
			let id: AssetIdParameterOf<T> = id.into();

			if value.is_zero() {
				return Ok(Some(Self::weight_approve(0, 0)).into());
			}

			current_allowance.saturating_reduce(value);
			// Cancel the aproval and set the new value if `current_allowance` is more than zero.
			AssetsOf::<T>::cancel_approval(origin.clone(), id.clone(), spender.clone())
				.map_err(|e| e.with_weight(Self::weight_approve(0, 1)))?;

			if current_allowance.is_zero() {
				return Ok(Some(Self::weight_approve(0, 1)).into());
			}
			AssetsOf::<T>::approve_transfer(origin, id, spender, current_allowance)?;
			Ok(().into())
		}
	}

	impl<T: Config> Pallet<T> {
>>>>>>> 5ac5a9a5
		/// Reads fungible asset state based on the provided value.
		///
		/// This function matches the value to determine the type of state query and returns the
		/// encoded result.
		///
		/// # Parameter
		/// * `value` - An instance of `Read<T>`, which specifies the type of state query and
		/// 		  the associated parameters.
		pub fn read_state(value: Read<T>) -> Vec<u8> {
			use Read::*;

			match value {
				TotalSupply(asset) => T::Assets::total_issuance(asset).encode(),
				BalanceOf { asset, owner } => T::Assets::total_balance(asset, &owner).encode(),
				Allowance { asset, owner, spender } => match T::AssetCriteria::convert(asset) {
					Either::Left(_) => todo!(),
					Either::Right(id) => AssetsOf::<T>::allowance(id, &owner, &spender).encode(),
				},
				TokenName(asset) => match T::AssetCriteria::convert(asset) {
					Either::Left(_) => todo!(),
					Either::Right(id) => {
						<AssetsOf<T> as AssetsMetadataInspect<AccountIdOf<T>>>::name(id).encode()
					},
				},
				TokenSymbol(asset) => match T::AssetCriteria::convert(asset) {
					Either::Left(_) => todo!(),
					Either::Right(id) => {
						<AssetsOf<T> as AssetsMetadataInspect<AccountIdOf<T>>>::symbol(id).encode()
					},
				},
				TokenDecimals(asset) => match T::AssetCriteria::convert(asset) {
					Either::Left(_) => todo!(),
					Either::Right(id) => {
						<AssetsOf<T> as AssetsMetadataInspect<AccountIdOf<T>>>::decimals(id)
							.encode()
					},
				},
			}
		}

		pub fn weight_approve(approve: u32, cancel: u32) -> Weight {
			<T as Config>::WeightInfo::approve(cancel, approve)
		}
	}
}<|MERGE_RESOLUTION|>--- conflicted
+++ resolved
@@ -202,6 +202,42 @@
 				},
 				Either::Left(_) => Err(Error::<T>::UnsupportedMethod.into()),
 			}
+		}
+    
+    /// Decreases the allowance of a spender.
+		///
+		/// # Parameters
+		/// * `id` - The ID of the asset.
+		/// * `spender` - The account that is allowed to spend the tokens.
+		/// * `value` - The number of tokens to decrease the allowance by.
+		#[pallet::call_index(7)]
+		#[pallet::weight(<T as Config>::WeightInfo::approve(1, 1))]
+		pub fn decrease_allowance(
+			origin: OriginFor<T>,
+			id: AssetIdOf<T>,
+			spender: AccountIdOf<T>,
+			value: BalanceOf<T>,
+		) -> DispatchResultWithPostInfo {
+			let who = ensure_signed(origin.clone())
+				.map_err(|e| e.with_weight(Self::weight_approve(0, 0)))?;
+			let mut current_allowance = AssetsOf::<T>::allowance(id.clone(), &who, &spender);
+			let spender = T::Lookup::unlookup(spender);
+			let id: AssetIdParameterOf<T> = id.into();
+
+			if value.is_zero() {
+				return Ok(Some(Self::weight_approve(0, 0)).into());
+			}
+
+			current_allowance.saturating_reduce(value);
+			// Cancel the aproval and set the new value if `current_allowance` is more than zero.
+			AssetsOf::<T>::cancel_approval(origin.clone(), id.clone(), spender.clone())
+				.map_err(|e| e.with_weight(Self::weight_approve(0, 1)))?;
+
+			if current_allowance.is_zero() {
+				return Ok(Some(Self::weight_approve(0, 1)).into());
+			}
+			AssetsOf::<T>::approve_transfer(origin, id, spender, current_allowance)?;
+			Ok(().into())
 		}
 	}
 
@@ -246,65 +282,6 @@
 			Ok(Some(return_weight).into())
 		}
 
-<<<<<<< HEAD
-=======
-		/// Increases the allowance of a spender.
-		///
-		/// # Parameters
-		/// * `id` - The ID of the asset.
-		/// * `spender` - The account that is allowed to spend the tokens.
-		/// * `value` - The number of tokens to increase the allowance by.
-		#[pallet::call_index(6)]
-		#[pallet::weight(AssetsWeightInfoOf::<T>::approve_transfer())]
-		pub fn increase_allowance(
-			origin: OriginFor<T>,
-			id: AssetIdOf<T>,
-			spender: AccountIdOf<T>,
-			value: BalanceOf<T>,
-		) -> DispatchResult {
-			let spender = T::Lookup::unlookup(spender);
-			AssetsOf::<T>::approve_transfer(origin, id.into(), spender, value)
-		}
-
-		/// Decreases the allowance of a spender.
-		///
-		/// # Parameters
-		/// * `id` - The ID of the asset.
-		/// * `spender` - The account that is allowed to spend the tokens.
-		/// * `value` - The number of tokens to decrease the allowance by.
-		#[pallet::call_index(7)]
-		#[pallet::weight(<T as Config>::WeightInfo::approve(1, 1))]
-		pub fn decrease_allowance(
-			origin: OriginFor<T>,
-			id: AssetIdOf<T>,
-			spender: AccountIdOf<T>,
-			value: BalanceOf<T>,
-		) -> DispatchResultWithPostInfo {
-			let who = ensure_signed(origin.clone())
-				.map_err(|e| e.with_weight(Self::weight_approve(0, 0)))?;
-			let mut current_allowance = AssetsOf::<T>::allowance(id.clone(), &who, &spender);
-			let spender = T::Lookup::unlookup(spender);
-			let id: AssetIdParameterOf<T> = id.into();
-
-			if value.is_zero() {
-				return Ok(Some(Self::weight_approve(0, 0)).into());
-			}
-
-			current_allowance.saturating_reduce(value);
-			// Cancel the aproval and set the new value if `current_allowance` is more than zero.
-			AssetsOf::<T>::cancel_approval(origin.clone(), id.clone(), spender.clone())
-				.map_err(|e| e.with_weight(Self::weight_approve(0, 1)))?;
-
-			if current_allowance.is_zero() {
-				return Ok(Some(Self::weight_approve(0, 1)).into());
-			}
-			AssetsOf::<T>::approve_transfer(origin, id, spender, current_allowance)?;
-			Ok(().into())
-		}
-	}
-
-	impl<T: Config> Pallet<T> {
->>>>>>> 5ac5a9a5
 		/// Reads fungible asset state based on the provided value.
 		///
 		/// This function matches the value to determine the type of state query and returns the
