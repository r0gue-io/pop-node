--- conflicted
+++ resolved
@@ -1,12 +1,6 @@
 /// The fungibles pallet serves as a wrapper around the pallet_assets, offering a streamlined
-<<<<<<< HEAD
-/// interface for interacting with fungible assets. The goal is to provide a simplified,
-/// consistent API that adheres to standards in the smart contract space.
-pub use pallet::*;
-=======
 /// interface for interacting with fungible assets. The goal is to provide a simplified, consistent
 /// API that adheres to standards in the smart contract space.
->>>>>>> 8f6139c5
 
 #[cfg(feature = "runtime-benchmarks")]
 mod benchmarking;
@@ -40,36 +34,13 @@
 		traits::fungibles::approvals::Inspect as ApprovalInspect,
 	};
 	use frame_system::pallet_prelude::*;
-<<<<<<< HEAD
-	use pallet_assets::WeightInfo;
-=======
->>>>>>> 8f6139c5
 	use sp_runtime::{
 		traits::{StaticLookup, Zero},
 		Saturating,
 	};
 	use sp_std::vec::Vec;
 
-<<<<<<< HEAD
-	pub(crate) type AccountIdOf<T> = <T as frame_system::Config>::AccountId;
-	pub(crate) type AssetIdOf<T> = <pallet_assets::Pallet<T, AssetsInstanceOf<T>> as Inspect<
-		<T as frame_system::Config>::AccountId,
-	>>::AssetId;
-	type AssetIdParameterOf<T> =
-		<T as pallet_assets::Config<AssetsInstanceOf<T>>>::AssetIdParameter;
-	pub(crate) type AccountIdLookupOf<T> =
-		<<T as frame_system::Config>::Lookup as StaticLookup>::Source;
-	pub(crate) type Assets<T> = pallet_assets::Pallet<T, AssetsInstanceOf<T>>;
-	pub(crate) type AssetsInstanceOf<T> = <T as Config>::AssetsInstance;
-	type AssetsWeightInfo<T> = <T as pallet_assets::Config<AssetsInstanceOf<T>>>::WeightInfo;
-	pub(crate) type BalanceOf<T> = <pallet_assets::Pallet<T, AssetsInstanceOf<T>> as Inspect<
-		<T as frame_system::Config>::AccountId,
-	>>::Balance;
-
-	/// The required input for state queries through the fungibles api.
-=======
 	/// State reads for the fungibles api with required input.
->>>>>>> 8f6139c5
 	#[derive(Encode, Decode, Debug, MaxEncodedLen)]
 	#[repr(u8)]
 	#[allow(clippy::unnecessary_cast)]
@@ -204,14 +175,6 @@
 				.map_err(|e| e.with_weight(weight(1, 0)))?;
 				weight(1, 0)
 			} else {
-<<<<<<< HEAD
-				// If the new value is less than the current allowance, cancel the approval and set
-				// the new value
-				Self::do_set_allowance(origin, id, spender, value)?;
-			}
-
-			Ok(().into())
-=======
 				// If the new value is less than the current allowance, cancel the approval and set the new value
 				AssetsOf::<T>::cancel_approval(origin.clone(), id.clone(), spender.clone())
 					.map_err(|e| e.with_weight(weight(0, 1)))?;
@@ -222,7 +185,6 @@
 				weight(1, 1)
 			};
 			Ok(Some(return_weight).into())
->>>>>>> 8f6139c5
 		}
 
 		/// Increases the allowance of a spender.
@@ -326,13 +288,6 @@
 		///
 		/// # Parameters
 		/// * `id` - The ID of the asset.
-<<<<<<< HEAD
-		///
-		/// # Returns
-		///  The number of decimals of the token as a byte vector, or an error if the operation
-		/// fails.
-=======
->>>>>>> 8f6139c5
 		pub fn token_decimals(id: AssetIdOf<T>) -> u8 {
 			<AssetsOf<T> as MetadataInspect<AccountIdOf<T>>>::decimals(id)
 		}
