//! Benchmarking setup for pallet_api::fungibles

<<<<<<< HEAD
use super::{AccountIdOf, AssetsInstanceOf, AssetsOf, BalanceOf, Call, Config, Pallet, TokenIdOf};
=======
>>>>>>> c0ea3ed1
use frame_benchmarking::{account, v2::*};
use frame_support::{
	assert_ok,
	traits::{
		fungibles::{
			approvals::{Inspect as ApprovalInspect, Mutate},
			Create, Inspect,
		},
		Currency,
	},
};
use frame_system::RawOrigin;
use sp_runtime::traits::Zero;

use super::{AccountIdOf, AssetIdOf, AssetsInstanceOf, AssetsOf, BalanceOf, Call, Config, Pallet};

const SEED: u32 = 1;

// See if `generic_event` has been emitted.
fn assert_has_event<T: Config>(
	generic_event: <T as pallet_assets::Config<AssetsInstanceOf<T>>>::RuntimeEvent,
) {
	frame_system::Pallet::<T>::assert_has_event(generic_event.into());
}

#[benchmarks(
	where
	<pallet_assets::Pallet<T, AssetsInstanceOf<T>> as Inspect<<T as frame_system::Config>::AccountId>>::AssetId: Zero,
)]
mod benchmarks {
	use super::*;

	// Parameter:
	// - 'a': whether `approve_transfer` is required.
	// - 'c': whether `cancel_approval` is required.
	#[benchmark]
	fn approve(a: Linear<0, 1>, c: Linear<0, 1>) -> Result<(), BenchmarkError> {
		let token_id = TokenIdOf::<T>::zero();
		let min_balance = <BalanceOf<T>>::from(1u32);
		let owner: AccountIdOf<T> = account("Alice", 0, SEED);
		let spender: AccountIdOf<T> = account("Bob", 0, SEED);
		let current_allowance = <BalanceOf<T>>::from(u32::MAX / 2);
		T::Currency::make_free_balance_be(&owner, u32::MAX.into());
		// Set the `current_allowance`.
		assert_ok!(<AssetsOf<T> as Create<AccountIdOf<T>>>::create(
			token_id.clone(),
			owner.clone(),
			true,
			min_balance
		));
		assert_ok!(<AssetsOf<T> as Mutate<AccountIdOf<T>>>::approve(
			token_id.clone(),
			&owner,
			&spender,
			current_allowance,
		));
		let approval_value = match (a, c) {
			// Equal to the current allowance.
			(0, 0) => current_allowance,
			// Greater than the current allowance.
			(1, 0) => <BalanceOf<T>>::from(u32::MAX),
			// Zero.
			(0, 1) => <BalanceOf<T>>::from(0u32),
			// Smaller than the current allowance.
			(1, 1) => <BalanceOf<T>>::from(u32::MAX / 4),
			_ => unreachable!("values can only be 0 or 1"),
		};

		#[extrinsic_call]
		_(RawOrigin::Signed(owner.clone()), token_id.clone(), spender.clone(), approval_value);

		assert_eq!(AssetsOf::<T>::allowance(token_id.clone(), &owner, &spender), approval_value);
		if c == 1 {
			assert_has_event::<T>(
				pallet_assets::Event::ApprovalCancelled {
					asset_id: token_id.clone(),
					owner: owner.clone(),
					delegate: spender.clone(),
				}
				.into(),
			);
		}
		if a == 1 {
			let amount = match c {
				// When the allowance was cancelled and then approved with the new value.
				1 => approval_value,
				// When the allowance was increased.
				0 => approval_value - current_allowance,
				_ => unreachable!("`c` can only be 0 or 1"),
			};
			assert_has_event::<T>(
				pallet_assets::Event::ApprovedTransfer {
					asset_id: token_id,
					source: owner,
					delegate: spender,
					amount,
				}
				.into(),
			);
		}
		Ok(())
	}

	impl_benchmark_test_suite!(Pallet, crate::mock::new_test_ext(), crate::mock::Test);
}<|MERGE_RESOLUTION|>--- conflicted
+++ resolved
@@ -1,9 +1,5 @@
 //! Benchmarking setup for pallet_api::fungibles
 
-<<<<<<< HEAD
-use super::{AccountIdOf, AssetsInstanceOf, AssetsOf, BalanceOf, Call, Config, Pallet, TokenIdOf};
-=======
->>>>>>> c0ea3ed1
 use frame_benchmarking::{account, v2::*};
 use frame_support::{
 	assert_ok,
@@ -18,7 +14,7 @@
 use frame_system::RawOrigin;
 use sp_runtime::traits::Zero;
 
-use super::{AccountIdOf, AssetIdOf, AssetsInstanceOf, AssetsOf, BalanceOf, Call, Config, Pallet};
+use super::{AccountIdOf, TokenIdOf, AssetsInstanceOf, AssetsOf, BalanceOf, Call, Config, Pallet};
 
 const SEED: u32 = 1;
 
