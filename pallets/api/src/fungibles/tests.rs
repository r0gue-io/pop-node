use crate::{fungibles::Read::*, mock::*};
use codec::Encode;
use frame_support::{
	assert_ok,
	traits::fungibles::{
		approvals::Inspect as ApprovalInspect, metadata::Inspect as MetadataInspect, Inspect,
	},
};

const ASSET: u32 = 42;

#[test]
fn transfer_works() {
	new_test_ext().execute_with(|| {
		let amount: Balance = 100 * UNIT;
		create_asset_and_mint_to(ALICE, ASSET, ALICE, amount);
		let balance_before_transfer = Assets::balance(ASSET, &BOB);
		assert_ok!(Fungibles::transfer(signed(ALICE), ASSET, BOB, amount / 2));
		let balance_after_transfer = Assets::balance(ASSET, &BOB);
		assert_eq!(balance_after_transfer, balance_before_transfer + amount / 2);
	});
}

#[test]
fn transfer_from_works() {
	new_test_ext().execute_with(|| {
		let amount: Balance = 100 * UNIT;
		// Approve CHARLIE to transfer up to `amount` to BOB.
		create_asset_mint_and_approve(ALICE, ASSET, ALICE, amount * 2, CHARLIE, amount / 2);
		let transferred = amount / 2;
		// Successfully call transfer from.
		let alice_balance_before_transfer = Assets::balance(ASSET, &ALICE);
		let balance_before_transfer = Assets::balance(ASSET, &BOB);
		assert_ok!(Fungibles::transfer_from(signed(CHARLIE), ASSET, ALICE, BOB, transferred));
		let alice_balance_after_transfer = Assets::balance(ASSET, &ALICE);
		let balance_after_transfer = Assets::balance(ASSET, &BOB);
		// Check that BOB receives the `amount` and ALICE `amount` is spent successfully by CHARLIE.
		assert_eq!(balance_after_transfer, balance_before_transfer + transferred);
		assert_eq!(alice_balance_after_transfer, alice_balance_before_transfer - transferred);
	});
}

// Non-additive, sets new value.
#[test]
fn approve_works() {
	new_test_ext().execute_with(|| {
		let amount: Balance = 100 * UNIT;
		create_asset_and_mint_to(ALICE, ASSET, ALICE, amount);
		assert_eq!(0, Assets::allowance(ASSET, &ALICE, &BOB));
		assert_ok!(Fungibles::approve(signed(ALICE), ASSET, BOB, amount));
		assert_eq!(Assets::allowance(ASSET, &ALICE, &BOB), amount);
		// Approves an amount to spend that is lower than the current allowance.
		assert_ok!(Fungibles::approve(signed(ALICE), ASSET, BOB, amount / 2));
		assert_eq!(Assets::allowance(ASSET, &ALICE, &BOB), amount / 2);
		// Approves an amount to spend that is higher than the current allowance.
		assert_ok!(Fungibles::approve(signed(ALICE), ASSET, BOB, amount * 2));
		assert_eq!(Assets::allowance(ASSET, &ALICE, &BOB), amount * 2);
		// Approves an amount to spend that is equal to the current allowance.
		assert_ok!(Fungibles::approve(signed(ALICE), ASSET, BOB, amount * 2));
		assert_eq!(Assets::allowance(ASSET, &ALICE, &BOB), amount * 2);
		// Sets allowance to zero.
		assert_ok!(Fungibles::approve(signed(ALICE), ASSET, BOB, 0));
		assert_eq!(Assets::allowance(ASSET, &ALICE, &BOB), 0);
	});
}

#[test]
fn increase_allowance_works() {
	new_test_ext().execute_with(|| {
		let amount: Balance = 100 * UNIT;
		create_asset_and_mint_to(ALICE, ASSET, ALICE, amount);
		assert_eq!(0, Assets::allowance(ASSET, &ALICE, &BOB));
		assert_ok!(Fungibles::increase_allowance(signed(ALICE), ASSET, BOB, amount));
		assert_eq!(Assets::allowance(ASSET, &ALICE, &BOB), amount);
		// Additive.
		assert_ok!(Fungibles::increase_allowance(signed(ALICE), ASSET, BOB, amount));
		assert_eq!(Assets::allowance(ASSET, &ALICE, &BOB), amount * 2);
	});
}

#[test]
<<<<<<< HEAD
fn create_works() {
	new_test_ext().execute_with(|| {
		assert!(!Assets::asset_exists(ASSET));
		assert_ok!(Fungibles::create(signed(ALICE), ASSET, ALICE, 100));
		assert!(Assets::asset_exists(ASSET));
	});
}

#[test]
fn start_destroy_works() {
	new_test_ext().execute_with(|| {
		create_asset(ALICE, ASSET, 100);
		assert_ok!(Fungibles::start_destroy(signed(ALICE), ASSET));
	});
}

#[test]
fn set_metadata_works() {
	new_test_ext().execute_with(|| {
		let name = vec![42];
		let symbol = vec![42];
		let decimals = 42;
		create_asset(ALICE, ASSET, 100);
		assert_ok!(Fungibles::set_metadata(
			signed(ALICE),
			ASSET,
			name.clone(),
			symbol.clone(),
			decimals
		));
		assert_eq!(Assets::name(ASSET), name);
		assert_eq!(Assets::symbol(ASSET), symbol);
		assert_eq!(Assets::decimals(ASSET), decimals);
	});
}

#[test]
fn clear_metadata_works() {
	new_test_ext().execute_with(|| {
		let name = vec![42];
		let symbol = vec![42];
		let decimals = 42;
		create_asset_and_set_metadata(ALICE, ASSET, name, symbol, decimals);
		assert_ok!(Fungibles::clear_metadata(signed(ALICE), ASSET));
		assert_eq!(Assets::name(ASSET), Vec::<u8>::new());
		assert_eq!(Assets::symbol(ASSET), Vec::<u8>::new());
		assert_eq!(Assets::decimals(ASSET), 0u8);
=======
fn decrease_allowance_works() {
	new_test_ext().execute_with(|| {
		let amount: Balance = 100 * UNIT;
		create_asset_mint_and_approve(ALICE, ASSET, ALICE, amount, BOB, amount);
		assert_eq!(Assets::allowance(ASSET, &ALICE, &BOB), amount);
		// Owner balance is not changed if decreased by zero.
		assert_ok!(Fungibles::decrease_allowance(signed(ALICE), ASSET, BOB, 0));
		assert_eq!(Assets::allowance(ASSET, &ALICE, &BOB), amount);
		// Decrease allowance successfully.
		assert_ok!(Fungibles::decrease_allowance(signed(ALICE), ASSET, BOB, amount / 2 - 1 * UNIT));
		assert_eq!(Assets::allowance(ASSET, &ALICE, &BOB), amount / 2 + 1 * UNIT);
		// Saturating if current allowance is decreased more than the owner balance.
		assert_ok!(Fungibles::decrease_allowance(signed(ALICE), ASSET, BOB, amount));
		assert_eq!(Assets::allowance(ASSET, &ALICE, &BOB), 0);
>>>>>>> 5aec1852
	});
}

#[test]
fn total_supply_works() {
	new_test_ext().execute_with(|| {
		create_asset_and_mint_to(ALICE, ASSET, ALICE, 100);
		assert_eq!(Assets::total_supply(ASSET).encode(), Fungibles::read_state(TotalSupply(ASSET)));
	});
}

#[test]
fn balance_of_works() {
	new_test_ext().execute_with(|| {
		create_asset_and_mint_to(ALICE, ASSET, ALICE, 100);
		assert_eq!(
			Assets::balance(ASSET, ALICE).encode(),
			Fungibles::read_state(BalanceOf { id: ASSET, owner: ALICE })
		);
	});
}

#[test]
fn allowance_works() {
	new_test_ext().execute_with(|| {
		create_asset_mint_and_approve(ALICE, ASSET, BOB, 100, ALICE, 50);
		assert_eq!(
			Assets::allowance(ASSET, &ALICE, &BOB).encode(),
			Fungibles::read_state(Allowance { id: ASSET, owner: ALICE, spender: BOB })
		);
	});
}

#[test]
fn token_metadata_works() {
	new_test_ext().execute_with(|| {
		let name: Vec<u8> = vec![11, 12, 13];
		let symbol: Vec<u8> = vec![21, 22, 23];
		let decimals: u8 = 69;
		create_asset_and_set_metadata(ALICE, ASSET, name.clone(), symbol.clone(), decimals);
		assert_eq!(Assets::name(ASSET).encode(), Fungibles::read_state(TokenName(ASSET)));
		assert_eq!(Assets::symbol(ASSET).encode(), Fungibles::read_state(TokenSymbol(ASSET)));
		assert_eq!(Assets::decimals(ASSET).encode(), Fungibles::read_state(TokenDecimals(ASSET)));
	});
}

fn signed(account: AccountId) -> RuntimeOrigin {
	RuntimeOrigin::signed(account)
}

fn create_asset(owner: AccountId, asset_id: AssetId, min_balance: Balance) {
	assert_ok!(Assets::create(signed(owner), asset_id, owner, min_balance));
}

fn mint_asset(owner: AccountId, asset_id: AssetId, to: AccountId, value: Balance) {
	assert_ok!(Assets::mint(signed(owner), asset_id, to, value));
}

fn create_asset_and_mint_to(owner: AccountId, asset_id: AssetId, to: AccountId, value: Balance) {
	create_asset(owner, asset_id, 1);
	mint_asset(owner, asset_id, to, value)
}

fn create_asset_mint_and_approve(
	owner: AccountId,
	asset_id: AssetId,
	to: AccountId,
	mint: Balance,
	spender: AccountId,
	approve: Balance,
) {
	create_asset_and_mint_to(owner, asset_id, to, mint);
	assert_ok!(Assets::approve_transfer(signed(to), asset_id, spender, approve,));
}

fn create_asset_and_set_metadata(
	owner: AccountId,
	asset_id: AssetId,
	name: Vec<u8>,
	symbol: Vec<u8>,
	decimals: u8,
) {
	assert_ok!(Assets::create(signed(owner), asset_id, owner, 100));
	set_metadata_asset(owner, asset_id, name, symbol, decimals);
}

fn set_metadata_asset(
	owner: AccountId,
	asset_id: AssetId,
	name: Vec<u8>,
	symbol: Vec<u8>,
	decimals: u8,
) {
	assert_ok!(Assets::set_metadata(signed(owner), asset_id, name, symbol, decimals));
}<|MERGE_RESOLUTION|>--- conflicted
+++ resolved
@@ -79,7 +79,24 @@
 }
 
 #[test]
-<<<<<<< HEAD
+fn decrease_allowance_works() {
+	new_test_ext().execute_with(|| {
+		let amount: Balance = 100 * UNIT;
+		create_asset_mint_and_approve(ALICE, ASSET, ALICE, amount, BOB, amount);
+		assert_eq!(Assets::allowance(ASSET, &ALICE, &BOB), amount);
+		// Owner balance is not changed if decreased by zero.
+		assert_ok!(Fungibles::decrease_allowance(signed(ALICE), ASSET, BOB, 0));
+		assert_eq!(Assets::allowance(ASSET, &ALICE, &BOB), amount);
+		// Decrease allowance successfully.
+		assert_ok!(Fungibles::decrease_allowance(signed(ALICE), ASSET, BOB, amount / 2 - 1 * UNIT));
+		assert_eq!(Assets::allowance(ASSET, &ALICE, &BOB), amount / 2 + 1 * UNIT);
+		// Saturating if current allowance is decreased more than the owner balance.
+		assert_ok!(Fungibles::decrease_allowance(signed(ALICE), ASSET, BOB, amount));
+		assert_eq!(Assets::allowance(ASSET, &ALICE, &BOB), 0);
+	});
+}
+
+#[test]
 fn create_works() {
 	new_test_ext().execute_with(|| {
 		assert!(!Assets::asset_exists(ASSET));
@@ -127,22 +144,6 @@
 		assert_eq!(Assets::name(ASSET), Vec::<u8>::new());
 		assert_eq!(Assets::symbol(ASSET), Vec::<u8>::new());
 		assert_eq!(Assets::decimals(ASSET), 0u8);
-=======
-fn decrease_allowance_works() {
-	new_test_ext().execute_with(|| {
-		let amount: Balance = 100 * UNIT;
-		create_asset_mint_and_approve(ALICE, ASSET, ALICE, amount, BOB, amount);
-		assert_eq!(Assets::allowance(ASSET, &ALICE, &BOB), amount);
-		// Owner balance is not changed if decreased by zero.
-		assert_ok!(Fungibles::decrease_allowance(signed(ALICE), ASSET, BOB, 0));
-		assert_eq!(Assets::allowance(ASSET, &ALICE, &BOB), amount);
-		// Decrease allowance successfully.
-		assert_ok!(Fungibles::decrease_allowance(signed(ALICE), ASSET, BOB, amount / 2 - 1 * UNIT));
-		assert_eq!(Assets::allowance(ASSET, &ALICE, &BOB), amount / 2 + 1 * UNIT);
-		// Saturating if current allowance is decreased more than the owner balance.
-		assert_ok!(Fungibles::decrease_allowance(signed(ALICE), ASSET, BOB, amount));
-		assert_eq!(Assets::allowance(ASSET, &ALICE, &BOB), 0);
->>>>>>> 5aec1852
 	});
 }
 
