--- conflicted
+++ resolved
@@ -110,7 +110,6 @@
 		assert_noop!(
 			Fungibles::transfer_from(signed(spender), token, from, to, value),
 			AssetsError::Unknown
-<<<<<<< HEAD
 		);
 		// Approve `spender` to transfer up to `value`.
 		assets::create_mint_and_approve(spender, token, from, value * 2, spender, value);
@@ -126,23 +125,6 @@
 		System::assert_last_event(
 			Event::Transfer { token, from: Some(from), to: Some(to), value }.into(),
 		);
-=======
-		);
-		// Approve `spender` to transfer up to `value`.
-		assets::create_mint_and_approve(spender, token, from, value * 2, spender, value);
-		// Successfully call transfer from.
-		let from_balance_before_transfer = Assets::balance(token, &from);
-		let to_balance_before_transfer = Assets::balance(token, &to);
-		assert_ok!(Fungibles::transfer_from(signed(spender), token, from, to, value));
-		let from_balance_after_transfer = Assets::balance(token, &from);
-		let to_balance_after_transfer = Assets::balance(token, &to);
-		// Check that `to` has received the `value` tokens from `from`.
-		assert_eq!(to_balance_after_transfer, to_balance_before_transfer + value);
-		assert_eq!(from_balance_after_transfer, from_balance_before_transfer - value);
-		System::assert_last_event(
-			Event::Transfer { token, from: Some(from), to: Some(to), value }.into(),
-		);
->>>>>>> bf27640c
 	});
 }
 
@@ -336,11 +318,7 @@
 		assert!(!Assets::asset_exists(id));
 		assert_ok!(Fungibles::create(signed(creator), id, admin, 100));
 		assert!(Assets::asset_exists(id));
-<<<<<<< HEAD
 		System::assert_last_event(Event::Created { id, creator, admin }.into());
-=======
-		System::assert_last_event(Event::Create { id, creator, admin }.into());
->>>>>>> bf27640c
 		// Check error works for `Assets::create()`.
 		assert_noop!(Fungibles::create(signed(creator), id, admin, 100), AssetsError::InUse);
 	});
@@ -457,7 +435,6 @@
 fn total_supply_works() {
 	new_test_ext().execute_with(|| {
 		let total_supply = INIT_AMOUNT;
-<<<<<<< HEAD
 		assert_eq!(
 			Fungibles::read(TotalSupply(TOKEN)),
 			ReadResult::TotalSupply(Default::default())
@@ -465,15 +442,6 @@
 		assets::create_and_mint_to(ALICE, TOKEN, ALICE, total_supply);
 		assert_eq!(Fungibles::read(TotalSupply(TOKEN)), ReadResult::TotalSupply(total_supply));
 		assert_eq!(
-=======
-		assert_eq!(
-			Fungibles::read(TotalSupply(TOKEN)),
-			ReadResult::TotalSupply(Default::default())
-		);
-		assets::create_and_mint_to(ALICE, TOKEN, ALICE, total_supply);
-		assert_eq!(Fungibles::read(TotalSupply(TOKEN)), ReadResult::TotalSupply(total_supply));
-		assert_eq!(
->>>>>>> bf27640c
 			Fungibles::read(TotalSupply(TOKEN)).encode(),
 			Assets::total_supply(TOKEN).encode(),
 		);
@@ -484,7 +452,6 @@
 fn balance_of_works() {
 	new_test_ext().execute_with(|| {
 		let value = 1_000 * UNIT;
-<<<<<<< HEAD
 		assert_eq!(
 			Fungibles::read(BalanceOf { token: TOKEN, owner: ALICE }),
 			ReadResult::BalanceOf(Default::default())
@@ -492,15 +459,6 @@
 		assets::create_and_mint_to(ALICE, TOKEN, ALICE, value);
 		assert_eq!(
 			Fungibles::read(BalanceOf { token: TOKEN, owner: ALICE }),
-=======
-		assert_eq!(
-			Fungibles::read(BalanceOf { token: TOKEN, owner: ALICE }),
-			ReadResult::BalanceOf(Default::default())
-		);
-		assets::create_and_mint_to(ALICE, TOKEN, ALICE, value);
-		assert_eq!(
-			Fungibles::read(BalanceOf { token: TOKEN, owner: ALICE }),
->>>>>>> bf27640c
 			ReadResult::BalanceOf(value)
 		);
 		assert_eq!(
@@ -519,19 +477,11 @@
 			ReadResult::Allowance(Default::default())
 		);
 		assets::create_mint_and_approve(ALICE, TOKEN, ALICE, value * 2, BOB, value);
-<<<<<<< HEAD
 		assert_eq!(
 			Fungibles::read(Allowance { token: TOKEN, owner: ALICE, spender: BOB }),
 			ReadResult::Allowance(value)
 		);
 		assert_eq!(
-=======
-		assert_eq!(
-			Fungibles::read(Allowance { token: TOKEN, owner: ALICE, spender: BOB }),
-			ReadResult::Allowance(value)
-		);
-		assert_eq!(
->>>>>>> bf27640c
 			Fungibles::read(Allowance { token: TOKEN, owner: ALICE, spender: BOB }).encode(),
 			Assets::allowance(TOKEN, &ALICE, &BOB).encode(),
 		);
@@ -545,19 +495,11 @@
 		let symbol: Vec<u8> = vec![21, 22, 23];
 		let decimals: u8 = 69;
 		assert_eq!(Fungibles::read(TokenName(TOKEN)), ReadResult::TokenName(Default::default()));
-<<<<<<< HEAD
 		assert_eq!(
 			Fungibles::read(TokenSymbol(TOKEN)),
 			ReadResult::TokenSymbol(Default::default())
 		);
 		assert_eq!(
-=======
-		assert_eq!(
-			Fungibles::read(TokenSymbol(TOKEN)),
-			ReadResult::TokenSymbol(Default::default())
-		);
-		assert_eq!(
->>>>>>> bf27640c
 			Fungibles::read(TokenDecimals(TOKEN)),
 			ReadResult::TokenDecimals(Default::default())
 		);
@@ -593,49 +535,6 @@
 
 fn root() -> RuntimeOrigin {
 	RuntimeOrigin::root()
-<<<<<<< HEAD
-}
-
-fn none() -> RuntimeOrigin {
-	RuntimeOrigin::none()
-}
-
-// Helper functions for interacting with pallet-assets.
-mod assets {
-	use super::*;
-
-	pub(super) fn create_and_mint_to(
-		owner: AccountId,
-		token: TokenId,
-		to: AccountId,
-		value: Balance,
-	) {
-		assert_ok!(Assets::create(signed(owner), token, owner, 1));
-		assert_ok!(Assets::mint(signed(owner), token, to, value));
-	}
-
-	pub(super) fn create_mint_and_approve(
-		owner: AccountId,
-		token: TokenId,
-		to: AccountId,
-		mint: Balance,
-		spender: AccountId,
-		approve: Balance,
-	) {
-		create_and_mint_to(owner, token, to, mint);
-		assert_ok!(Assets::approve_transfer(signed(to), token, spender, approve,));
-	}
-
-	pub(super) fn create_and_set_metadata(
-		owner: AccountId,
-		token: TokenId,
-		name: Vec<u8>,
-		symbol: Vec<u8>,
-		decimals: u8,
-	) {
-		assert_ok!(Assets::create(signed(owner), token, owner, 1));
-		assert_ok!(Assets::set_metadata(signed(owner), token, name, symbol, decimals));
-=======
 }
 
 fn none() -> RuntimeOrigin {
@@ -774,6 +673,5 @@
 		assert_eq!(token_decimals.proof_size(), 3605);
 		assert_eq!(total_supply.proof_size(), 3675);
 		assert_eq!(token_exists.proof_size(), 3675);
->>>>>>> bf27640c
 	}
 }