use crate::{fungibles::Read::*, mock::*};
use codec::Encode;
use frame_support::{
	assert_ok,
	sp_runtime::traits::Zero,
	traits::fungibles::{
		approvals::Inspect as ApprovalInspect, metadata::Inspect as MetadataInspect, Inspect,
	},
};

const ASSET: u32 = 42;

type Event = crate::fungibles::Event<Test>;

#[test]
fn transfer_works() {
	new_test_ext().execute_with(|| {
		let value: Balance = 100 * UNIT;
<<<<<<< HEAD
		let id = ASSET;
		let from = Some(ALICE);
		let to = Some(BOB);

		create_asset_and_mint_to(ALICE, id, ALICE, value * 2);
		let balance_before_transfer = Assets::balance(id, &BOB);
		assert_ok!(Fungibles::transfer(signed(ALICE), id, BOB, value));
		let balance_after_transfer = Assets::balance(id, &BOB);
		assert_eq!(balance_after_transfer, balance_before_transfer + value);
		System::assert_last_event(Event::Transfer { from, to, value }.into());
=======
		let asset = ASSET;
		let from = Some(ALICE);
		let to = Some(BOB);

		create_asset_and_mint_to(ALICE, asset, ALICE, value * 2);
		let balance_before_transfer = Assets::balance(asset, &BOB);
		assert_ok!(Fungibles::transfer(signed(ALICE), asset, BOB, value));
		let balance_after_transfer = Assets::balance(asset, &BOB);
		assert_eq!(balance_after_transfer, balance_before_transfer + value);
		System::assert_last_event(Event::Transfer { asset, from, to, value }.into());
>>>>>>> 6adf1b1d
	});
}

#[test]
fn transfer_from_works() {
	new_test_ext().execute_with(|| {
		let value: Balance = 100 * UNIT;
<<<<<<< HEAD
		let id = ASSET;
=======
		let asset = ASSET;
>>>>>>> 6adf1b1d
		let from = Some(ALICE);
		let to = Some(BOB);

		// Approve CHARLIE to transfer up to `value` to BOB.
<<<<<<< HEAD
		create_asset_mint_and_approve(ALICE, id, ALICE, value * 2, CHARLIE, value);
		// Successfully call transfer from.
		let alice_balance_before_transfer = Assets::balance(id, &ALICE);
		let bob_balance_before_transfer = Assets::balance(id, &BOB);
		assert_ok!(Fungibles::transfer_from(signed(CHARLIE), id, ALICE, BOB, value));
		let alice_balance_after_transfer = Assets::balance(id, &ALICE);
		let bob_balance_after_transfer = Assets::balance(id, &BOB);
		// Check that BOB receives the `value` and ALICE `amount` is spent successfully by CHARLIE.
		assert_eq!(bob_balance_after_transfer, bob_balance_before_transfer + value);
		assert_eq!(alice_balance_after_transfer, alice_balance_before_transfer - value);
		System::assert_last_event(Event::Transfer { from, to, value }.into());
=======
		create_asset_mint_and_approve(ALICE, asset, ALICE, value * 2, CHARLIE, value);
		// Successfully call transfer from.
		let alice_balance_before_transfer = Assets::balance(asset, &ALICE);
		let bob_balance_before_transfer = Assets::balance(asset, &BOB);
		assert_ok!(Fungibles::transfer_from(signed(CHARLIE), asset, ALICE, BOB, value));
		let alice_balance_after_transfer = Assets::balance(asset, &ALICE);
		let bob_balance_after_transfer = Assets::balance(asset, &BOB);
		// Check that BOB receives the `value` and ALICE `amount` is spent successfully by CHARLIE.
		assert_eq!(bob_balance_after_transfer, bob_balance_before_transfer + value);
		assert_eq!(alice_balance_after_transfer, alice_balance_before_transfer - value);
		System::assert_last_event(Event::Transfer { asset, from, to, value }.into());
>>>>>>> 6adf1b1d
	});
}

// Non-additive, sets new value.
#[test]
fn approve_works() {
	new_test_ext().execute_with(|| {
		let value: Balance = 100 * UNIT;
<<<<<<< HEAD
		let id = ASSET;
		let owner = ALICE;
		let spender = BOB;

		create_asset_and_mint_to(ALICE, id, ALICE, value);
		assert_eq!(0, Assets::allowance(id, &ALICE, &BOB));
		assert_ok!(Fungibles::approve(signed(ALICE), id, BOB, value));
		assert_eq!(Assets::allowance(id, &ALICE, &BOB), value);
		System::assert_last_event(Event::Approval { owner, spender, value }.into());
		// Approves an value to spend that is lower than the current allowance.
		assert_ok!(Fungibles::approve(signed(ALICE), id, BOB, value / 2));
		assert_eq!(Assets::allowance(id, &ALICE, &BOB), value / 2);
		System::assert_last_event(Event::Approval { owner, spender, value: value / 2 }.into());
		// Approves an value to spend that is higher than the current allowance.
		assert_ok!(Fungibles::approve(signed(ALICE), id, BOB, value * 2));
		assert_eq!(Assets::allowance(id, &ALICE, &BOB), value * 2);
		System::assert_last_event(Event::Approval { owner, spender, value: value * 2 }.into());
		// Approves an value to spend that is equal to the current allowance.
		assert_ok!(Fungibles::approve(signed(ALICE), id, BOB, value * 2));
		assert_eq!(Assets::allowance(id, &ALICE, &BOB), value * 2);
		System::assert_last_event(Event::Approval { owner, spender, value: value * 2 }.into());
		// Sets allowance to zero.
		assert_ok!(Fungibles::approve(signed(ALICE), id, BOB, 0));
		assert_eq!(Assets::allowance(id, &ALICE, &BOB), 0);
		System::assert_last_event(Event::Approval { owner, spender, value: 0 }.into());
=======
		let asset = ASSET;
		let owner = ALICE;
		let spender = BOB;

		create_asset_and_mint_to(ALICE, asset, ALICE, value);
		assert_eq!(0, Assets::allowance(asset, &ALICE, &BOB));
		assert_ok!(Fungibles::approve(signed(ALICE), asset, BOB, value));
		assert_eq!(Assets::allowance(asset, &ALICE, &BOB), value);
		System::assert_last_event(Event::Approval { asset, owner, spender, value }.into());
		// Approves an value to spend that is lower than the current allowance.
		assert_ok!(Fungibles::approve(signed(ALICE), asset, BOB, value / 2));
		assert_eq!(Assets::allowance(asset, &ALICE, &BOB), value / 2);
		System::assert_last_event(
			Event::Approval { asset, owner, spender, value: value / 2 }.into(),
		);
		// Approves an value to spend that is higher than the current allowance.
		assert_ok!(Fungibles::approve(signed(ALICE), asset, BOB, value * 2));
		assert_eq!(Assets::allowance(asset, &ALICE, &BOB), value * 2);
		System::assert_last_event(
			Event::Approval { asset, owner, spender, value: value * 2 }.into(),
		);
		// Approves an value to spend that is equal to the current allowance.
		assert_ok!(Fungibles::approve(signed(ALICE), asset, BOB, value * 2));
		assert_eq!(Assets::allowance(asset, &ALICE, &BOB), value * 2);
		System::assert_last_event(
			Event::Approval { asset, owner, spender, value: value * 2 }.into(),
		);
		// Sets allowance to zero.
		assert_ok!(Fungibles::approve(signed(ALICE), asset, BOB, 0));
		assert_eq!(Assets::allowance(asset, &ALICE, &BOB), 0);
		System::assert_last_event(Event::Approval { asset, owner, spender, value: 0 }.into());
>>>>>>> 6adf1b1d
	});
}

#[test]
fn increase_allowance_works() {
	new_test_ext().execute_with(|| {
		let value: Balance = 100 * UNIT;
<<<<<<< HEAD
		let id = ASSET;
		let owner = ALICE;
		let spender = BOB;

		create_asset_and_mint_to(ALICE, id, ALICE, value);
		assert_eq!(0, Assets::allowance(id, &ALICE, &BOB));
		assert_ok!(Fungibles::increase_allowance(signed(ALICE), id, BOB, value));
		assert_eq!(Assets::allowance(id, &ALICE, &BOB), value);
		System::assert_last_event(Event::Approval { owner, spender, value }.into());
		// Additive.
		assert_ok!(Fungibles::increase_allowance(signed(ALICE), id, BOB, value));
		assert_eq!(Assets::allowance(id, &ALICE, &BOB), value * 2);
		System::assert_last_event(Event::Approval { owner, spender, value: value * 2 }.into());
=======
		let asset = ASSET;
		let owner = ALICE;
		let spender = BOB;

		create_asset_and_mint_to(ALICE, asset, ALICE, value);
		assert_eq!(0, Assets::allowance(asset, &ALICE, &BOB));
		assert_ok!(Fungibles::increase_allowance(signed(ALICE), asset, BOB, value));
		assert_eq!(Assets::allowance(asset, &ALICE, &BOB), value);
		System::assert_last_event(Event::Approval { asset, owner, spender, value }.into());
		// Additive.
		assert_ok!(Fungibles::increase_allowance(signed(ALICE), asset, BOB, value));
		assert_eq!(Assets::allowance(asset, &ALICE, &BOB), value * 2);
		System::assert_last_event(
			Event::Approval { asset, owner, spender, value: value * 2 }.into(),
		);
>>>>>>> 6adf1b1d
	});
}

#[test]
fn decrease_allowance_works() {
	new_test_ext().execute_with(|| {
		let value: Balance = 100 * UNIT;
<<<<<<< HEAD
		let id = ASSET;
		let owner = ALICE;
		let spender = BOB;

		create_asset_mint_and_approve(ALICE, id, ALICE, value, BOB, value);
		assert_eq!(Assets::allowance(id, &ALICE, &BOB), value);
		// Owner balance is not changed if decreased by zero.
		assert_ok!(Fungibles::decrease_allowance(signed(ALICE), id, BOB, 0));
		assert_eq!(Assets::allowance(id, &ALICE, &BOB), value);
		// Decrease allowance successfully.
		assert_ok!(Fungibles::decrease_allowance(signed(ALICE), id, BOB, value / 2));
		assert_eq!(Assets::allowance(id, &ALICE, &BOB), value / 2);
		System::assert_last_event(Event::Approval { owner, spender, value: value / 2 }.into());
		// Saturating if current allowance is decreased more than the owner balance.
		assert_ok!(Fungibles::decrease_allowance(signed(ALICE), id, BOB, value));
		assert_eq!(Assets::allowance(id, &ALICE, &BOB), 0);
		System::assert_last_event(Event::Approval { owner, spender, value: 0 }.into());
=======
		let asset = ASSET;
		let owner = ALICE;
		let spender = BOB;

		create_asset_mint_and_approve(ALICE, asset, ALICE, value, BOB, value);
		assert_eq!(Assets::allowance(asset, &ALICE, &BOB), value);
		// Owner balance is not changed if decreased by zero.
		assert_ok!(Fungibles::decrease_allowance(signed(ALICE), asset, BOB, 0));
		assert_eq!(Assets::allowance(asset, &ALICE, &BOB), value);
		// Decrease allowance successfully.
		assert_ok!(Fungibles::decrease_allowance(signed(ALICE), asset, BOB, value / 2));
		assert_eq!(Assets::allowance(asset, &ALICE, &BOB), value / 2);
		System::assert_last_event(
			Event::Approval { asset, owner, spender, value: value / 2 }.into(),
		);
		// Saturating if current allowance is decreased more than the owner balance.
		assert_ok!(Fungibles::decrease_allowance(signed(ALICE), asset, BOB, value));
		assert_eq!(Assets::allowance(asset, &ALICE, &BOB), 0);
		System::assert_last_event(Event::Approval { asset, owner, spender, value: 0 }.into());
>>>>>>> 6adf1b1d
	});
}

#[test]
fn create_works() {
	new_test_ext().execute_with(|| {
		let id = ASSET;
<<<<<<< HEAD

		assert!(!Assets::asset_exists(id));
		assert_ok!(Fungibles::create(signed(ALICE), id, ALICE, 100));
		assert!(Assets::asset_exists(id));
=======
		let creator = ALICE;
		let admin = ALICE;

		assert!(!Assets::asset_exists(id));
		assert_ok!(Fungibles::create(signed(creator), id, admin, 100));
		assert!(Assets::asset_exists(id));
		System::assert_last_event(Event::Create { id, creator, admin }.into());
>>>>>>> 6adf1b1d
	});
}

#[test]
fn start_destroy_works() {
	new_test_ext().execute_with(|| {
<<<<<<< HEAD
		let id = ASSET;

		create_asset(ALICE, id);
		assert_ok!(Fungibles::start_destroy(signed(ALICE), id));
=======
		let asset = ASSET;

		create_asset(ALICE, asset);
		assert_ok!(Fungibles::start_destroy(signed(ALICE), asset));
>>>>>>> 6adf1b1d
	});
}

#[test]
fn set_metadata_works() {
	new_test_ext().execute_with(|| {
<<<<<<< HEAD
		let id = ASSET;
=======
		let asset = ASSET;
>>>>>>> 6adf1b1d
		let name = vec![42];
		let symbol = vec![42];
		let decimals = 42;

<<<<<<< HEAD
		create_asset(ALICE, id);
		assert_ok!(Fungibles::set_metadata(
			signed(ALICE),
			id,
=======
		create_asset(ALICE, asset);
		assert_ok!(Fungibles::set_metadata(
			signed(ALICE),
			asset,
>>>>>>> 6adf1b1d
			name.clone(),
			symbol.clone(),
			decimals
		));
<<<<<<< HEAD
		assert_eq!(Assets::name(id), name);
		assert_eq!(Assets::symbol(id), symbol);
		assert_eq!(Assets::decimals(id), decimals);
=======
		assert_eq!(Assets::name(asset), name);
		assert_eq!(Assets::symbol(asset), symbol);
		assert_eq!(Assets::decimals(asset), decimals);
>>>>>>> 6adf1b1d
	});
}

#[test]
fn clear_metadata_works() {
	new_test_ext().execute_with(|| {
<<<<<<< HEAD
		let id = ASSET;

		create_asset_and_set_metadata(ALICE, id, vec![42], vec![42], 42);
		assert_ok!(Fungibles::clear_metadata(signed(ALICE), id));
		assert_eq!(Assets::name(id), Vec::<u8>::new());
		assert_eq!(Assets::symbol(id), Vec::<u8>::new());
		assert_eq!(Assets::decimals(id), 0u8);
=======
		let asset = ASSET;

		create_asset_and_set_metadata(ALICE, asset, vec![42], vec![42], 42);
		assert_ok!(Fungibles::clear_metadata(signed(ALICE), asset));
		assert!(Assets::name(asset).is_empty());
		assert!(Assets::symbol(asset).is_empty());
		assert!(Assets::decimals(asset).is_zero());
>>>>>>> 6adf1b1d
	});
}

#[test]
fn mint_works() {
	new_test_ext().execute_with(|| {
		let value: Balance = 100 * UNIT;
<<<<<<< HEAD
		let id = ASSET;
		let from = None;
		let to = Some(BOB);

		create_asset(ALICE, id);
		let balance_before_mint = Assets::balance(id, &BOB);
		assert_ok!(Fungibles::mint(signed(ALICE), id, BOB, value));
		let balance_after_mint = Assets::balance(id, &BOB);
		assert_eq!(balance_after_mint, balance_before_mint + value);
		System::assert_last_event(Event::Transfer { from, to, value }.into());
=======
		let asset = ASSET;
		let from = None;
		let to = Some(BOB);

		create_asset(ALICE, asset);
		let balance_before_mint = Assets::balance(asset, &BOB);
		assert_ok!(Fungibles::mint(signed(ALICE), asset, BOB, value));
		let balance_after_mint = Assets::balance(asset, &BOB);
		assert_eq!(balance_after_mint, balance_before_mint + value);
		System::assert_last_event(Event::Transfer { asset, from, to, value }.into());
>>>>>>> 6adf1b1d
	});
}

#[test]
fn burn_works() {
	new_test_ext().execute_with(|| {
		let value: Balance = 100 * UNIT;
<<<<<<< HEAD
		let id = ASSET;
		let from = Some(BOB);
		let to = None;

		create_asset_and_mint_to(ALICE, id, BOB, value);
		let balance_before_burn = Assets::balance(id, &BOB);
		assert_ok!(Fungibles::burn(signed(ALICE), id, BOB, value));
		let balance_after_burn = Assets::balance(id, &BOB);
		assert_eq!(balance_after_burn, balance_before_burn - value);
		System::assert_last_event(Event::Transfer { from, to, value }.into());
=======
		let asset = ASSET;
		let from = Some(BOB);
		let to = None;

		create_asset_and_mint_to(ALICE, asset, BOB, value);
		let balance_before_burn = Assets::balance(asset, &BOB);
		assert_ok!(Fungibles::burn(signed(ALICE), asset, BOB, value));
		let balance_after_burn = Assets::balance(asset, &BOB);
		assert_eq!(balance_after_burn, balance_before_burn - value);
		System::assert_last_event(Event::Transfer { asset, from, to, value }.into());
>>>>>>> 6adf1b1d
	});
}

#[test]
fn total_supply_works() {
	new_test_ext().execute_with(|| {
		create_asset_and_mint_to(ALICE, ASSET, ALICE, 100);
		assert_eq!(Assets::total_supply(ASSET).encode(), Fungibles::read_state(TotalSupply(ASSET)));
	});
}

#[test]
fn balance_of_works() {
	new_test_ext().execute_with(|| {
		create_asset_and_mint_to(ALICE, ASSET, ALICE, 100);
		assert_eq!(
			Assets::balance(ASSET, ALICE).encode(),
			Fungibles::read_state(BalanceOf { asset: ASSET, owner: ALICE })
		);
	});
}

#[test]
fn allowance_works() {
	new_test_ext().execute_with(|| {
		create_asset_mint_and_approve(ALICE, ASSET, BOB, 100, ALICE, 50);
		assert_eq!(
			Assets::allowance(ASSET, &ALICE, &BOB).encode(),
			Fungibles::read_state(Allowance { asset: ASSET, owner: ALICE, spender: BOB })
		);
	});
}

#[test]
fn token_metadata_works() {
	new_test_ext().execute_with(|| {
		let name: Vec<u8> = vec![11, 12, 13];
		let symbol: Vec<u8> = vec![21, 22, 23];
		let decimals: u8 = 69;
		create_asset_and_set_metadata(ALICE, ASSET, name.clone(), symbol.clone(), decimals);
		assert_eq!(Assets::name(ASSET).encode(), Fungibles::read_state(TokenName(ASSET)));
		assert_eq!(Assets::symbol(ASSET).encode(), Fungibles::read_state(TokenSymbol(ASSET)));
		assert_eq!(Assets::decimals(ASSET).encode(), Fungibles::read_state(TokenDecimals(ASSET)));
	});
}

#[test]
fn asset_exists_works() {
	new_test_ext().execute_with(|| {
		create_asset(ALICE, ASSET);
		assert_eq!(Assets::asset_exists(ASSET).encode(), Fungibles::read_state(AssetExists(ASSET)));
	});
}

fn signed(account: AccountId) -> RuntimeOrigin {
	RuntimeOrigin::signed(account)
}

fn create_asset(owner: AccountId, asset_asset: AssetId) {
	assert_ok!(Assets::create(signed(owner), asset_asset, owner, 1));
}

fn mint_asset(owner: AccountId, asset_asset: AssetId, to: AccountId, value: Balance) {
	assert_ok!(Assets::mint(signed(owner), asset_asset, to, value));
}

fn create_asset_and_mint_to(owner: AccountId, asset_asset: AssetId, to: AccountId, value: Balance) {
	create_asset(owner, asset_asset);
	mint_asset(owner, asset_asset, to, value)
}

fn create_asset_mint_and_approve(
	owner: AccountId,
	asset_asset: AssetId,
	to: AccountId,
	mint: Balance,
	spender: AccountId,
	approve: Balance,
) {
	create_asset_and_mint_to(owner, asset_asset, to, mint);
	assert_ok!(Assets::approve_transfer(signed(to), asset_asset, spender, approve,));
}

fn create_asset_and_set_metadata(
	owner: AccountId,
	asset_asset: AssetId,
	name: Vec<u8>,
	symbol: Vec<u8>,
	decimals: u8,
) {
	assert_ok!(Assets::create(signed(owner), asset_asset, owner, 100));
	set_metadata_asset(owner, asset_asset, name, symbol, decimals);
}

fn set_metadata_asset(
	owner: AccountId,
	asset_asset: AssetId,
	name: Vec<u8>,
	symbol: Vec<u8>,
	decimals: u8,
) {
	assert_ok!(Assets::set_metadata(signed(owner), asset_asset, name, symbol, decimals));
}<|MERGE_RESOLUTION|>--- conflicted
+++ resolved
@@ -16,18 +16,6 @@
 fn transfer_works() {
 	new_test_ext().execute_with(|| {
 		let value: Balance = 100 * UNIT;
-<<<<<<< HEAD
-		let id = ASSET;
-		let from = Some(ALICE);
-		let to = Some(BOB);
-
-		create_asset_and_mint_to(ALICE, id, ALICE, value * 2);
-		let balance_before_transfer = Assets::balance(id, &BOB);
-		assert_ok!(Fungibles::transfer(signed(ALICE), id, BOB, value));
-		let balance_after_transfer = Assets::balance(id, &BOB);
-		assert_eq!(balance_after_transfer, balance_before_transfer + value);
-		System::assert_last_event(Event::Transfer { from, to, value }.into());
-=======
 		let asset = ASSET;
 		let from = Some(ALICE);
 		let to = Some(BOB);
@@ -38,7 +26,6 @@
 		let balance_after_transfer = Assets::balance(asset, &BOB);
 		assert_eq!(balance_after_transfer, balance_before_transfer + value);
 		System::assert_last_event(Event::Transfer { asset, from, to, value }.into());
->>>>>>> 6adf1b1d
 	});
 }
 
@@ -46,28 +33,11 @@
 fn transfer_from_works() {
 	new_test_ext().execute_with(|| {
 		let value: Balance = 100 * UNIT;
-<<<<<<< HEAD
-		let id = ASSET;
-=======
-		let asset = ASSET;
->>>>>>> 6adf1b1d
+		let asset = ASSET;
 		let from = Some(ALICE);
 		let to = Some(BOB);
 
 		// Approve CHARLIE to transfer up to `value` to BOB.
-<<<<<<< HEAD
-		create_asset_mint_and_approve(ALICE, id, ALICE, value * 2, CHARLIE, value);
-		// Successfully call transfer from.
-		let alice_balance_before_transfer = Assets::balance(id, &ALICE);
-		let bob_balance_before_transfer = Assets::balance(id, &BOB);
-		assert_ok!(Fungibles::transfer_from(signed(CHARLIE), id, ALICE, BOB, value));
-		let alice_balance_after_transfer = Assets::balance(id, &ALICE);
-		let bob_balance_after_transfer = Assets::balance(id, &BOB);
-		// Check that BOB receives the `value` and ALICE `amount` is spent successfully by CHARLIE.
-		assert_eq!(bob_balance_after_transfer, bob_balance_before_transfer + value);
-		assert_eq!(alice_balance_after_transfer, alice_balance_before_transfer - value);
-		System::assert_last_event(Event::Transfer { from, to, value }.into());
-=======
 		create_asset_mint_and_approve(ALICE, asset, ALICE, value * 2, CHARLIE, value);
 		// Successfully call transfer from.
 		let alice_balance_before_transfer = Assets::balance(asset, &ALICE);
@@ -79,7 +49,6 @@
 		assert_eq!(bob_balance_after_transfer, bob_balance_before_transfer + value);
 		assert_eq!(alice_balance_after_transfer, alice_balance_before_transfer - value);
 		System::assert_last_event(Event::Transfer { asset, from, to, value }.into());
->>>>>>> 6adf1b1d
 	});
 }
 
@@ -88,33 +57,6 @@
 fn approve_works() {
 	new_test_ext().execute_with(|| {
 		let value: Balance = 100 * UNIT;
-<<<<<<< HEAD
-		let id = ASSET;
-		let owner = ALICE;
-		let spender = BOB;
-
-		create_asset_and_mint_to(ALICE, id, ALICE, value);
-		assert_eq!(0, Assets::allowance(id, &ALICE, &BOB));
-		assert_ok!(Fungibles::approve(signed(ALICE), id, BOB, value));
-		assert_eq!(Assets::allowance(id, &ALICE, &BOB), value);
-		System::assert_last_event(Event::Approval { owner, spender, value }.into());
-		// Approves an value to spend that is lower than the current allowance.
-		assert_ok!(Fungibles::approve(signed(ALICE), id, BOB, value / 2));
-		assert_eq!(Assets::allowance(id, &ALICE, &BOB), value / 2);
-		System::assert_last_event(Event::Approval { owner, spender, value: value / 2 }.into());
-		// Approves an value to spend that is higher than the current allowance.
-		assert_ok!(Fungibles::approve(signed(ALICE), id, BOB, value * 2));
-		assert_eq!(Assets::allowance(id, &ALICE, &BOB), value * 2);
-		System::assert_last_event(Event::Approval { owner, spender, value: value * 2 }.into());
-		// Approves an value to spend that is equal to the current allowance.
-		assert_ok!(Fungibles::approve(signed(ALICE), id, BOB, value * 2));
-		assert_eq!(Assets::allowance(id, &ALICE, &BOB), value * 2);
-		System::assert_last_event(Event::Approval { owner, spender, value: value * 2 }.into());
-		// Sets allowance to zero.
-		assert_ok!(Fungibles::approve(signed(ALICE), id, BOB, 0));
-		assert_eq!(Assets::allowance(id, &ALICE, &BOB), 0);
-		System::assert_last_event(Event::Approval { owner, spender, value: 0 }.into());
-=======
 		let asset = ASSET;
 		let owner = ALICE;
 		let spender = BOB;
@@ -146,7 +88,6 @@
 		assert_ok!(Fungibles::approve(signed(ALICE), asset, BOB, 0));
 		assert_eq!(Assets::allowance(asset, &ALICE, &BOB), 0);
 		System::assert_last_event(Event::Approval { asset, owner, spender, value: 0 }.into());
->>>>>>> 6adf1b1d
 	});
 }
 
@@ -154,21 +95,6 @@
 fn increase_allowance_works() {
 	new_test_ext().execute_with(|| {
 		let value: Balance = 100 * UNIT;
-<<<<<<< HEAD
-		let id = ASSET;
-		let owner = ALICE;
-		let spender = BOB;
-
-		create_asset_and_mint_to(ALICE, id, ALICE, value);
-		assert_eq!(0, Assets::allowance(id, &ALICE, &BOB));
-		assert_ok!(Fungibles::increase_allowance(signed(ALICE), id, BOB, value));
-		assert_eq!(Assets::allowance(id, &ALICE, &BOB), value);
-		System::assert_last_event(Event::Approval { owner, spender, value }.into());
-		// Additive.
-		assert_ok!(Fungibles::increase_allowance(signed(ALICE), id, BOB, value));
-		assert_eq!(Assets::allowance(id, &ALICE, &BOB), value * 2);
-		System::assert_last_event(Event::Approval { owner, spender, value: value * 2 }.into());
-=======
 		let asset = ASSET;
 		let owner = ALICE;
 		let spender = BOB;
@@ -184,7 +110,6 @@
 		System::assert_last_event(
 			Event::Approval { asset, owner, spender, value: value * 2 }.into(),
 		);
->>>>>>> 6adf1b1d
 	});
 }
 
@@ -192,25 +117,6 @@
 fn decrease_allowance_works() {
 	new_test_ext().execute_with(|| {
 		let value: Balance = 100 * UNIT;
-<<<<<<< HEAD
-		let id = ASSET;
-		let owner = ALICE;
-		let spender = BOB;
-
-		create_asset_mint_and_approve(ALICE, id, ALICE, value, BOB, value);
-		assert_eq!(Assets::allowance(id, &ALICE, &BOB), value);
-		// Owner balance is not changed if decreased by zero.
-		assert_ok!(Fungibles::decrease_allowance(signed(ALICE), id, BOB, 0));
-		assert_eq!(Assets::allowance(id, &ALICE, &BOB), value);
-		// Decrease allowance successfully.
-		assert_ok!(Fungibles::decrease_allowance(signed(ALICE), id, BOB, value / 2));
-		assert_eq!(Assets::allowance(id, &ALICE, &BOB), value / 2);
-		System::assert_last_event(Event::Approval { owner, spender, value: value / 2 }.into());
-		// Saturating if current allowance is decreased more than the owner balance.
-		assert_ok!(Fungibles::decrease_allowance(signed(ALICE), id, BOB, value));
-		assert_eq!(Assets::allowance(id, &ALICE, &BOB), 0);
-		System::assert_last_event(Event::Approval { owner, spender, value: 0 }.into());
-=======
 		let asset = ASSET;
 		let owner = ALICE;
 		let spender = BOB;
@@ -230,7 +136,6 @@
 		assert_ok!(Fungibles::decrease_allowance(signed(ALICE), asset, BOB, value));
 		assert_eq!(Assets::allowance(asset, &ALICE, &BOB), 0);
 		System::assert_last_event(Event::Approval { asset, owner, spender, value: 0 }.into());
->>>>>>> 6adf1b1d
 	});
 }
 
@@ -238,12 +143,6 @@
 fn create_works() {
 	new_test_ext().execute_with(|| {
 		let id = ASSET;
-<<<<<<< HEAD
-
-		assert!(!Assets::asset_exists(id));
-		assert_ok!(Fungibles::create(signed(ALICE), id, ALICE, 100));
-		assert!(Assets::asset_exists(id));
-=======
 		let creator = ALICE;
 		let admin = ALICE;
 
@@ -251,78 +150,44 @@
 		assert_ok!(Fungibles::create(signed(creator), id, admin, 100));
 		assert!(Assets::asset_exists(id));
 		System::assert_last_event(Event::Create { id, creator, admin }.into());
->>>>>>> 6adf1b1d
 	});
 }
 
 #[test]
 fn start_destroy_works() {
 	new_test_ext().execute_with(|| {
-<<<<<<< HEAD
-		let id = ASSET;
-
-		create_asset(ALICE, id);
-		assert_ok!(Fungibles::start_destroy(signed(ALICE), id));
-=======
 		let asset = ASSET;
 
 		create_asset(ALICE, asset);
 		assert_ok!(Fungibles::start_destroy(signed(ALICE), asset));
->>>>>>> 6adf1b1d
 	});
 }
 
 #[test]
 fn set_metadata_works() {
 	new_test_ext().execute_with(|| {
-<<<<<<< HEAD
-		let id = ASSET;
-=======
-		let asset = ASSET;
->>>>>>> 6adf1b1d
+		let asset = ASSET;
 		let name = vec![42];
 		let symbol = vec![42];
 		let decimals = 42;
 
-<<<<<<< HEAD
-		create_asset(ALICE, id);
-		assert_ok!(Fungibles::set_metadata(
-			signed(ALICE),
-			id,
-=======
 		create_asset(ALICE, asset);
 		assert_ok!(Fungibles::set_metadata(
 			signed(ALICE),
 			asset,
->>>>>>> 6adf1b1d
 			name.clone(),
 			symbol.clone(),
 			decimals
 		));
-<<<<<<< HEAD
-		assert_eq!(Assets::name(id), name);
-		assert_eq!(Assets::symbol(id), symbol);
-		assert_eq!(Assets::decimals(id), decimals);
-=======
 		assert_eq!(Assets::name(asset), name);
 		assert_eq!(Assets::symbol(asset), symbol);
 		assert_eq!(Assets::decimals(asset), decimals);
->>>>>>> 6adf1b1d
 	});
 }
 
 #[test]
 fn clear_metadata_works() {
 	new_test_ext().execute_with(|| {
-<<<<<<< HEAD
-		let id = ASSET;
-
-		create_asset_and_set_metadata(ALICE, id, vec![42], vec![42], 42);
-		assert_ok!(Fungibles::clear_metadata(signed(ALICE), id));
-		assert_eq!(Assets::name(id), Vec::<u8>::new());
-		assert_eq!(Assets::symbol(id), Vec::<u8>::new());
-		assert_eq!(Assets::decimals(id), 0u8);
-=======
 		let asset = ASSET;
 
 		create_asset_and_set_metadata(ALICE, asset, vec![42], vec![42], 42);
@@ -330,7 +195,6 @@
 		assert!(Assets::name(asset).is_empty());
 		assert!(Assets::symbol(asset).is_empty());
 		assert!(Assets::decimals(asset).is_zero());
->>>>>>> 6adf1b1d
 	});
 }
 
@@ -338,18 +202,6 @@
 fn mint_works() {
 	new_test_ext().execute_with(|| {
 		let value: Balance = 100 * UNIT;
-<<<<<<< HEAD
-		let id = ASSET;
-		let from = None;
-		let to = Some(BOB);
-
-		create_asset(ALICE, id);
-		let balance_before_mint = Assets::balance(id, &BOB);
-		assert_ok!(Fungibles::mint(signed(ALICE), id, BOB, value));
-		let balance_after_mint = Assets::balance(id, &BOB);
-		assert_eq!(balance_after_mint, balance_before_mint + value);
-		System::assert_last_event(Event::Transfer { from, to, value }.into());
-=======
 		let asset = ASSET;
 		let from = None;
 		let to = Some(BOB);
@@ -360,7 +212,6 @@
 		let balance_after_mint = Assets::balance(asset, &BOB);
 		assert_eq!(balance_after_mint, balance_before_mint + value);
 		System::assert_last_event(Event::Transfer { asset, from, to, value }.into());
->>>>>>> 6adf1b1d
 	});
 }
 
@@ -368,18 +219,6 @@
 fn burn_works() {
 	new_test_ext().execute_with(|| {
 		let value: Balance = 100 * UNIT;
-<<<<<<< HEAD
-		let id = ASSET;
-		let from = Some(BOB);
-		let to = None;
-
-		create_asset_and_mint_to(ALICE, id, BOB, value);
-		let balance_before_burn = Assets::balance(id, &BOB);
-		assert_ok!(Fungibles::burn(signed(ALICE), id, BOB, value));
-		let balance_after_burn = Assets::balance(id, &BOB);
-		assert_eq!(balance_after_burn, balance_before_burn - value);
-		System::assert_last_event(Event::Transfer { from, to, value }.into());
-=======
 		let asset = ASSET;
 		let from = Some(BOB);
 		let to = None;
@@ -390,7 +229,6 @@
 		let balance_after_burn = Assets::balance(asset, &BOB);
 		assert_eq!(balance_after_burn, balance_before_burn - value);
 		System::assert_last_event(Event::Transfer { asset, from, to, value }.into());
->>>>>>> 6adf1b1d
 	});
 }
 
