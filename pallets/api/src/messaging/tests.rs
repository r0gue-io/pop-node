#![cfg(test)]
<<<<<<< HEAD
use frame_support::{
	assert_noop, assert_ok, testing_prelude::bounded_vec, traits::fungible::hold::Inspect,
	weights::Weight,
};
=======
use frame_support::{assert_noop, assert_ok, testing_prelude::bounded_vec, weights::Weight};
>>>>>>> 5887d712
use sp_core::H256;

use crate::{messaging::*, mock::*};

pub fn events() -> Vec<Event<Test>> {
	let result = System::events()
		.into_iter()
		.map(|r| r.event)
		.filter_map(|e| {
			if let crate::mock::RuntimeEvent::Messaging(inner) = e {
				Some(inner)
			} else {
				None
			}
		})
		.collect::<Vec<_>>();

	System::reset_events();

	result
}

// Tests for the remove extrinsic.
mod remove {
	use super::*;

	#[test]
	fn success_event() {
		new_test_ext().execute_with(|| {
			let deposit: Balance = 100;
			let m = Message::IsmpResponse {
				commitment: Default::default(),
				deposit,
				response: Default::default(),
			};
			let m_id = [0u8; 32];
			let m2_id = [1u8; 32];

			Messages::<Test>::insert(ALICE, m_id, &m);
			Messages::<Test>::insert(ALICE, m2_id, &m);

			<Test as crate::messaging::Config>::Fungibles::hold(
				&HoldReason::Messaging.into(),
				&ALICE,
				deposit,
			)
			.unwrap();
			<Test as crate::messaging::Config>::Fungibles::hold(
				&HoldReason::Messaging.into(),
				&ALICE,
				deposit,
			)
			.unwrap();

			assert_ok!(Messaging::remove(signed(ALICE), bounded_vec!(m_id, m2_id)));

			assert!(events()
				.contains(&Event::<Test>::Removed { origin: ALICE, messages: vec![m_id, m2_id] }));
		})
	}

	#[test]
	fn message_not_found() {
		new_test_ext().execute_with(|| {
			assert_noop!(
				Messaging::remove(signed(ALICE), bounded_vec!(Default::default())),
				Error::<Test>::MessageNotFound
			);
		})
	}

	#[test]
	fn multiple_messages_remove_works() {
		new_test_ext().execute_with(|| {
			let deposit: Balance = 100;
			// An ismp response can always be removed.
			let m = Message::IsmpResponse {
				commitment: Default::default(),
				deposit,
				response: Default::default(),
			};
			let m_id = [0; 32];
			let m2_id = [1; 32];
			let m3_id = [2; 32];

			Messages::<Test>::insert(ALICE, m_id, &m);
			Messages::<Test>::insert(ALICE, m2_id, &m);
			Messages::<Test>::insert(ALICE, m3_id, &m);

			<Test as crate::messaging::Config>::Fungibles::hold(
				&HoldReason::Messaging.into(),
				&ALICE,
				deposit,
			)
			.unwrap();
			<Test as crate::messaging::Config>::Fungibles::hold(
				&HoldReason::Messaging.into(),
				&ALICE,
				deposit,
			)
			.unwrap();
			<Test as crate::messaging::Config>::Fungibles::hold(
				&HoldReason::Messaging.into(),
				&ALICE,
				deposit,
			)
			.unwrap();

			assert_ok!(Messaging::remove(signed(ALICE), bounded_vec!(m_id, m2_id, m3_id)));

			assert!(
				Messages::<Test>::get(ALICE, m_id).is_none(),
				"Message should have been removed."
			);
			assert!(
				Messages::<Test>::get(ALICE, m2_id).is_none(),
				"Message should have been removed."
			);
			assert!(
				Messages::<Test>::get(ALICE, m3_id).is_none(),
				"Message should have been removed."
			);
		});
	}

	#[test]
	fn deposit_is_returned_if_try_remove_is_ok() {
		new_test_ext().execute_with(|| {
			let alice_initial_balance = Balances::free_balance(ALICE);
			let deposit: Balance = 100;
			// An ismp response can always be removed.
			let m = Message::IsmpResponse {
				commitment: Default::default(),
				deposit,
				response: Default::default(),
			};
			let m_id = [0; 32];

			<Test as crate::messaging::Config>::Fungibles::hold(
				&HoldReason::Messaging.into(),
				&ALICE,
				deposit,
			)
			.unwrap();
			Messages::<Test>::insert(ALICE, m_id, &m);

			let alice_balance_post_hold = Balances::free_balance(ALICE);

			assert_ok!(Messaging::remove(signed(ALICE), bounded_vec!(m_id)));

			let alice_balance_post_remove = Balances::free_balance(ALICE);

			assert_eq!(alice_initial_balance, alice_balance_post_remove);
			assert_eq!(alice_balance_post_remove, alice_balance_post_hold + deposit);
		});
	}

	#[test]
	fn deposit_is_not_returned_if_try_remove_is_noop() {
		new_test_ext().execute_with(|| {
			let alice_initial_balance = Balances::free_balance(ALICE);
			let deposit: Balance = 100;

			let m = Message::Ismp { commitment: H256::default(), callback: None, deposit };
			let m_id = [0; 32];

			<Test as crate::messaging::Config>::Fungibles::hold(
				&HoldReason::Messaging.into(),
				&ALICE,
				deposit,
			)
			.unwrap();
			Messages::<Test>::insert(ALICE, m_id, &m);

			let alice_balance_post_hold = Balances::free_balance(ALICE);

			assert_noop!(
				Messaging::remove(signed(ALICE), bounded_vec!(m_id)),
				Error::<Test>::RequestPending
			);

			let alice_balance_post_remove = Balances::free_balance(ALICE);

			assert_eq!(alice_initial_balance, alice_balance_post_remove + deposit);
			assert_eq!(alice_balance_post_remove, alice_balance_post_hold);
		});
	}

	#[test]
	fn multiple_messages_rolls_back_if_one_fails() {
		new_test_ext().execute_with(|| {
			let deposit: Balance = 100;
			let alice_initial_balance = Balances::free_balance(ALICE);
			let good_message = Message::IsmpResponse {
				commitment: Default::default(),
				deposit: 0,
				response: Default::default(),
			};

			let erroneous_message =
				Message::Ismp { commitment: H256::default(), callback: None, deposit: 100 };

			let good_id_1 = [0; 32];
			let good_id_2 = [1; 32];
			let good_id_3 = [2; 32];
			let good_id_4 = [3; 32];
			let erroneous_id_1 = [4; 32];

			Messages::<Test>::insert(ALICE, good_id_1, &good_message);
			Messages::<Test>::insert(ALICE, good_id_2, &good_message);
			Messages::<Test>::insert(ALICE, good_id_3, &good_message);
			Messages::<Test>::insert(ALICE, good_id_4, &good_message);
			Messages::<Test>::insert(ALICE, erroneous_id_1, &erroneous_message);

			// gonna do 5 messages.
			<Test as crate::messaging::Config>::Fungibles::hold(
				&HoldReason::Messaging.into(),
				&ALICE,
				deposit,
			)
			.unwrap();
			<Test as crate::messaging::Config>::Fungibles::hold(
				&HoldReason::Messaging.into(),
				&ALICE,
				deposit,
			)
			.unwrap();
			<Test as crate::messaging::Config>::Fungibles::hold(
				&HoldReason::Messaging.into(),
				&ALICE,
				deposit,
			)
			.unwrap();
			<Test as crate::messaging::Config>::Fungibles::hold(
				&HoldReason::Messaging.into(),
				&ALICE,
				deposit,
			)
			.unwrap();
			<Test as crate::messaging::Config>::Fungibles::hold(
				&HoldReason::Messaging.into(),
				&ALICE,
				deposit,
			)
			.unwrap();

			let alice_balance_post_hold = Balances::free_balance(ALICE);

			assert_noop!(
				Messaging::remove(
					signed(ALICE),
					bounded_vec!(good_id_1, good_id_2, good_id_3, good_id_4, erroneous_id_1)
				),
				Error::<Test>::RequestPending
			);

			assert!(Messages::<Test>::get(ALICE, good_id_1).is_some());
			assert!(Messages::<Test>::get(ALICE, good_id_2).is_some());
			assert!(Messages::<Test>::get(ALICE, good_id_3).is_some());
			assert!(Messages::<Test>::get(ALICE, good_id_4).is_some());
			assert!(Messages::<Test>::get(ALICE, erroneous_id_1).is_some());

			let alice_balance_post_remove = Balances::free_balance(ALICE);
			assert_eq!(alice_initial_balance, alice_balance_post_hold + deposit * 5);
			assert_eq!(alice_balance_post_remove, alice_balance_post_hold);
		});
	}

	// Basic remove tests to ensure storage is cleaned.
	#[test]
	fn remove_ismp_message() {
		new_test_ext().execute_with(|| {
			let commitment = H256::default();
			let message_id = [0u8; 32];
			let deposit = 100;
			let m = Message::Ismp { commitment, callback: None, deposit };
			Messages::<Test>::insert(ALICE, message_id, &m);
			IsmpRequests::<Test>::insert(commitment, (&ALICE, &message_id));
<<<<<<< HEAD
			<Test as Config>::Fungibles::hold(&HoldReason::Messaging.into(), &ALICE, deposit)
=======
			<Test as Config>::Deposit::hold(&HoldReason::Messaging.into(), &ALICE, deposit)
>>>>>>> 5887d712
				.unwrap();

			assert_noop!(
				Messaging::remove(signed(ALICE), bounded_vec!(message_id)),
				Error::<Test>::RequestPending
			);

			assert!(
				Messages::<Test>::get(ALICE, message_id).is_some(),
				"Message should not have been removed but has."
			);
			assert!(
				IsmpRequests::<Test>::get(commitment).is_some(),
				"Message should not have been removed but has."
			);
		})
	}

	#[test]
	fn remove_ismp_response() {
		new_test_ext().execute_with(|| {
			let commitment = H256::default();
			let message_id = [0u8; 32];
			let deposit = 100;

			let m = Message::IsmpResponse { commitment, response: bounded_vec!(), deposit };
			Messages::<Test>::insert(ALICE, message_id, &m);
			IsmpRequests::<Test>::insert(commitment, (&ALICE, &message_id));
<<<<<<< HEAD
			<Test as Config>::Fungibles::hold(&HoldReason::Messaging.into(), &ALICE, deposit)
=======
			<Test as Config>::Deposit::hold(&HoldReason::Messaging.into(), &ALICE, deposit)
>>>>>>> 5887d712
				.unwrap();

			assert_ok!(Messaging::remove(signed(ALICE), bounded_vec!(message_id)));

			assert!(
				Messages::<Test>::get(ALICE, message_id).is_none(),
				"Message should have been removed but hasnt."
			);
			assert!(
				IsmpRequests::<Test>::get(commitment).is_none(),
				"Request should have been removed but hasnt."
			);
		})
	}

	#[test]
	fn remove_ismp_timeout() {
		new_test_ext().execute_with(|| {
			let commitment = H256::default();
			let message_id = [0u8; 32];
			let deposit = 100;

			let m = Message::IsmpTimeout { commitment, deposit };
			Messages::<Test>::insert(ALICE, message_id, &m);
			IsmpRequests::<Test>::insert(commitment, (&ALICE, &message_id));
<<<<<<< HEAD
			<Test as Config>::Fungibles::hold(&HoldReason::Messaging.into(), &ALICE, deposit)
=======
			<Test as Config>::Deposit::hold(&HoldReason::Messaging.into(), &ALICE, deposit)
>>>>>>> 5887d712
				.unwrap();

			assert_ok!(Messaging::remove(signed(ALICE), bounded_vec!(message_id)));

			assert!(
				Messages::<Test>::get(ALICE, message_id).is_none(),
				"Message should have been removed but hasnt."
			);
			assert!(
				IsmpRequests::<Test>::get(commitment).is_none(),
				"Request should have been removed but hasnt."
			);
		})
	}

	#[test]
	fn remove_xcm_query() {
		new_test_ext().execute_with(|| {
			let query_id = 0;
			let message_id = [0u8; 32];
			let deposit = 100;

			let m = Message::XcmQuery { query_id, callback: None, deposit };
			Messages::<Test>::insert(ALICE, message_id, &m);
			XcmQueries::<Test>::insert(query_id, (&ALICE, &message_id));
			<Test as Config>::Fungibles::hold(&HoldReason::Messaging.into(), &ALICE, deposit)
				.unwrap();

			assert_noop!(
				Messaging::remove(signed(ALICE), bounded_vec!(message_id)),
				Error::<Test>::RequestPending
			);
			assert!(
				Messages::<Test>::get(ALICE, message_id).is_some(),
				"Message should not have been removed but has"
			);
			assert!(
				XcmQueries::<Test>::get(query_id).is_some(),
				"Message should not have been removed but has."
			);
		})
	}

	#[test]
	fn remove_xcm_response() {
		new_test_ext().execute_with(|| {
			let query_id = 0;
			let message_id = [0u8; 32];
			let deposit = 100;
			let m = Message::XcmResponse { query_id, deposit, response: Default::default() };
			Messages::<Test>::insert(ALICE, message_id, &m);
			XcmQueries::<Test>::insert(query_id, (&ALICE, &message_id));
			<Test as Config>::Fungibles::hold(&HoldReason::Messaging.into(), &ALICE, deposit)
				.unwrap();

			assert_ok!(Messaging::remove(signed(ALICE), bounded_vec!(message_id)));

			assert!(
				Messages::<Test>::get(ALICE, message_id).is_none(),
				"Message should have been removed but hasnt"
			);
			assert!(
				XcmQueries::<Test>::get(query_id).is_none(),
				"Message should have been removed but hasnt."
			);
		})
	}

	#[test]
	fn remove_xcm_timeout() {
		new_test_ext().execute_with(|| {
			let query_id = 0;
			let message_id = [0u8; 32];
			let deposit = 100;
			let m = Message::XcmTimeout { query_id, deposit };

			<Test as Config>::Fungibles::hold(&HoldReason::Messaging.into(), &ALICE, deposit)
				.unwrap();

			Messages::<Test>::insert(ALICE, message_id, &m);
			XcmQueries::<Test>::insert(query_id, (&ALICE, &message_id));

			assert_ok!(Messaging::remove(signed(ALICE), bounded_vec!(message_id)));

			assert!(
				Messages::<Test>::get(ALICE, message_id).is_none(),
				"Message should have been removed but hasnt"
			);
			assert!(
				XcmQueries::<Test>::get(query_id).is_none(),
				"Message should have been removed but hasnt."
			);
		})
	}
}

mod xcm_new_query {

	use super::*;

	#[test]
	fn success_assert_last_event() {
		new_test_ext().execute_with(|| {
			let timeout = System::block_number() + 1;
			let message_id = [0; 32];
			assert_ok!(Messaging::xcm_new_query(
				signed(ALICE),
				message_id,
				RESPONSE_LOCATION,
				timeout,
				None,
			));
			assert!(events().contains(&Event::<Test>::XcmQueryCreated {
				origin: ALICE,
				id: message_id,
				query_id: 0,
				callback: None
			}));
		})
	}

	#[test]
	fn message_id_already_exists() {
		new_test_ext().execute_with(|| {
			let message_id = [0; 32];
			let timeout = System::block_number() + 1;

			assert_ok!(Messaging::xcm_new_query(
				signed(ALICE),
				message_id,
				RESPONSE_LOCATION,
				timeout,
				None,
			));

			assert_noop!(
				Messaging::xcm_new_query(
					signed(ALICE),
					message_id,
					RESPONSE_LOCATION,
					timeout,
					None,
				),
				Error::<Test>::MessageExists
			);
		})
	}

	#[test]
	fn takes_response_fee_no_callback() {
		new_test_ext().execute_with(|| {
			assert_ne!(
				<Test as Config>::WeightInfo::xcm_response(),
				Weight::zero(),
				"Please set a weight for xcm_response to run this test."
			);
			let response_fee = <Test as Config>::WeightToFee::weight_to_fee(
				&(<Test as Config>::WeightInfo::xcm_response()),
			);
			let timeout = System::block_number() + 1;
			let callback = None;
			let message_id = [1u8; 32];

			assert_ne!(response_fee, 0);
			let alice_pre_transfer = Balances::free_balance(&ALICE);

			assert_ok!(Messaging::xcm_new_query(
				signed(ALICE),
				message_id,
				RESPONSE_LOCATION,
				timeout,
				callback,
			));

			let alice_post_transfer = Balances::free_balance(&ALICE);
			let alice_total_balance_on_hold = Balances::total_balance_on_hold(&ALICE);

			assert_eq!(
				alice_pre_transfer - alice_post_transfer - alice_total_balance_on_hold,
				response_fee
			);
		})
	}

	#[test]
	fn takes_response_fee_with_callback() {
		new_test_ext().execute_with(|| {
			assert_ne!(
				<Test as Config>::WeightInfo::xcm_response(),
				Weight::zero(),
				"Please set a weight for xcm_response to run this test."
			);
			assert_ne!(
				<Test as Config>::CallbackExecutor::execution_weight(),
				Weight::zero(),
				"Please set a weight for CallbackExecutor::execution_weight to run this test."
			);

			let response_fee = <Test as Config>::WeightToFee::weight_to_fee(
				&(<Test as Config>::WeightInfo::xcm_response() +
					<Test as Config>::CallbackExecutor::execution_weight()),
			);
			let timeout = System::block_number() + 1;
			let weight = Weight::default();
			let callback = Callback { selector: [1; 4], weight, abi: Abi::Scale };
			let message_id = [1u8; 32];

			assert_ne!(response_fee, 0);
			let alice_pre_transfer = Balances::free_balance(&ALICE);
			let alices_balance_pre_hold = Balances::free_balance(ALICE);

			assert_ok!(Messaging::xcm_new_query(
				signed(ALICE),
				message_id,
				RESPONSE_LOCATION,
				timeout,
				Some(callback),
			));

			let alice_post_transfer = Balances::free_balance(&ALICE);
			let alice_total_balance_on_hold = Balances::total_balance_on_hold(&ALICE);

			assert_eq!(
				alice_pre_transfer - alice_post_transfer - alice_total_balance_on_hold,
				response_fee
			);
		})
	}

	#[test]
	fn takes_callback_hold() {
		new_test_ext().execute_with(|| {
			let timeout = System::block_number() + 1;
			let weight = Weight::from_parts(100_000_000, 100_000_000);
			let callback = Callback { selector: [1; 4], weight, abi: Abi::Scale };
			let callback_deposit = <Test as Config>::WeightToFee::weight_to_fee(&weight);
			let message_id = [0; 32];
			let alice_held_balance_pre_query = <Test as Config>::Fungibles::balance_on_hold(
				&HoldReason::CallbackGas.into(),
				&ALICE,
			);

			assert_eq!(alice_held_balance_pre_query, 0);
			assert!(callback_deposit != 0);

			assert_ok!(Messaging::xcm_new_query(
				signed(ALICE),
				message_id,
				RESPONSE_LOCATION,
				timeout,
				Some(callback),
			));

			let alice_held_balance_post_query = <Test as Config>::Fungibles::balance_on_hold(
				&HoldReason::CallbackGas.into(),
				&ALICE,
			);

			assert_eq!(alice_held_balance_post_query, callback_deposit);
		})
	}

	#[test]
	fn takes_messaging_hold() {
		new_test_ext().execute_with(|| {
			let timeout = System::block_number() + 1;
			let weight = Weight::from_parts(100_000_000, 100_000_000);
			let callback = None;
			let message_id = [0; 32];
			let expected_deposit =
				calculate_protocol_deposit::<Test, <Test as Config>::OnChainByteFee>(
					ProtocolStorageDeposit::XcmQueries,
				) + calculate_message_deposit::<Test, <Test as Config>::OnChainByteFee>();
			let alices_held_balance_pre_hold =
				<Test as Config>::Fungibles::balance_on_hold(&HoldReason::Messaging.into(), &ALICE);

			assert!(
				expected_deposit > 0,
				"set an onchain byte fee with T::OnChainByteFee to run this test."
			);

<<<<<<< HEAD
			assert_eq!(alices_held_balance_pre_hold, 0);
=======
			let alices_balance_pre_hold = Balances::free_balance(ALICE);
>>>>>>> 5887d712

			assert_ok!(Messaging::xcm_new_query(
				signed(ALICE),
				message_id,
				RESPONSE_LOCATION,
				timeout,
				callback,
			));

<<<<<<< HEAD
			let alices_held_balance_post_hold =
				<Test as Config>::Fungibles::balance_on_hold(&HoldReason::Messaging.into(), &ALICE);
=======
			let alices_balance_post_hold = Balances::free_balance(ALICE);
>>>>>>> 5887d712

			assert_eq!(alices_held_balance_post_hold, expected_deposit);
		});
	}

	#[test]
	fn assert_state() {
		new_test_ext().execute_with(|| {
			// Looking for an item in Messages and XcmQueries.
			let message_id = [0; 32];
			let expected_callback =
				Callback { selector: [1; 4], weight: 100.into(), abi: Abi::Scale };
			let timeout = System::block_number() + 1;
			assert_ok!(Messaging::xcm_new_query(
				signed(ALICE),
				message_id,
				RESPONSE_LOCATION,
				timeout,
				Some(expected_callback),
			));
			let m = Messages::<Test>::get(ALICE, message_id)
				.expect("should exist after xcm_new_query.");
			if let Message::XcmQuery { query_id, callback, .. } = m {
				assert_eq!(query_id, 0);
				assert_eq!(callback, Some(expected_callback));
			} else {
				panic!("Wrong message type.")
			}

			assert_eq!(XcmQueries::<Test>::get(0), Some((ALICE, message_id)));
		})
	}

	#[test]
	fn xcm_timeouts_must_be_in_the_future() {
		new_test_ext().execute_with(|| {
			let message_id = [0; 32];
			let timeout = System::block_number();
			assert_noop!(
				Messaging::xcm_new_query(
					signed(ALICE),
					message_id,
					RESPONSE_LOCATION,
					timeout,
					None
				),
				Error::<Test>::FutureTimeoutMandatory
			);
		})
	}
}

mod xcm_response {
	use super::*;

	#[test]
	fn message_not_found() {
		new_test_ext().execute_with(|| {
			assert_noop!(
				Messaging::xcm_response(root(), 0, Default::default()),
				Error::<Test>::MessageNotFound
			);
		})
	}

	#[test]
	fn timeout_messages_are_noop() {
		new_test_ext().execute_with(|| {
			let message_id = [0; 32];
			let timeout = System::block_number() + 1;
			let mut generated_query_id = 0;

			assert_ok!(Messaging::xcm_new_query(
				signed(ALICE),
				message_id,
				RESPONSE_LOCATION,
				timeout,
				None,
			));

			// Update the message to XcmTimedOut
			Messages::<Test>::mutate(ALICE, message_id, |message| {
				let Some(Message::XcmQuery { query_id, deposit, .. }): &mut Option<Message<Test>> =
					message
				else {
					panic!("No message!");
				};
				generated_query_id = *query_id;
				*message = Some(Message::XcmTimeout { query_id: *query_id, deposit: *deposit });
			});

			assert_noop!(
				Messaging::xcm_response(root(), generated_query_id, Default::default()),
				Error::<Test>::RequestTimedOut
			);
		})
	}

	#[test]
	fn assert_event_no_callback() {
		new_test_ext().execute_with(|| {
			let message_id = [0; 32];
			let timeout = System::block_number() + 1;
			let generated_query_id = 0;
			let xcm_response = Response::Null;

			assert_ok!(Messaging::xcm_new_query(
				signed(ALICE),
				message_id,
				RESPONSE_LOCATION,
				timeout,
				None,
			));

			assert_ok!(Messaging::xcm_response(root(), generated_query_id, xcm_response));

			assert!(events().contains(&Event::<Test>::XcmResponseReceived {
				dest: ALICE,
				id: message_id,
				query_id: generated_query_id,
				response: Response::Null
			}));
		})
	}

	#[test]
	fn assert_message_is_stored_for_polling_no_callback() {
		new_test_ext().execute_with(|| {
			let message_id = [0; 32];
			let timeout = System::block_number() + 1;
			let expected_query_id = 0;
			let xcm_response = Response::ExecutionResult(None);

			assert_ok!(Messaging::xcm_new_query(
				signed(ALICE),
				message_id,
				RESPONSE_LOCATION,
				timeout,
				None,
			));

			assert_ok!(Messaging::xcm_response(root(), expected_query_id, xcm_response.clone()));
			let Some(Message::XcmResponse { query_id, response, .. }): Option<Message<Test>> =
				Messages::get(ALICE, message_id)
			else {
				panic!("wrong message type");
			};

			assert_eq!(query_id, expected_query_id);
			assert_eq!(xcm_response, response);
		})
	}

	#[test]
	fn message_is_removed_after_successfull_callback_execution() {
		new_test_ext().execute_with(|| {
			let message_id = [0; 32];
			let timeout = System::block_number() + 1;
			let expected_query_id = 0;
			let xcm_response = Response::ExecutionResult(None);
			let callback = Callback { selector: [1; 4], weight: 100.into(), abi: Abi::Scale };

			assert_ok!(Messaging::xcm_new_query(
				signed(ALICE),
				message_id,
				RESPONSE_LOCATION,
				timeout,
				Some(callback),
			));

			assert_ok!(Messaging::xcm_response(root(), expected_query_id, xcm_response.clone()));
			assert!(Messages::<Test>::get(ALICE, message_id).is_none());
			assert!(XcmQueries::<Test>::get(expected_query_id).is_none());
		})
	}

	#[test]
	fn message_deposit_returned_after_successfull_callback_execution() {
		new_test_ext().execute_with(|| {
			let message_id = [0; 32];
			let timeout = System::block_number() + 1;
			let expected_query_id = 0;
			let xcm_response = Response::ExecutionResult(None);
			let callback = Callback { selector: [1; 4], weight: Zero::zero(), abi: Abi::Scale };
			let expected_deposit = calculate_protocol_deposit::<
				Test,
				<Test as crate::messaging::Config>::OnChainByteFee,
			>(ProtocolStorageDeposit::XcmQueries) +
				calculate_message_deposit::<
					Test,
					<Test as crate::messaging::Config>::OnChainByteFee,
				>();

<<<<<<< HEAD
=======
			let alice_balance_pre_hold = Balances::free_balance(ALICE);

>>>>>>> 5887d712
			assert_ok!(Messaging::xcm_new_query(
				signed(ALICE),
				message_id,
				RESPONSE_LOCATION,
				timeout,
				Some(callback),
			));
<<<<<<< HEAD
			let alice_held_balance_pre_release = Balances::total_balance_on_hold(&ALICE);
			assert_ne!(alice_held_balance_pre_release, 0);
			assert_ok!(Messaging::xcm_response(root(), expected_query_id, xcm_response.clone()));
			let alice_held_balance_post_release = Balances::total_balance_on_hold(&ALICE);
			assert_eq!(alice_held_balance_post_release, 0);
=======

			let alice_balance_post_hold = Balances::free_balance(ALICE);

			assert_ok!(Messaging::xcm_response(root(), expected_query_id, xcm_response.clone()));

			let alice_balance_post_release = Balances::free_balance(ALICE);

			assert_eq!(alice_balance_pre_hold - alice_balance_post_hold, expected_deposit);
			assert_eq!(alice_balance_post_release, alice_balance_pre_hold);
>>>>>>> 5887d712
		})
	}
}

mod xcm_hooks {
	use super::*;
	#[test]
	fn xcm_queries_expire_on_expiry_block() {
		new_test_ext().execute_with(|| {
			let message_id = [0; 32];
			let timeout = System::block_number() + 10;
			assert_ok!(Messaging::xcm_new_query(
				signed(ALICE),
				message_id,
				RESPONSE_LOCATION,
				timeout,
				None,
			));

			let message_id_2 = [1; 32];
			assert_ok!(Messaging::xcm_new_query(
				signed(ALICE),
				message_id_2,
				RESPONSE_LOCATION,
				timeout,
				None,
			));

			run_to(timeout + 1);

			let Some(Message::XcmTimeout { .. }): Option<Message<Test>> =
				Messages::get(ALICE, message_id)
<<<<<<< HEAD
			else {
				panic!("Message should be timedout!")
			};

			let Some(Message::XcmTimeout { .. }): Option<Message<Test>> =
				Messages::get(ALICE, message_id_2)
=======
>>>>>>> 5887d712
			else {
				panic!("Message should be timedout!")
			};

<<<<<<< HEAD
=======
			let Some(Message::XcmTimeout { .. }): Option<Message<Test>> =
				Messages::get(ALICE, message_id_2)
			else {
				panic!("Message should be timedout!")
			};

>>>>>>> 5887d712
			frame_system::Pallet::<Test>::assert_has_event(Event::<Test>::XcmQueriesTimedOut { query_ids: vec![0, 1] }.into());
		})
	}
}

mod handle_callback_result {
	use frame_support::dispatch::{DispatchResultWithPostInfo, Pays, PostDispatchInfo};
	use sp_runtime::DispatchErrorWithPostInfo;

	use super::*;

	#[test]
	fn claims_all_weight_to_fee_pot_on_failure() {
		new_test_ext().execute_with(|| {
			let origin = ALICE;
			let id = [1u8; 32];
			let result = DispatchResultWithPostInfo::Err(DispatchErrorWithPostInfo {
				post_info: Default::default(),
				error: Error::<Test>::InvalidMessage.into(),
			});
			let actual_weight = Weight::from_parts(100_000_000, 100_000_000);

			let callback = Callback { selector: [1; 4], weight: actual_weight, abi: Abi::Scale };

			let deposit = <Test as Config>::WeightToFee::weight_to_fee(&actual_weight);

			assert!(deposit != 0);
			// Artificially take the deposit
			<Test as crate::messaging::Config>::Fungibles::hold(
				&HoldReason::CallbackGas.into(),
				&ALICE,
				deposit,
			)
			.unwrap();

			let pot_pre_handle = Balances::free_balance(FEE_ACCOUNT);
			let alice_balance_pre_handle = Balances::free_balance(ALICE);

			assert!(crate::messaging::Pallet::<Test>::handle_callback_result(
				&origin, &id, result, callback
			)
			.is_ok());

			let alice_balance_post_handle = Balances::free_balance(ALICE);
			let pot_post_handle = Balances::free_balance(FEE_ACCOUNT);

			assert_eq!(alice_balance_post_handle, alice_balance_pre_handle);
			assert_eq!(pot_post_handle, pot_pre_handle + deposit);
		})
	}

	#[test]
	fn assert_event_success() {
		new_test_ext().execute_with(|| {
			let origin = ALICE;
			let id = [1u8; 32];
			let actual_weight = Weight::from_parts(100, 100);
			let result = DispatchResultWithPostInfo::Ok(PostDispatchInfo {
				actual_weight: Some(actual_weight),
				pays_fee: Pays::Yes,
			});
			let callback = Callback {
				selector: [1; 4],
				weight: Weight::from_parts(1000, 1000),
				abi: Abi::Scale,
			};

			let deposit = <Test as Config>::WeightToFee::weight_to_fee(&actual_weight);

			// Artificially take the deposit
			<Test as crate::messaging::Config>::Fungibles::hold(
				&HoldReason::CallbackGas.into(),
				&ALICE,
				deposit,
			)
			.unwrap();

			assert_ok!(crate::messaging::Pallet::<Test>::handle_callback_result(
				&origin, &id, result, callback
			));
			assert!(events().contains(&Event::<Test>::CallbackExecuted { origin, id, callback }));
		})
	}

	#[test]
	fn assert_event_failure() {
		new_test_ext().execute_with(|| {
			let origin = ALICE;
			let id = [1u8; 32];
			let result = DispatchResultWithPostInfo::Err(DispatchErrorWithPostInfo {
				post_info: Default::default(),
				error: Error::<Test>::InvalidMessage.into(),
			});

			let callback = Callback {
				selector: [1; 4],
				weight: Weight::from_parts(1000, 1000),
				abi: Abi::Scale,
			};

			assert!(crate::messaging::Pallet::<Test>::handle_callback_result(
				&origin, &id, result, callback
			)
			.is_ok());

			assert!(events().contains(&Event::<Test>::CallbackFailed {
				origin,
				id,
				callback,
				post_info: Default::default(),
				error: Error::<Test>::InvalidMessage.into()
			}));
		})
	}

	#[test]
	fn assert_payback_when_execution_weight_is_less_than_deposit_held() {
		new_test_ext().execute_with(|| {
			let origin = ALICE;
			let id = [1u8; 32];
			let actual_weight_executed = Weight::from_parts(50_000_000, 70_000_000);
			let callback_weight_reserved = Weight::from_parts(100_000_000, 100_000_000);

			let result = DispatchResultWithPostInfo::Ok(PostDispatchInfo {
				actual_weight: Some(actual_weight_executed),
				pays_fee: Pays::Yes,
			});

			let callback =
				Callback { selector: [1; 4], weight: callback_weight_reserved, abi: Abi::Scale };

			let deposit = <Test as Config>::WeightToFee::weight_to_fee(&callback_weight_reserved);

			assert!(deposit != 0);

			// Artificially take the deposit
			<Test as crate::messaging::Config>::Fungibles::hold(
				&HoldReason::CallbackGas.into(),
				&ALICE,
				deposit,
			)
			.unwrap();

			let expected_refund =
				deposit - <Test as Config>::WeightToFee::weight_to_fee(&actual_weight_executed);

			assert!(expected_refund != 0);

			let fee_pot_payment = deposit - expected_refund;

			let fee_account_pre_handle = Balances::free_balance(FEE_ACCOUNT);
			let alice_balance_pre_handle = Balances::free_balance(ALICE);

			assert!(crate::messaging::Pallet::<Test>::handle_callback_result(
				&origin, &id, result, callback
			)
			.is_ok());

			// alice should have been refunded by the tune of expected refund.
			// the fee pot should have been increased by fee_pot_payment.
			let fee_account_post_handle = Balances::free_balance(FEE_ACCOUNT);
			let alice_balance_post_handle = Balances::free_balance(ALICE);

			assert_eq!(alice_balance_post_handle - alice_balance_pre_handle, expected_refund);
			assert_eq!(fee_account_post_handle, fee_account_pre_handle + fee_pot_payment);
		})
	}
}

mod ismp_get {
	use super::*;

	#[test]
	fn message_exists() {
		new_test_ext().execute_with(|| {
			let message_id = [0u8; 32];
			let message = ismp::Get {
				dest: 2000,
				height: 10,
				timeout: 100,
				context: bounded_vec!(),
				keys: bounded_vec!(),
			};
			let callback = None;

			assert_ok!(Messaging::ismp_get(signed(ALICE), message_id, message.clone(), callback));
			assert_noop!(
				Messaging::ismp_get(signed(ALICE), message_id, message, callback),
				Error::<Test>::MessageExists
			);
		})
	}

	#[test]
	fn takes_response_fee_and_ismp_fee_no_callback() {
		new_test_ext().execute_with(|| {
			assert_ne!(
				<Test as Config>::WeightInfo::ismp_on_response(0),
				Weight::zero(),
				"Please set an ismp_on_response weight info to run this test."
			);

			let message_id = [0u8; 32];
			let message = ismp::Get {
				dest: 2000,
				height: 10,
				timeout: 100,
				context: bounded_vec!(),
				keys: bounded_vec!(),
			};
			let ismp_fee = <Test as Config>::IsmpRelayerFee::get();

			let response_fee = <Test as Config>::WeightToFee::weight_to_fee(
				&<Test as Config>::WeightInfo::ismp_on_response(1),
			);

			let alice_pre_transfer = Balances::free_balance(&ALICE);

			assert_ok!(Messaging::ismp_get(signed(ALICE), message_id, message, None));

			let alice_post_transfer = Balances::free_balance(&ALICE);
			let alice_total_balance_on_hold = Balances::total_balance_on_hold(&ALICE);

			assert_eq!(
				alice_pre_transfer - alice_post_transfer - alice_total_balance_on_hold,
				response_fee + ismp_fee
			);
		})
	}

	#[test]
	fn takes_response_fee_and_ismp_fee_with_callback() {
		new_test_ext().execute_with(|| {
			assert_ne!(
				<Test as Config>::CallbackExecutor::execution_weight(),
				Weight::zero(),
				"Please set a weight for CallbackExecutor::execution_weight to run this test."
			);
			assert_ne!(
				<Test as Config>::WeightInfo::ismp_on_response(0),
				Weight::zero(),
				"Please set an ismp_on_response weight info to run this test."
			);

			let message_id = [0u8; 32];
			let message = ismp::Get {
				dest: 2000,
				height: 10,
				timeout: 100,
				context: bounded_vec!(),
				keys: bounded_vec!(),
			};
			let ismp_fee = <Test as Config>::IsmpRelayerFee::get();

			let weight = Weight::from_parts(100_000_000, 100_000_000);
			let callback = Callback { selector: [1; 4], weight, abi: Abi::Scale };
			let response_fee = <Test as Config>::WeightToFee::weight_to_fee(
				&(<Test as Config>::WeightInfo::ismp_on_response(1) +
					<Test as Config>::CallbackExecutor::execution_weight()),
			);

			let alice_pre_transfer = Balances::free_balance(&ALICE);

			assert_ok!(Messaging::ismp_get(signed(ALICE), message_id, message, Some(callback)));

			let alice_post_transfer = Balances::free_balance(&ALICE);
			let alice_total_balance_on_hold = Balances::total_balance_on_hold(&ALICE);

			assert_eq!(
				alice_pre_transfer - alice_post_transfer - alice_total_balance_on_hold,
				response_fee + ismp_fee
			);
		})
	}

	#[test]
	fn takes_deposit() {
		new_test_ext().execute_with(|| {
			let message_id = [0u8; 32];
			let message = ismp::Get {
				dest: 2000,
				height: 10,
				timeout: 100,
				context: bounded_vec!(),
				keys: bounded_vec!(),
			};
			let weight = Weight::from_parts(100_000_000, 100_000_000);
			let callback = Callback { selector: [1; 4], weight, abi: Abi::Scale };

			let callback_deposit = <Test as Config>::WeightToFee::weight_to_fee(&weight);

			let expected_deposit = calculate_protocol_deposit::<
				Test,
				<Test as Config>::OnChainByteFee,
			>(ProtocolStorageDeposit::IsmpRequests) +
				calculate_message_deposit::<Test, <Test as Config>::OnChainByteFee>() +
				calculate_deposit_of::<Test, <Test as Config>::OffChainByteFee, ismp::Get<Test>>(
				) + callback_deposit;

<<<<<<< HEAD
			let alice_hold_balance_pre_hold = Balances::total_balance_on_hold(&ALICE);
			assert_eq!(alice_hold_balance_pre_hold, 0);
			assert!(expected_deposit != 0);

			assert_ok!(Messaging::ismp_get(signed(ALICE), message_id, message, Some(callback)));

			let alice_hold_balance_post_hold = Balances::total_balance_on_hold(&ALICE);

			assert_eq!(alice_hold_balance_post_hold, expected_deposit);
=======
			let alice_balance_pre_hold = Balances::free_balance(ALICE);

			assert_ok!(Messaging::ismp_get(signed(ALICE), message_id, message, Some(callback)));

			let alice_balance_post_hold = Balances::free_balance(ALICE);

			assert!(expected_deposit != ismp_fee);
			assert_eq!(alice_balance_pre_hold - alice_balance_post_hold, expected_deposit);
>>>>>>> 5887d712
		})
	}

	#[test]
	fn assert_state() {
		new_test_ext().execute_with(|| {
			let message_id = [0u8; 32];
			let message = ismp::Get {
				dest: 2000,
				height: 10,
				timeout: 100,
				context: bounded_vec!(),
				keys: bounded_vec!(),
			};
			let callback = None;
			assert_ok!(Messaging::ismp_get(signed(ALICE), message_id, message, callback));
			let events = events();
			let Some(Event::<Test>::IsmpGetDispatched { origin, id, commitment, callback }) =
				events.first()
			else {
				panic!("missing event");
			};
			assert!(callback.is_none());
			assert_eq!(*id, message_id);
			assert_eq!(origin, &ALICE);
			assert_eq!(IsmpRequests::<Test>::get(commitment).unwrap(), (ALICE, message_id));
			let Some(Message::Ismp { .. }) = Messages::<Test>::get(ALICE, message_id) else {
				panic!("wrong message type");
			};
		})
	}
}

mod ismp_post {
	use super::*;

	#[test]
	fn message_exists() {
		new_test_ext().execute_with(|| {
			let message_id = [0u8; 32];
			let message = ismp::Post { dest: 2000, timeout: 100, data: bounded_vec![] };
			let callback = None;

			assert_ok!(Messaging::ismp_post(signed(ALICE), message_id, message.clone(), callback));
			assert_noop!(
				Messaging::ismp_post(signed(ALICE), message_id, message, callback),
				Error::<Test>::MessageExists
			);
		})
	}

	#[test]
	fn takes_response_fee_and_ismp_fee_no_callback() {
		new_test_ext().execute_with(|| {
			assert_ne!(
				<Test as Config>::WeightInfo::ismp_on_response(0),
				Weight::zero(),
				"Please set an ismp_on_response weight info to run this test."
			);

			let message_id = [0u8; 32];
			let message = ismp::Post { dest: 2000, timeout: 100, data: bounded_vec![] };
			let ismp_fee = <Test as Config>::IsmpRelayerFee::get();

			let weight = Weight::from_parts(100_000_000, 100_000_000);
			let response_fee = <Test as Config>::WeightToFee::weight_to_fee(
				&<Test as Config>::WeightInfo::ismp_on_response(1),
			);

			let alice_pre_transfer = Balances::free_balance(&ALICE);

			assert_ok!(Messaging::ismp_post(signed(ALICE), message_id, message, None));

			let alice_post_transfer = Balances::free_balance(&ALICE);
			let alice_total_balance_on_hold = Balances::total_balance_on_hold(&ALICE);

			assert_eq!(
				alice_pre_transfer - alice_post_transfer - alice_total_balance_on_hold,
				response_fee + ismp_fee
			);
		})
	}

	#[test]
	fn takes_response_fee_and_ismp_fee_with_callback() {
		new_test_ext().execute_with(|| {
			assert_ne!(
				<Test as Config>::CallbackExecutor::execution_weight(),
				Weight::zero(),
				"Please set a weight for CallbackExecutor::execution_weight to run this test."
			);
			assert_ne!(
				<Test as Config>::WeightInfo::ismp_on_response(1),
				Weight::zero(),
				"Please set an ismp_on_response weight info to run this test."
			);

			let message_id = [0u8; 32];
			let message = ismp::Post { dest: 2000, timeout: 100, data: bounded_vec![] };
			let ismp_fee = <Test as Config>::IsmpRelayerFee::get();

			let weight = Weight::from_parts(100_000_000, 100_000_000);
			let callback = Callback { selector: [1; 4], weight, abi: Abi::Scale };
<<<<<<< HEAD
			let response_fee = <Test as Config>::WeightToFee::weight_to_fee(
				&(<Test as Config>::WeightInfo::ismp_on_response(1) +
					<Test as Config>::CallbackExecutor::execution_weight()),
			);
=======
			let callback_deposit = <Test as Config>::WeightToFee::weight_to_fee(&weight);
			let alice_balance_pre_hold = Balances::free_balance(ALICE);
>>>>>>> 5887d712

			let alice_pre_transfer = Balances::free_balance(&ALICE);

<<<<<<< HEAD
			assert_ok!(Messaging::ismp_post(signed(ALICE), message_id, message, Some(callback)));
=======
			assert_ok!(Messaging::ismp_post(
				signed(ALICE),
				message_id,
				message.clone(),
				Some(callback)
			));
>>>>>>> 5887d712

			let alice_post_transfer = Balances::free_balance(&ALICE);
			let alice_total_balance_on_hold = Balances::total_balance_on_hold(&ALICE);

			assert_eq!(
				alice_pre_transfer - alice_post_transfer - alice_total_balance_on_hold,
				response_fee + ismp_fee
			);
		})
	}

	#[test]
	fn takes_deposit() {
		new_test_ext().execute_with(|| {
			let message_id = [0u8; 32];
			let message = ismp::Post { dest: 2000, timeout: 100, data: bounded_vec![] };
			let weight = Weight::from_parts(100_000_000, 100_000_000);
			let callback = Callback { selector: [1; 4], weight, abi: Abi::Scale };
			let callback_deposit = <Test as Config>::WeightToFee::weight_to_fee(&weight);
			let expected_deposit = calculate_protocol_deposit::<
				Test,
				<Test as Config>::OnChainByteFee,
			>(ProtocolStorageDeposit::IsmpRequests) +
				calculate_message_deposit::<Test, <Test as Config>::OnChainByteFee>() +
				calculate_deposit_of::<Test, <Test as Config>::OffChainByteFee, ismp::Post<Test>>(
				) + callback_deposit;

			let alice_hold_balance_pre_hold = Balances::total_balance_on_hold(&ALICE);

<<<<<<< HEAD
			assert_eq!(alice_hold_balance_pre_hold, 0);
			assert_ne!(callback_deposit, 0);
			assert_ne!(expected_deposit, 0);

			assert_ok!(Messaging::ismp_post(
				signed(ALICE),
				message_id,
				message.clone(),
				Some(callback)
			));
=======
			assert!(expected_deposit != ismp_fee);

			let alice_balance_post_hold = Balances::free_balance(ALICE);
>>>>>>> 5887d712

			let alice_held_balance_post_hold = Balances::total_balance_on_hold(&ALICE);

			assert_eq!(alice_held_balance_post_hold, expected_deposit);
		})
	}

	#[test]
	fn assert_state() {
		new_test_ext().execute_with(|| {
			let message_id = [0u8; 32];
			let message = ismp::Post { dest: 2000, timeout: 100, data: bounded_vec![] };
			let callback = None;

			assert_ok!(Messaging::ismp_post(signed(ALICE), message_id, message.clone(), callback));

			let events = events();
			let Some(Event::<Test>::IsmpPostDispatched { origin, id, commitment, callback }) =
				events.first()
			else {
				panic!("missing event");
			};

			assert_eq!(origin, &ALICE);
			assert_eq!(*id, message_id);
			assert!(callback.is_none());
			assert_eq!(IsmpRequests::<Test>::get(commitment).unwrap(), (ALICE, message_id));
			let Some(Message::Ismp { .. }) = Messages::<Test>::get(ALICE, message_id) else {
				panic!("wrong message type");
			};
		})
	}
}

mod ismp_hooks {

	use super::*;

	fn handler() -> ismp::Handler<Test> {
		ismp::Handler::<Test>::new()
	}

	mod on_accept {
		use ::ismp::module::IsmpModule;

<<<<<<< HEAD
		use super::*;
		use crate::messaging::test_utils::ismp_post_request;

		/// The on_accept must return Ok even when not in use.
		/// If an error is returned the receipt is not removed and a replay attack is possible.
		#[test]
		fn is_ok() {
			new_test_ext().execute_with(|| {
				let h = handler();
				assert!(h.on_accept(ismp_post_request(100usize)).is_ok())
			})
		}
	}

	mod timeout_commitment {

		use super::*;
=======
		use super::*;
		use crate::messaging::test_utils::ismp_post_request;

		/// The on_accept must return Ok even when not in use.
		/// If an error is returned the receipt is not removed and a replay attack is possible.
		#[test]
		fn is_ok() {
			new_test_ext().execute_with(|| {
				let h = handler();
				assert!(h.on_accept(ismp_post_request(100usize)).is_ok())
			})
		}
	}

	mod timeout_commitment {

		use super::*;
>>>>>>> 5887d712
		#[test]
		fn request_not_found() {
			new_test_ext().execute_with(|| {
				let err = ismp::timeout_commitment::<Test>(&Default::default()).unwrap_err();
				assert_eq!(
					err.downcast::<IsmpError>().unwrap(),
					IsmpError::Custom(
						"Request commitment not found while processing timeout.".into()
					)
				)
			})
		}

		#[test]
		fn invalid_request() {
			new_test_ext().execute_with(|| {
				let commitment: H256 = [8u8; 32].into();
				let message_id = [7u8; 32];
				let message = Message::XcmQuery { query_id: 0, callback: None, deposit: 100 };

				IsmpRequests::<Test>::insert(commitment, (&ALICE, message_id));
				Messages::<Test>::insert(ALICE, message_id, &message);

				let err = ismp::timeout_commitment::<Test>(&commitment).unwrap_err();
				assert_eq!(
					err.downcast::<IsmpError>().unwrap(),
					IsmpError::Custom("Invalid message".into())
				)
			})
		}

		#[test]
		fn actually_timesout_assert_event() {
			new_test_ext().execute_with(|| {
				let commitment: H256 = [8u8; 32].into();
				let message_id = [7u8; 32];
				IsmpRequests::<Test>::insert(commitment, (&ALICE, message_id));
				let message = Message::Ismp { commitment, callback: None, deposit: 100 };
				Messages::<Test>::insert(ALICE, message_id, &message);

				let res = ismp::timeout_commitment::<Test>(&commitment);

				assert!(res.is_ok(), "{:?}", res.unwrap_err().downcast::<IsmpError>().unwrap());

				if let Some(Message::IsmpTimeout { commitment, deposit: 100 }) =
					Messages::<Test>::get(ALICE, message_id)
				{
					let events = events();
					assert!(events.contains(&Event::<Test>::IsmpTimedOut { commitment }))
				} else {
					panic!("Message not timedout.")
				}
			})
		}
	}

	mod process_response {
		use ::ismp::Error as IsmpError;

		use super::*;
		#[test]
		fn response_exceeds_max_encoded_len_limit() {
			new_test_ext().execute_with(|| {
				let byte = 1u8;
				let exceeds = [byte].repeat(
					<<Test as Config>::MaxResponseLen as Get<u32>>::get() as usize + 1usize,
				);
				let commitment: H256 = Default::default();

				let err = ismp::process_response(&commitment, &exceeds, |dest, id| {
					Event::<Test>::IsmpGetResponseReceived { dest, id, commitment }
				})
				.unwrap_err();
				assert_eq!(
					err.downcast::<IsmpError>().unwrap(),
					IsmpError::Custom(
						"Response length exceeds maximum allowed length.".to_string()
					)
				);
			})
		}

		#[test]
		fn request_not_found() {
			new_test_ext().execute_with(|| {
				let response = vec![1u8];
				let commitment: H256 = Default::default();

				let err = ismp::process_response(&commitment, &response, |dest, id| {
					Event::<Test>::IsmpGetResponseReceived { dest, id, commitment }
				})
				.unwrap_err();
				assert_eq!(
					err.downcast::<IsmpError>().unwrap(),
					IsmpError::Custom("Request not found.".to_string())
				);
			})
		}

		#[test]
		fn message_must_be_ismp_request() {
			new_test_ext().execute_with(|| {
				let response = vec![1u8];
				let commitment: H256 = Default::default();
				let message_id = [1u8; 32];

				let message =
					Message::IsmpResponse { commitment, response: bounded_vec![], deposit: 100 };
				IsmpRequests::<Test>::insert(commitment, (ALICE, message_id));
				Messages::<Test>::insert(ALICE, message_id, message);

				let err = ismp::process_response(&commitment, &response, |dest, id| {
					Event::<Test>::IsmpGetResponseReceived { dest, id, commitment }
				})
				.unwrap_err();
				assert_eq!(
					err.downcast::<IsmpError>().unwrap(),
					IsmpError::Custom("Message must be an ismp request.".to_string())
				);
			})
		}

		#[test]
		fn no_callback_saves_response() {
			new_test_ext().execute_with(|| {
				let response = vec![1u8];
				let commitment: H256 = Default::default();
				let message_id = [1u8; 32];

				let message = Message::Ismp { commitment, callback: None, deposit: 100 };
				IsmpRequests::<Test>::insert(commitment, (ALICE, message_id));
				Messages::<Test>::insert(ALICE, message_id, message);

				let res = ismp::process_response(&commitment, &response, |dest, id| {
					Event::<Test>::IsmpGetResponseReceived { dest, id, commitment }
				});

				assert!(res.is_ok(), "process_response failed");

				let Some(Message::IsmpResponse { .. }) = Messages::<Test>::get(ALICE, message_id)
				else {
					panic!("wrong message type.")
				};
			})
		}

		#[test]
		fn success_callback_releases_deposit() {
			new_test_ext().execute_with(|| {
				let response = vec![1u8];
				let commitment: H256 = Default::default();
				let message_id = [1u8; 32];
				let callback = Callback { selector: [1; 4], weight: 100.into(), abi: Abi::Scale };
				let deposit = 100;
				let message = Message::Ismp { commitment, callback: Some(callback), deposit };

				<Test as crate::messaging::Config>::Fungibles::hold(
					&HoldReason::Messaging.into(),
					&ALICE,
					deposit,
				)
				.unwrap();

				let alice_post_hold = Balances::free_balance(ALICE);

				IsmpRequests::<Test>::insert(commitment, (ALICE, message_id));
				Messages::<Test>::insert(ALICE, message_id, message);

				let res = ismp::process_response(&commitment, &response, |dest, id| {
					Event::<Test>::IsmpGetResponseReceived { dest, id, commitment }
				});

				assert!(res.is_ok(), "process_response failed");

				let alice_post_process = Balances::free_balance(ALICE);
				assert_eq!(alice_post_process - deposit, alice_post_hold);
			})
		}
	}
}<|MERGE_RESOLUTION|>--- conflicted
+++ resolved
@@ -1,12 +1,8 @@
 #![cfg(test)]
-<<<<<<< HEAD
 use frame_support::{
 	assert_noop, assert_ok, testing_prelude::bounded_vec, traits::fungible::hold::Inspect,
 	weights::Weight,
 };
-=======
-use frame_support::{assert_noop, assert_ok, testing_prelude::bounded_vec, weights::Weight};
->>>>>>> 5887d712
 use sp_core::H256;
 
 use crate::{messaging::*, mock::*};
@@ -285,11 +281,7 @@
 			let m = Message::Ismp { commitment, callback: None, deposit };
 			Messages::<Test>::insert(ALICE, message_id, &m);
 			IsmpRequests::<Test>::insert(commitment, (&ALICE, &message_id));
-<<<<<<< HEAD
 			<Test as Config>::Fungibles::hold(&HoldReason::Messaging.into(), &ALICE, deposit)
-=======
-			<Test as Config>::Deposit::hold(&HoldReason::Messaging.into(), &ALICE, deposit)
->>>>>>> 5887d712
 				.unwrap();
 
 			assert_noop!(
@@ -318,11 +310,7 @@
 			let m = Message::IsmpResponse { commitment, response: bounded_vec!(), deposit };
 			Messages::<Test>::insert(ALICE, message_id, &m);
 			IsmpRequests::<Test>::insert(commitment, (&ALICE, &message_id));
-<<<<<<< HEAD
 			<Test as Config>::Fungibles::hold(&HoldReason::Messaging.into(), &ALICE, deposit)
-=======
-			<Test as Config>::Deposit::hold(&HoldReason::Messaging.into(), &ALICE, deposit)
->>>>>>> 5887d712
 				.unwrap();
 
 			assert_ok!(Messaging::remove(signed(ALICE), bounded_vec!(message_id)));
@@ -348,11 +336,7 @@
 			let m = Message::IsmpTimeout { commitment, deposit };
 			Messages::<Test>::insert(ALICE, message_id, &m);
 			IsmpRequests::<Test>::insert(commitment, (&ALICE, &message_id));
-<<<<<<< HEAD
 			<Test as Config>::Fungibles::hold(&HoldReason::Messaging.into(), &ALICE, deposit)
-=======
-			<Test as Config>::Deposit::hold(&HoldReason::Messaging.into(), &ALICE, deposit)
->>>>>>> 5887d712
 				.unwrap();
 
 			assert_ok!(Messaging::remove(signed(ALICE), bounded_vec!(message_id)));
@@ -634,11 +618,7 @@
 				"set an onchain byte fee with T::OnChainByteFee to run this test."
 			);
 
-<<<<<<< HEAD
 			assert_eq!(alices_held_balance_pre_hold, 0);
-=======
-			let alices_balance_pre_hold = Balances::free_balance(ALICE);
->>>>>>> 5887d712
 
 			assert_ok!(Messaging::xcm_new_query(
 				signed(ALICE),
@@ -648,12 +628,8 @@
 				callback,
 			));
 
-<<<<<<< HEAD
 			let alices_held_balance_post_hold =
 				<Test as Config>::Fungibles::balance_on_hold(&HoldReason::Messaging.into(), &ALICE);
-=======
-			let alices_balance_post_hold = Balances::free_balance(ALICE);
->>>>>>> 5887d712
 
 			assert_eq!(alices_held_balance_post_hold, expected_deposit);
 		});
@@ -847,11 +823,6 @@
 					<Test as crate::messaging::Config>::OnChainByteFee,
 				>();
 
-<<<<<<< HEAD
-=======
-			let alice_balance_pre_hold = Balances::free_balance(ALICE);
-
->>>>>>> 5887d712
 			assert_ok!(Messaging::xcm_new_query(
 				signed(ALICE),
 				message_id,
@@ -859,23 +830,11 @@
 				timeout,
 				Some(callback),
 			));
-<<<<<<< HEAD
 			let alice_held_balance_pre_release = Balances::total_balance_on_hold(&ALICE);
 			assert_ne!(alice_held_balance_pre_release, 0);
 			assert_ok!(Messaging::xcm_response(root(), expected_query_id, xcm_response.clone()));
 			let alice_held_balance_post_release = Balances::total_balance_on_hold(&ALICE);
 			assert_eq!(alice_held_balance_post_release, 0);
-=======
-
-			let alice_balance_post_hold = Balances::free_balance(ALICE);
-
-			assert_ok!(Messaging::xcm_response(root(), expected_query_id, xcm_response.clone()));
-
-			let alice_balance_post_release = Balances::free_balance(ALICE);
-
-			assert_eq!(alice_balance_pre_hold - alice_balance_post_hold, expected_deposit);
-			assert_eq!(alice_balance_post_release, alice_balance_pre_hold);
->>>>>>> 5887d712
 		})
 	}
 }
@@ -908,28 +867,16 @@
 
 			let Some(Message::XcmTimeout { .. }): Option<Message<Test>> =
 				Messages::get(ALICE, message_id)
-<<<<<<< HEAD
 			else {
 				panic!("Message should be timedout!")
 			};
 
-			let Some(Message::XcmTimeout { .. }): Option<Message<Test>> =
-				Messages::get(ALICE, message_id_2)
-=======
->>>>>>> 5887d712
-			else {
-				panic!("Message should be timedout!")
-			};
-
-<<<<<<< HEAD
-=======
 			let Some(Message::XcmTimeout { .. }): Option<Message<Test>> =
 				Messages::get(ALICE, message_id_2)
 			else {
 				panic!("Message should be timedout!")
 			};
 
->>>>>>> 5887d712
 			frame_system::Pallet::<Test>::assert_has_event(Event::<Test>::XcmQueriesTimedOut { query_ids: vec![0, 1] }.into());
 		})
 	}
@@ -1229,7 +1176,6 @@
 				calculate_deposit_of::<Test, <Test as Config>::OffChainByteFee, ismp::Get<Test>>(
 				) + callback_deposit;
 
-<<<<<<< HEAD
 			let alice_hold_balance_pre_hold = Balances::total_balance_on_hold(&ALICE);
 			assert_eq!(alice_hold_balance_pre_hold, 0);
 			assert!(expected_deposit != 0);
@@ -1238,17 +1184,7 @@
 
 			let alice_hold_balance_post_hold = Balances::total_balance_on_hold(&ALICE);
 
-			assert_eq!(alice_hold_balance_post_hold, expected_deposit);
-=======
-			let alice_balance_pre_hold = Balances::free_balance(ALICE);
-
-			assert_ok!(Messaging::ismp_get(signed(ALICE), message_id, message, Some(callback)));
-
-			let alice_balance_post_hold = Balances::free_balance(ALICE);
-
-			assert!(expected_deposit != ismp_fee);
-			assert_eq!(alice_balance_pre_hold - alice_balance_post_hold, expected_deposit);
->>>>>>> 5887d712
+			assert_eq!(alice_hold_balance_post_hold, expected_deposit + callback_deposit);
 		})
 	}
 
@@ -1352,28 +1288,14 @@
 
 			let weight = Weight::from_parts(100_000_000, 100_000_000);
 			let callback = Callback { selector: [1; 4], weight, abi: Abi::Scale };
-<<<<<<< HEAD
 			let response_fee = <Test as Config>::WeightToFee::weight_to_fee(
 				&(<Test as Config>::WeightInfo::ismp_on_response(1) +
 					<Test as Config>::CallbackExecutor::execution_weight()),
 			);
-=======
-			let callback_deposit = <Test as Config>::WeightToFee::weight_to_fee(&weight);
-			let alice_balance_pre_hold = Balances::free_balance(ALICE);
->>>>>>> 5887d712
 
 			let alice_pre_transfer = Balances::free_balance(&ALICE);
 
-<<<<<<< HEAD
 			assert_ok!(Messaging::ismp_post(signed(ALICE), message_id, message, Some(callback)));
-=======
-			assert_ok!(Messaging::ismp_post(
-				signed(ALICE),
-				message_id,
-				message.clone(),
-				Some(callback)
-			));
->>>>>>> 5887d712
 
 			let alice_post_transfer = Balances::free_balance(&ALICE);
 			let alice_total_balance_on_hold = Balances::total_balance_on_hold(&ALICE);
@@ -1403,7 +1325,6 @@
 
 			let alice_hold_balance_pre_hold = Balances::total_balance_on_hold(&ALICE);
 
-<<<<<<< HEAD
 			assert_eq!(alice_hold_balance_pre_hold, 0);
 			assert_ne!(callback_deposit, 0);
 			assert_ne!(expected_deposit, 0);
@@ -1414,11 +1335,6 @@
 				message.clone(),
 				Some(callback)
 			));
-=======
-			assert!(expected_deposit != ismp_fee);
-
-			let alice_balance_post_hold = Balances::free_balance(ALICE);
->>>>>>> 5887d712
 
 			let alice_held_balance_post_hold = Balances::total_balance_on_hold(&ALICE);
 
@@ -1464,7 +1380,6 @@
 	mod on_accept {
 		use ::ismp::module::IsmpModule;
 
-<<<<<<< HEAD
 		use super::*;
 		use crate::messaging::test_utils::ismp_post_request;
 
@@ -1482,25 +1397,6 @@
 	mod timeout_commitment {
 
 		use super::*;
-=======
-		use super::*;
-		use crate::messaging::test_utils::ismp_post_request;
-
-		/// The on_accept must return Ok even when not in use.
-		/// If an error is returned the receipt is not removed and a replay attack is possible.
-		#[test]
-		fn is_ok() {
-			new_test_ext().execute_with(|| {
-				let h = handler();
-				assert!(h.on_accept(ismp_post_request(100usize)).is_ok())
-			})
-		}
-	}
-
-	mod timeout_commitment {
-
-		use super::*;
->>>>>>> 5887d712
 		#[test]
 		fn request_not_found() {
 			new_test_ext().execute_with(|| {
