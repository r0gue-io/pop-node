--- conflicted
+++ resolved
@@ -166,11 +166,7 @@
 			let alice_initial_balance = Balances::free_balance(ALICE);
 			let message_deposit: Balance = 100;
 
-<<<<<<< HEAD
 			let m = Message::Ismp { commitment: H256::default(), callback: None, message_deposit };
-=======
-			let m = Message::Ismp { commitment: H256::default(), callback: None, deposit };
->>>>>>> 83ae173f
 			let m_id = [0; 32];
 
 			<Test as crate::messaging::Config>::Fungibles::hold(
@@ -285,17 +281,12 @@
 			let m = Message::Ismp { commitment, callback: None, message_deposit };
 			Messages::<Test>::insert(ALICE, message_id, &m);
 			IsmpRequests::<Test>::insert(commitment, (&ALICE, &message_id));
-<<<<<<< HEAD
 			<Test as Config>::Fungibles::hold(
 				&HoldReason::Messaging.into(),
 				&ALICE,
 				message_deposit,
 			)
 			.unwrap();
-=======
-			<Test as Config>::Fungibles::hold(&HoldReason::Messaging.into(), &ALICE, deposit)
-				.unwrap();
->>>>>>> 83ae173f
 
 			assert_noop!(
 				Messaging::remove(signed(ALICE), bounded_vec!(message_id)),
@@ -323,17 +314,12 @@
 			let m = Message::IsmpResponse { commitment, response: bounded_vec!(), message_deposit };
 			Messages::<Test>::insert(ALICE, message_id, &m);
 			IsmpRequests::<Test>::insert(commitment, (&ALICE, &message_id));
-<<<<<<< HEAD
 			<Test as Config>::Fungibles::hold(
 				&HoldReason::Messaging.into(),
 				&ALICE,
 				message_deposit,
 			)
 			.unwrap();
-=======
-			<Test as Config>::Fungibles::hold(&HoldReason::Messaging.into(), &ALICE, deposit)
-				.unwrap();
->>>>>>> 83ae173f
 
 			assert_ok!(Messaging::remove(signed(ALICE), bounded_vec!(message_id)));
 
@@ -377,11 +363,6 @@
 
 			Messages::<Test>::insert(ALICE, message_id, &m);
 			IsmpRequests::<Test>::insert(commitment, (&ALICE, &message_id));
-<<<<<<< HEAD
-=======
-			<Test as Config>::Fungibles::hold(&HoldReason::Messaging.into(), &ALICE, deposit)
-				.unwrap();
->>>>>>> 83ae173f
 
 			assert_ok!(Messaging::remove(signed(ALICE), bounded_vec!(message_id)));
 
@@ -408,17 +389,12 @@
 			let m = Message::XcmQuery { query_id, callback: None, message_deposit };
 			Messages::<Test>::insert(ALICE, message_id, &m);
 			XcmQueries::<Test>::insert(query_id, (&ALICE, &message_id));
-<<<<<<< HEAD
 			<Test as Config>::Fungibles::hold(
 				&HoldReason::Messaging.into(),
 				&ALICE,
 				message_deposit,
 			)
 			.unwrap();
-=======
-			<Test as Config>::Fungibles::hold(&HoldReason::Messaging.into(), &ALICE, deposit)
-				.unwrap();
->>>>>>> 83ae173f
 
 			assert_noop!(
 				Messaging::remove(signed(ALICE), bounded_vec!(message_id)),
@@ -445,17 +421,12 @@
 				Message::XcmResponse { query_id, message_deposit, response: Default::default() };
 			Messages::<Test>::insert(ALICE, message_id, &m);
 			XcmQueries::<Test>::insert(query_id, (&ALICE, &message_id));
-<<<<<<< HEAD
 			<Test as Config>::Fungibles::hold(
 				&HoldReason::Messaging.into(),
 				&ALICE,
 				message_deposit,
 			)
 			.unwrap();
-=======
-			<Test as Config>::Fungibles::hold(&HoldReason::Messaging.into(), &ALICE, deposit)
-				.unwrap();
->>>>>>> 83ae173f
 
 			assert_ok!(Messaging::remove(signed(ALICE), bounded_vec!(message_id)));
 
@@ -478,7 +449,6 @@
 			let message_deposit = 100;
 			let callback_deposit = 100_000;
 
-<<<<<<< HEAD
 			let m = Message::XcmTimeout {
 				query_id,
 				message_deposit,
@@ -497,10 +467,6 @@
 				callback_deposit,
 			)
 			.unwrap();
-=======
-			<Test as Config>::Fungibles::hold(&HoldReason::Messaging.into(), &ALICE, deposit)
-				.unwrap();
->>>>>>> 83ae173f
 
 			Messages::<Test>::insert(ALICE, message_id, &m);
 			XcmQueries::<Test>::insert(query_id, (&ALICE, &message_id));
@@ -632,7 +598,6 @@
 			let weight = Weight::default();
 			let callback = Callback { selector: [1; 4], weight, abi: Abi::Scale };
 			let message_id = [1u8; 32];
-<<<<<<< HEAD
 
 			assert_ne!(response_fee, 0);
 			let alice_pre_transfer = Balances::free_balance(&ALICE);
@@ -648,24 +613,6 @@
 			let alice_post_transfer = Balances::free_balance(&ALICE);
 			let alice_total_balance_on_hold = Balances::total_balance_on_hold(&ALICE);
 
-=======
-
-			assert_ne!(response_fee, 0);
-			let alice_pre_transfer = Balances::free_balance(&ALICE);
-			let alices_balance_pre_hold = Balances::free_balance(ALICE);
-
-			assert_ok!(Messaging::xcm_new_query(
-				signed(ALICE),
-				message_id,
-				RESPONSE_LOCATION,
-				timeout,
-				Some(callback),
-			));
-
-			let alice_post_transfer = Balances::free_balance(&ALICE);
-			let alice_total_balance_on_hold = Balances::total_balance_on_hold(&ALICE);
-
->>>>>>> 83ae173f
 			assert_eq!(
 				alice_pre_transfer - alice_post_transfer - alice_total_balance_on_hold,
 				response_fee
@@ -688,7 +635,6 @@
 
 			assert_eq!(alice_held_balance_pre_query, 0);
 			assert!(callback_deposit != 0);
-<<<<<<< HEAD
 
 			assert_ok!(Messaging::xcm_new_query(
 				signed(ALICE),
@@ -703,22 +649,6 @@
 				&ALICE,
 			);
 
-=======
-
-			assert_ok!(Messaging::xcm_new_query(
-				signed(ALICE),
-				message_id,
-				RESPONSE_LOCATION,
-				timeout,
-				Some(callback),
-			));
-
-			let alice_held_balance_post_query = <Test as Config>::Fungibles::balance_on_hold(
-				&HoldReason::CallbackGas.into(),
-				&ALICE,
-			);
-
->>>>>>> 83ae173f
 			assert_eq!(alice_held_balance_post_query, callback_deposit);
 		})
 	}
@@ -728,10 +658,6 @@
 		new_test_ext().execute_with(|| {
 			let timeout = System::block_number() + 1;
 			let weight = Weight::from_parts(100_000_000, 100_000_000);
-<<<<<<< HEAD
-=======
-			let callback = None;
->>>>>>> 83ae173f
 			let message_id = [0; 32];
 			let expected_deposit =
 				calculate_protocol_deposit::<Test, <Test as Config>::OnChainByteFee>(
@@ -752,11 +678,7 @@
 				message_id,
 				RESPONSE_LOCATION,
 				timeout,
-<<<<<<< HEAD
 				None,
-=======
-				callback,
->>>>>>> 83ae173f
 			));
 
 			let alices_held_balance_post_hold =
@@ -950,18 +872,6 @@
 			let expected_query_id = 0;
 			let xcm_response = Response::ExecutionResult(None);
 			let callback = Callback { selector: [1; 4], weight: Zero::zero(), abi: Abi::Scale };
-<<<<<<< HEAD
-=======
-			let expected_deposit = calculate_protocol_deposit::<
-				Test,
-				<Test as crate::messaging::Config>::OnChainByteFee,
-			>(ProtocolStorageDeposit::XcmQueries) +
-				calculate_message_deposit::<
-					Test,
-					<Test as crate::messaging::Config>::OnChainByteFee,
-				>();
-
->>>>>>> 83ae173f
 			assert_ok!(Messaging::xcm_new_query(
 				signed(ALICE),
 				message_id,
@@ -1291,96 +1201,6 @@
 			assert_noop!(
 				Messaging::ismp_post(signed(ALICE), message_id, message, callback),
 				Error::<Test>::MessageExists
-			);
-		})
-	}
-
-	#[test]
-	fn takes_response_fee_and_ismp_fee_no_callback() {
-		new_test_ext().execute_with(|| {
-			assert_ne!(
-				<Test as Config>::WeightInfo::ismp_on_response(0),
-				Weight::zero(),
-				"Please set an ismp_on_response weight info to run this test."
-			);
-
-			let message_id = [0u8; 32];
-			let message = ismp::Post { dest: 2000, timeout: 100, data: bounded_vec![] };
-<<<<<<< HEAD
-			let ismp_fee = <Test as Config>::IsmpRelayerFee::get();
-
-			let response_fee = <Test as Config>::WeightToFee::weight_to_fee(
-				&<Test as Config>::WeightInfo::ismp_on_response(1),
-			);
-
-			let alice_pre_transfer = Balances::free_balance(&ALICE);
-
-			assert_ok!(Messaging::ismp_post(signed(ALICE), message_id, message, None));
-
-			let alice_post_transfer = Balances::free_balance(&ALICE);
-			let alice_total_balance_on_hold = Balances::total_balance_on_hold(&ALICE);
-
-			assert_eq!(
-				alice_pre_transfer - alice_post_transfer - alice_total_balance_on_hold,
-				response_fee + ismp_fee
-			);
-		})
-	}
-
-	#[test]
-	fn takes_response_fee_and_ismp_fee_with_callback() {
-		new_test_ext().execute_with(|| {
-			assert_ne!(
-				<Test as Config>::CallbackExecutor::execution_weight(),
-				Weight::zero(),
-				"Please set a weight for CallbackExecutor::execution_weight to run this test."
-			);
-			assert_ne!(
-				<Test as Config>::WeightInfo::ismp_on_response(1),
-				Weight::zero(),
-				"Please set an ismp_on_response weight info to run this test."
-			);
-
-			let message_id = [0u8; 32];
-			let message = ismp::Post { dest: 2000, timeout: 100, data: bounded_vec![] };
-			let ismp_fee = <Test as Config>::IsmpRelayerFee::get();
-
-			let weight = Weight::from_parts(100_000_000, 100_000_000);
-			let callback = Callback { selector: [1; 4], weight, abi: Abi::Scale };
-			let response_fee = <Test as Config>::WeightToFee::weight_to_fee(
-				&(<Test as Config>::WeightInfo::ismp_on_response(1) +
-					<Test as Config>::CallbackExecutor::execution_weight()),
-			);
-
-			let alice_pre_transfer = Balances::free_balance(&ALICE);
-=======
-			let weight = Weight::from_parts(100_000_000, 100_000_000);
-			let callback = Callback { selector: [1; 4], weight, abi: Abi::Scale };
-			let callback_deposit = <Test as Config>::WeightToFee::weight_to_fee(&weight);
-			let expected_deposit = calculate_protocol_deposit::<
-				Test,
-				<Test as Config>::OnChainByteFee,
-			>(ProtocolStorageDeposit::IsmpRequests) +
-				calculate_message_deposit::<Test, <Test as Config>::OnChainByteFee>() +
-				calculate_deposit_of::<Test, <Test as Config>::OffChainByteFee, ismp::Post<Test>>(
-				) + callback_deposit;
-
-			let alice_hold_balance_pre_hold = Balances::total_balance_on_hold(&ALICE);
-
-			assert_eq!(alice_hold_balance_pre_hold, 0);
-			assert_ne!(callback_deposit, 0);
-			assert_ne!(expected_deposit, 0);
->>>>>>> 83ae173f
-
-			assert_ok!(Messaging::ismp_post(signed(ALICE), message_id, message, Some(callback)));
-
-			let alice_post_transfer = Balances::free_balance(&ALICE);
-			let alice_total_balance_on_hold = Balances::total_balance_on_hold(&ALICE);
-
-<<<<<<< HEAD
-			assert_eq!(
-				alice_pre_transfer - alice_post_transfer - alice_total_balance_on_hold,
-				response_fee + ismp_fee
 			);
 		})
 	}
@@ -1416,10 +1236,6 @@
 
 			let alice_held_balance_post_hold = Balances::total_balance_on_hold(&ALICE);
 
-=======
-			let alice_held_balance_post_hold = Balances::total_balance_on_hold(&ALICE);
-
->>>>>>> 83ae173f
 			assert_eq!(alice_held_balance_post_hold, expected_deposit);
 		})
 	}
