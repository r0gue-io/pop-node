--- conflicted
+++ resolved
@@ -657,11 +657,6 @@
 	fn takes_messaging_hold() {
 		new_test_ext().execute_with(|| {
 			let timeout = System::block_number() + 1;
-<<<<<<< HEAD
-			let callback = None;
-=======
-			let weight = Weight::from_parts(100_000_000, 100_000_000);
->>>>>>> ff93137d
 			let message_id = [0; 32];
 			let expected_deposit =
 				calculate_protocol_deposit::<Test, <Test as Config>::OnChainByteFee>(
