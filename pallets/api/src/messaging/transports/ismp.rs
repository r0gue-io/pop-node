--- conflicted
+++ resolved
@@ -201,7 +201,7 @@
 	let (origin, id) =
 		IsmpRequests::<T>::get(commitment).ok_or(Error::Custom("request not found".into()))?;
 
-	let Some(super::super::Message::Ismp { commitment, callback, deposit, status }) =
+	let Some(super::super::Message::Ismp { commitment, callback, deposit }) =
 		Messages::<T>::get(&origin, &id)
 	else {
 		return Err(Error::Custom("message not found".into()).into())
@@ -210,13 +210,8 @@
 	// Attempt callback with result if specified.
 	if let Some(callback) = callback {
 		// TODO: check response length
-<<<<<<< HEAD
 		// TODO: update status if failed
 		if Pallet::<T>::call(&origin, callback, &id, &encode).is_ok() {
-=======
-		todo!("update message status on success or fail.");
-		if Pallet::<T>::call(origin.clone(), callback, id, &encode, deposit).is_ok() {
->>>>>>> 8ceb523a
 			Pallet::<T>::deposit_event(event(origin, id));
 			return Ok(());
 		}
@@ -232,7 +227,6 @@
 			commitment,
 			deposit,
 			response,
-			status: todo!("take status from callback return value."),
 		},
 	);
 	Pallet::<T>::deposit_event(event(origin, id));
