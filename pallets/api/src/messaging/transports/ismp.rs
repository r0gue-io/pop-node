--- conflicted
+++ resolved
@@ -153,24 +153,7 @@
 					Get(get) => H256::from(keccak_256(&get.encode())),
 					Post(post) => H256::from(keccak_256(&post.encode())),
 				};
-<<<<<<< HEAD
-				let key =
-					IsmpRequests::<T>::get(id).ok_or(Error::Custom("request not found".into()))?;
-				Messages::<T>::try_mutate(key.0, key.1, |message| {
-					let Some(super::super::Message::Ismp { commitment, deposit, .. }) = message
-					else {
-						return Err(Error::Custom("message not found".into()));
-					};
-					todo!("Update message status to timed out");
-					// *message = Some(super::super::Message::IsmpTimedOut {
-					// 	deposit: *deposit,
-					// 	commitment: *commitment,
-					// });
-				})?;
-				Ok(())
-=======
 				timeout_commitment::<T>(&commitment)
->>>>>>> 45082d84
 			},
 			Timeout::Response(response) => {
 				let commitment = H256::from(keccak_256(&Post(response.post).encode()));
@@ -211,11 +194,7 @@
 	let Some(super::super::Message::Ismp { commitment, callback, deposit }) =
 		Messages::<T>::get(&origin, &id)
 	else {
-<<<<<<< HEAD
-		return Err(Error::Custom("message not found".into()).into());
-=======
 		return Err(Error::Custom("Message must be an ismp request.".into()).into());
->>>>>>> 45082d84
 	};
 
 	// Deposit that the message has been recieved before a potential callback execution.
