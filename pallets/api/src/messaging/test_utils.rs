<<<<<<< HEAD
use ::xcm::latest::{Junctions, Location};
use codec::Encode;
use frame_benchmarking::{account, v2::*};
use frame_support::{dispatch::RawOrigin, traits::Currency, BoundedVec};
use ismp::{
	host::StateMachine,
	module::IsmpModule,
	router::{
		GetRequest, GetResponse, PostRequest, PostResponse, Response as IsmpResponse, StorageValue,
	},
};
use sp_runtime::traits::{One, Zero};
use sp_std::vec;

use crate::messaging::Config;

pub fn ismp_get_request(key_len: usize, keys_len: usize, context_len: usize) -> GetRequest {
	GetRequest {
		source: StateMachine::Polkadot(2000),
		dest: StateMachine::Polkadot(2001),
		nonce: 100u64,
		from: [1u8; 32].to_vec(),
		keys: vec![vec![1u8; key_len]; keys_len],
		height: 1,
		context: [1u8].repeat(context_len),
		timeout_timestamp: 100_000,
	}
}
=======
use ismp::{host::StateMachine, router::PostRequest};
>>>>>>> 232070b8

#[cfg(any(feature = "runtime-benchmarks", test))]
/// Constructs a dummy `PostRequest` used for testing or benchmarking.
pub fn ismp_post_request(body_len: usize) -> PostRequest {
	PostRequest {
		source: StateMachine::Polkadot(2000),
		dest: StateMachine::Polkadot(2001),
		nonce: 100u64,
		from: [1u8; 32].to_vec(),
		to: [1u8; 32].to_vec(),
		timeout_timestamp: 100_000,
		body: vec![1u8; body_len],
	}
}

#[cfg(feature = "runtime-benchmarks")]
pub use benchmark_helpers::*;

#[cfg(feature = "runtime-benchmarks")]
mod benchmark_helpers {
	use codec::Encode;
	use ismp::{
		host::StateMachine,
		router::{GetRequest, GetResponse, PostResponse, StorageValue},
	};
	use sp_std::vec::Vec;

	use super::ismp_post_request;

	/// Constructs a dummy `GetRequest` with specified dimensions.
	pub fn ismp_get_request(key_len: usize, keys_len: usize, context_len: usize) -> GetRequest {
		GetRequest {
			source: StateMachine::Polkadot(2000),
			dest: StateMachine::Polkadot(2001),
			nonce: 100u64,
			from: vec![1u8; 32],
			keys: vec![vec![1u8; key_len]; keys_len],
			height: 1,
			context: vec![1u8; context_len],
			timeout_timestamp: 100_000,
		}
	}

	/// Constructs a dummy `GetResponse` of approximately the requested size.
	pub fn ismp_get_response(
		key_len: usize,
		keys_len: usize,
		context_len: usize,
		response_len: usize,
	) -> GetResponse {
		let r = get_storage_value();
		let r_encoded_size = r.encoded_size();
		let iterations = response_len / r_encoded_size;

		let values = (0..iterations.saturating_sub(1)).map(|_| r.clone()).collect::<Vec<_>>();

		debug_assert!(values.encoded_size() < response_len);

		GetResponse { get: ismp_get_request(key_len, keys_len, context_len), values }
	}

	/// Constructs a dummy `PostResponse` with a body of the requested length.
	pub fn ismp_post_response(body_len: usize, response_len: usize) -> PostResponse {
		let response = vec![1u8; response_len.saturating_sub(2)];
		PostResponse { post: ismp_post_request(body_len), response, timeout_timestamp: 100_001 }
	}

	/// Constructs a dummy `StorageValue`.
	pub fn get_storage_value() -> StorageValue {
		StorageValue { key: vec![1u8; 1], value: Some(vec![1u8; 1]) }
	}
}<|MERGE_RESOLUTION|>--- conflicted
+++ resolved
@@ -1,35 +1,4 @@
-<<<<<<< HEAD
-use ::xcm::latest::{Junctions, Location};
-use codec::Encode;
-use frame_benchmarking::{account, v2::*};
-use frame_support::{dispatch::RawOrigin, traits::Currency, BoundedVec};
-use ismp::{
-	host::StateMachine,
-	module::IsmpModule,
-	router::{
-		GetRequest, GetResponse, PostRequest, PostResponse, Response as IsmpResponse, StorageValue,
-	},
-};
-use sp_runtime::traits::{One, Zero};
-use sp_std::vec;
-
-use crate::messaging::Config;
-
-pub fn ismp_get_request(key_len: usize, keys_len: usize, context_len: usize) -> GetRequest {
-	GetRequest {
-		source: StateMachine::Polkadot(2000),
-		dest: StateMachine::Polkadot(2001),
-		nonce: 100u64,
-		from: [1u8; 32].to_vec(),
-		keys: vec![vec![1u8; key_len]; keys_len],
-		height: 1,
-		context: [1u8].repeat(context_len),
-		timeout_timestamp: 100_000,
-	}
-}
-=======
 use ismp::{host::StateMachine, router::PostRequest};
->>>>>>> 232070b8
 
 #[cfg(any(feature = "runtime-benchmarks", test))]
 /// Constructs a dummy `PostRequest` used for testing or benchmarking.
