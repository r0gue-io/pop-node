--- conflicted
+++ resolved
@@ -465,12 +465,7 @@
 			.saturating_add(calculate_message_deposit::<T, T::OnChainByteFee>())
 			.saturating_add(calculate_deposit_of::<T, T::OffChainByteFee, ismp::Post<T>>());
 
-<<<<<<< HEAD
 			T::Fungibles::hold(&HoldReason::Messaging.into(), &origin, deposit)?;
-=======
-			T::Fungibles::hold(&HoldReason::Messaging.into(), &origin, message_deposit)?;
-			let mut callback_execution_weight = Weight::zero();
->>>>>>> ff93137d
 
 			if let Some(cb) = callback.as_ref() {
 				T::Fungibles::hold(
