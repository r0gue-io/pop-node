<<<<<<< HEAD
extern crate alloc;

pub use alloc::borrow::ToOwned;

=======
>>>>>>> 8ceb523a
use codec::{Decode, Encode};
use frame_support::{
	dispatch::{DispatchResult, DispatchResultWithPostInfo, PostDispatchInfo},
	pallet_prelude::MaxEncodedLen,
	storage::KeyLenOf,
	traits::{
		fungible::Inspect,
		tokens::{fungible::hold::Mutate, Precision::Exact},
		Get, OriginTrait,
	},
};
use frame_system::pallet_prelude::*;
pub use pallet::*;
use scale_info::TypeInfo;
use sp_core::H256;
<<<<<<< HEAD
use sp_runtime::{traits::Saturating, BoundedVec, DispatchError};
=======
use sp_runtime::{traits::Saturating, BoundedVec, SaturatedConversion, DispatchError};
>>>>>>> 8ceb523a
use sp_std::vec::Vec;
use transports::{
	ismp::{self as ismp, FeeMetadata, IsmpDispatcher},
	xcm::{self as xcm, Location, QueryId},
};
pub use xcm::NotifyQueryHandler;
use xcm::Response;

use super::Weight;

#[cfg(feature = "runtime-benchmarks")]
mod benchmarking;

/// Messaging transports.
pub mod transports;

/// Message storage deposit calculations.
mod deposits;
use deposits::*;

#[cfg(test)]
mod tests;

<<<<<<< HEAD
type AccountIdOf<T> = <T as frame_system::Config>::AccountId;
type BlockNumberOf<T> = BlockNumberFor<T>;
type BalanceOf<T> = <<T as Config>::Deposit as Inspect<AccountIdOf<T>>>::Balance;
type DbWeightOf<T> = <T as frame_system::Config>::DbWeight;

=======
pub(crate) type AccountIdOf<T> = <T as frame_system::Config>::AccountId;
pub(crate) type BlockNumberOf<T> = BlockNumberFor<T>;
pub(crate) type BalanceOf<T> = <<T as Config>::Deposit as Inspect<AccountIdOf<T>>>::Balance;
>>>>>>> 8ceb523a
pub type MessageId = [u8; 32];

#[frame_support::pallet]
pub mod pallet {

	use frame_support::{
		pallet_prelude::*,
<<<<<<< HEAD
		traits::{tokens::fungible::hold::Mutate, OnInitialize},
=======
		storage::KeyLenOf,
		traits::tokens::{fungible::hold::Mutate, Precision::Exact},
		dispatch::DispatchResult, pallet_prelude::*,
>>>>>>> 8ceb523a
	};
	use sp_core::H256;
	use sp_runtime::traits::TryConvert;

	use super::*;

	/// Configuration of the pallet by specifying the parameters and types on which it depends.
	#[pallet::config]
	pub trait Config: frame_system::Config {
		/// Because this pallet emits events, it depends on the runtime's definition of an event.
		type RuntimeEvent: From<Event<Self>> + IsType<<Self as frame_system::Config>::RuntimeEvent>;

		type OriginConverter: TryConvert<Self::RuntimeOrigin, Location>;

		/// The base byte fee for data stored onchain.
		#[pallet::constant]
		type OnChainByteFee: Get<BalanceOf<Self>>;

		/// The base byte fee for data stored offchain.
		#[pallet::constant]
		type OffChainByteFee: Get<BalanceOf<Self>>;

		type CallbackExecutor: CallbackExecutor<Self>;

		/// The deposit mechanism.
		type Deposit: Mutate<Self::AccountId, Reason = Self::RuntimeHoldReason>
			+ Inspect<Self::AccountId>;

		/// The ISMP message dispatcher.
		type IsmpDispatcher: IsmpDispatcher<Account = Self::AccountId, Balance = BalanceOf<Self>>;

		/// The maximum length of any additional application-specific metadata relating to a
		/// request.
		#[pallet::constant]
		type MaxContextLen: Get<u32>;
		/// The maximum length of outbound (posted) data.
		#[pallet::constant]
		type MaxDataLen: Get<u32>;
		#[pallet::constant]
		type MaxKeys: Get<u32>;
		#[pallet::constant]
		type MaxKeyLen: Get<u32>;

		#[pallet::constant]
		type MaxResponseLen: Get<u32>;
		#[pallet::constant]
		type MaxRemovals: Get<u32>;

		/// Overarching hold reason.
		type RuntimeHoldReason: From<HoldReason>;

		type Xcm: NotifyQueryHandler<Self>;

		type XcmResponseOrigin: EnsureOrigin<Self::RuntimeOrigin, Success = Location>;

		/// SAFETY: Recommended this is small as is used to updated a message status in the hooks.
		/// The maximum number of xcm timout updates that can be processed per block.
		#[pallet::constant]
		type MaxXcmQueryTimeoutsPerBlock: Get<u32>;
	}

	#[pallet::pallet]
	pub struct Pallet<T>(_);

	#[pallet::storage]
	pub(crate) type Messages<T: Config> = StorageDoubleMap<
		_,
		Blake2_128Concat,
		T::AccountId,
		Blake2_128Concat,
		MessageId,
		Message<T>,
		OptionQuery,
	>;

	#[pallet::storage]
	pub(super) type IsmpRequests<T: Config> =
		StorageMap<_, Identity, H256, (T::AccountId, MessageId), OptionQuery>;

	#[pallet::storage]
	pub(super) type XcmQueries<T: Config> =
		StorageMap<_, Identity, QueryId, (T::AccountId, MessageId), OptionQuery>;

	#[pallet::storage]
	pub(super) type XcmQueryTimeouts<T: Config> = StorageMap<
		_,
		Identity,
		BlockNumberOf<T>,
		BoundedVec<(T::AccountId, MessageId), T::MaxXcmQueryTimeoutsPerBlock>,
		ValueQuery,
	>;

	/// The events that can be emitted.
	#[pallet::event]
	#[pallet::generate_deposit(pub(super) fn deposit_event)]
	pub enum Event<T: Config> {
		/// A GET has been dispatched via ISMP.
		IsmpGetDispatched {
			/// The origin of the request.
			origin: T::AccountId,
			/// The identifier specified for the request.
			id: MessageId,
			/// The ISMP request commitment.
			commitment: H256,
			/// An optional callback to be used to return the response.
			callback: Option<Callback<T::AccountId>>,
		},
		/// A response to a GET has been received via ISMP.
		IsmpGetResponseReceived {
			/// The destination of the response.
			dest: T::AccountId,
			/// The identifier specified for the request.
			id: MessageId,
			/// The ISMP request commitment.
			commitment: H256,
		},
		/// A POST has been dispatched via ISMP.
		IsmpPostDispatched {
			/// The origin of the request.
			origin: T::AccountId,
			/// The identifier specified for the request.
			id: MessageId,
			/// The ISMP request commitment.
			commitment: H256,
			/// An optional callback to be used to return the response.
			callback: Option<Callback<T::AccountId>>,
		},
		/// A response to a POST has been received via ISMP.
		IsmpPostResponseReceived {
			/// The destination of the response.
			dest: T::AccountId,
			/// The identifier specified for the request.
			id: MessageId,
			/// The ISMP request commitment.
			commitment: H256,
		},
		/// A XCM query has been created.
		XcmQueryCreated {
			/// The origin of the request.
			origin: T::AccountId,
			/// The identifier specified for the request.
			id: MessageId,
			/// The identifier of the created XCM query.
			query_id: QueryId,
			/// An optional callback to be used to return the response.
			callback: Option<Callback<T::AccountId>>,
		},
		/// A response to a XCM query has been received.
		XcmResponseReceived {
			/// The destination of the response.
			dest: T::AccountId,
			/// The identifier specified for the request.
			id: MessageId,
			/// The identifier of the XCM query.
			query_id: QueryId,
			/// The query response.
			response: Response,
		},
		/// A callback has been executed successfully.
		CallbackExecuted {
			/// The origin of the callback.
			origin: T::AccountId,
			/// The identifier specified for the request.
			id: MessageId,
			/// The successful callback.
			callback: Callback<T::AccountId>,
		},
		/// A callback has failed.
		CallbackFailed {
			/// The origin of the callback.
			origin: T::AccountId,
			/// The identifier specified for the request.
			id: MessageId,
			/// The callback which failed.
			callback: Callback<T::AccountId>,
			post_info: PostDispatchInfo,
			/// The error which occurred.
			error: DispatchError,
		},
		/// One or more messages have been removed for the origin.
		Removed {
			/// The origin of the messages.
			origin: T::AccountId,
			/// The messages which were removed.
			messages: Vec<MessageId>,
		},
	}

	#[pallet::error]
	pub enum Error<T> {
		/// The message is invalid.
		InvalidMessage,
		/// The query is invalid.
		InvalidQuery,
		/// Failed to convert origin.
		OriginConversionFailed,
		/// The message already exists.
		MessageExists,
		/// The request is pending.
		RequestPending,
		/// dispatching a call via ISMP falied
		IsmpDispatchFailed,
		/// The message was not found
		MessageNotFound,
<<<<<<< HEAD
		/// The request has timed out
		RequestTimedOut,
		/// Timeouts must be in the future.
		FutureTimeoutMandatory,
		/// Message block limit has been reached for this expiry block. Try a different timeout.
		MaxMessageTimeoutPerBlockReached,
=======
>>>>>>> 8ceb523a
	}

	/// A reason for the pallet placing a hold on funds.
	#[pallet::composite_enum]
	pub enum HoldReason {
		/// Held for the duration of a message's lifespan.
		#[codec(index = 0)]
		Messaging,
	}

<<<<<<< HEAD
	#[pallet::hooks]
	impl<T: Config> Hooks<BlockNumberOf<T>> for Pallet<T> {
		fn on_initialize(n: BlockNumberOf<T>) -> Weight {
			// As of polkadot-2412 XCM timeouts are not handled by the implementation of OnResponse
			// in pallet-xcm. As a result, we must handle timeouts in the pallet.
			// Iterate through the queries that have expired and update their status.
			let mut weight: Weight = Zero::zero();
			for (origin, message_id) in XcmQueryTimeouts::<T>::get(n) {
				weight = weight.saturating_add(DbWeightOf::<T>::get().reads_writes(2, 1));
				Messages::<T>::mutate(origin, message_id, |maybe_message| {
					if let Some(Message::XcmQuery { query_id, deposit, .. }) =
						maybe_message.as_mut()
					{
						*maybe_message =
							Some(Message::XcmTimeout { query_id: *query_id, deposit: *deposit });
					}
				})
			}

			weight
		}
	}

=======
>>>>>>> 8ceb523a
	#[pallet::call]
	impl<T: Config> Pallet<T> {
		// TODO: does ismp allow querying to ensure that specified para id is supported?
		#[pallet::call_index(1)]
		#[pallet::weight(Weight::zero())]
		pub fn ismp_get(
			origin: OriginFor<T>,
			id: MessageId,
			message: ismp::Get<T>,
			fee: BalanceOf<T>,
			callback: Option<Callback<T::AccountId>>,
		) -> DispatchResult {
			let origin = ensure_signed(origin)?;
			ensure!(!Messages::<T>::contains_key(&origin, &id), Error::<T>::MessageExists);

			let deposit = calculate_protocol_deposit::<T, T::OnChainByteFee>(
				ProtocolStorageDeposit::IsmpRequests,
<<<<<<< HEAD
			) + calculate_message_deposit::<T, T::OnChainByteFee>() +
				calculate_deposit_of::<T, T::OffChainByteFee, ismp::Get<T>>();
=======
			)
			.saturating_add(calculate_message_deposit::<T, T::OnChainByteFee>())
			.saturating_add(calculate_deposit_of::<T, T::OffChainByteFee, ismp::Get<T>>());
>>>>>>> 8ceb523a

			T::Deposit::hold(&HoldReason::Messaging.into(), &origin, deposit)?;

			// Process message by dispatching request via ISMP.
			let commitment = T::IsmpDispatcher::default()
				.dispatch_request(message.into(), FeeMetadata { payer: origin.clone(), fee })
				.map_err(|_| Error::<T>::IsmpDispatchFailed)?;
			// Store commitment for lookup on response, message for querying,
			// response/timeout handling.
			IsmpRequests::<T>::insert(&commitment, (&origin, id));
			Messages::<T>::insert(
				&origin,
				id,
<<<<<<< HEAD
				Message::Ismp { commitment, callback: callback.clone(), deposit },
=======
				Message::Ismp {
					commitment,
					callback: callback.clone(),
					deposit,
					status: MessageStatus::Ok,
				},
>>>>>>> 8ceb523a
			);
			Pallet::<T>::deposit_event(Event::<T>::IsmpGetDispatched {
				origin,
				id,
				commitment,
				callback,
			});
			Ok(())
		}

		// TODO: does ismp allow querying to ensure that specified para id is supported?
		#[pallet::call_index(2)]
		#[pallet::weight(Weight::zero())]
		pub fn ismp_post(
			origin: OriginFor<T>,
			id: MessageId,
			message: ismp::Post<T>,
			fee: BalanceOf<T>,
			callback: Option<Callback<T::AccountId>>,
		) -> DispatchResult {
			let origin = ensure_signed(origin)?;
			ensure!(!Messages::<T>::contains_key(&origin, &id), Error::<T>::MessageExists);

			let deposit = calculate_protocol_deposit::<T, T::OnChainByteFee>(
				ProtocolStorageDeposit::IsmpRequests,
<<<<<<< HEAD
			) + calculate_message_deposit::<T, T::OnChainByteFee>() +
				calculate_deposit_of::<T, T::OffChainByteFee, ismp::Post<T>>();
=======
			)
			.saturating_add(calculate_message_deposit::<T, T::OnChainByteFee>())
			.saturating_add(calculate_deposit_of::<T, T::OffChainByteFee, ismp::Post<T>>());
>>>>>>> 8ceb523a

			T::Deposit::hold(&HoldReason::Messaging.into(), &origin, deposit)?;

			// Process message by dispatching request via ISMP.
			let commitment = T::IsmpDispatcher::default()
				.dispatch_request(message.into(), FeeMetadata { payer: origin.clone(), fee })
				.map_err(|_| Error::<T>::IsmpDispatchFailed)?;

			// Store commitment for lookup on response, message for querying,
			// response/timeout handling.
			IsmpRequests::<T>::insert(&commitment, (&origin, id));
			Messages::<T>::insert(
				&origin,
				id,
<<<<<<< HEAD
				Message::Ismp { commitment, callback: callback.clone(), deposit },
=======
				Message::Ismp {
					commitment,
					callback: callback.clone(),
					deposit,
					status: MessageStatus::Ok,
				},
>>>>>>> 8ceb523a
			);
			Pallet::<T>::deposit_event(Event::<T>::IsmpPostDispatched {
				origin,
				id,
				commitment,
				callback,
			});
			Ok(())
		}

		#[pallet::call_index(3)]
		#[pallet::weight(Weight::zero())]
		pub fn xcm_new_query(
			origin: OriginFor<T>,
			id: MessageId,
			responder: Location,
			timeout: BlockNumberOf<T>,
			callback: Option<Callback<T::AccountId>>,
		) -> DispatchResult {
			let querier_location = T::OriginConverter::try_convert(origin.clone())
				.map_err(|_| Error::<T>::OriginConversionFailed)?;
			let origin = ensure_signed(origin)?;
<<<<<<< HEAD
			let current_block = frame_system::Pallet::<T>::block_number();
			ensure!(current_block < timeout, Error::<T>::FutureTimeoutMandatory);

			XcmQueryTimeouts::<T>::try_mutate(current_block + timeout, |bounded_vec| {
				bounded_vec
					.try_push((origin.clone(), id))
					.map_err(|_| Error::<T>::MaxMessageTimeoutPerBlockReached)
			})?;
=======
			let querier = T::OriginConverter::try_convert(T::RuntimeOrigin::signed(origin.clone()))
				.map_err(|_| Error::<T>::OriginConversionFailed)?;
>>>>>>> 8ceb523a

			ensure!(!Messages::<T>::contains_key(&origin, &id), Error::<T>::MessageExists);

			let deposit = calculate_protocol_deposit::<T, T::OnChainByteFee>(
				ProtocolStorageDeposit::XcmQueries,
			)
			.saturating_add(calculate_message_deposit::<T, T::OnChainByteFee>());

			T::Deposit::hold(&HoldReason::Messaging.into(), &origin, deposit)?;

			// Process message by creating new query via XCM.
			// Xcm only uses/stores pallet, index - i.e. (u8,u8), hence the fields in xcm_response
			// are ignored.
<<<<<<< HEAD
			let notify = Call::<T>::xcm_response { query_id: 0, xcm_response: Default::default() };
			let query_id = T::Xcm::new_notify_query(responder, notify, timeout, querier_location);
=======
			let notify = Call::<T>::xcm_response { query_id: 0, response: Default::default() };
			let query_id = T::Xcm::new_notify_query(responder, notify, timeout, querier);
>>>>>>> 8ceb523a

			// Store query id for later lookup on response, message for querying status,
			// response/timeout handling.
			XcmQueries::<T>::insert(&query_id, (&origin, id));
			Messages::<T>::insert(
				&origin,
				id,
<<<<<<< HEAD
				Message::XcmQuery { query_id, callback: callback.clone(), deposit },
=======
				Message::XcmQuery {
					query_id,
					callback: callback.clone(),
					deposit,
					status: MessageStatus::Ok,
				},
>>>>>>> 8ceb523a
			);
			Pallet::<T>::deposit_event(Event::<T>::XcmQueryCreated {
				origin,
				id,
				query_id,
				callback,
			});
			Ok(())
		}

		// NOTE: dispatchable should not fail, otherwise response will be lost.
		#[pallet::call_index(4)]
		#[pallet::weight(Weight::zero())] // todo: benchmarking
		pub fn xcm_response(
			origin: OriginFor<T>,
			query_id: QueryId,
			xcm_response: Response,
		) -> DispatchResult {
			T::XcmResponseOrigin::ensure_origin(origin)?;
<<<<<<< HEAD
			let (origin, id) = XcmQueries::<T>::get(query_id).ok_or(Error::<T>::MessageNotFound)?;
			let xcm_query_message =
				Messages::<T>::get(&origin, &id).ok_or(Error::<T>::MessageNotFound)?;

			let (query_id, callback, deposit) = match &xcm_query_message {
				Message::XcmQuery { query_id, callback, deposit } => (query_id, callback, deposit),
				Message::XcmTimeout { .. } => return Err(Error::<T>::RequestTimedOut.into()),
				_ => return Err(Error::<T>::InvalidMessage.into()),
=======

			// Lookup message from query id.
			let (origin, id) = XcmQueries::<T>::get(query_id).ok_or(Error::<T>::InvalidQuery)?;
			let Some(Message::XcmQuery { query_id, callback, deposit, status }) =
				Messages::<T>::get(&origin, &id)
			else {
				return Err(Error::<T>::InvalidMessage.into())
>>>>>>> 8ceb523a
			};

			// Emit event before possible callback execution.
			Self::deposit_event(Event::<T>::XcmResponseReceived {
				dest: origin.clone(),
				id,
				query_id: *query_id,
				response: xcm_response.clone(),
			});

			if let Some(callback) = callback {
				// Attempt callback with response if specified.
				log::debug!(target: "pop-api::extension", "xcm callback={:?}, response={:?}", callback, xcm_response);
				match Self::call(&origin, callback.to_owned(), &id, &xcm_response) {
					Ok(_) => {
						Messages::<T>::remove(&origin, &id);
						XcmQueries::<T>::remove(query_id);
						T::Deposit::release(
							&HoldReason::Messaging.into(),
							&origin,
							*deposit,
							Exact,
						)?;
					},
					Err(_) => {
						// Due to dependance on runtime implementation this is hard to unit test.
						// TODO: Discuss with peter options
						Messages::<T>::insert(
							&origin,
							&id,
							Message::XcmResponse {
								query_id: *query_id,
								deposit: *deposit,
								response: xcm_response,
							},
						)
					},
				}
			} else {
				// No callback is executed,
				Messages::<T>::insert(
					&origin,
					&id,
					Message::XcmResponse {
						query_id: *query_id,
						deposit: *deposit,
						response: xcm_response,
					},
				)
			}

<<<<<<< HEAD
=======
			// Otherwise store response for manual retrieval and removal.
			Messages::<T>::insert(
				&origin,
				&id,
				Message::XcmResponse {
					query_id,
					response: response.clone(),
					deposit,
					status: MessageStatus::Ok,
				},
			);
			Self::deposit_event(Event::<T>::XcmResponseReceived {
				dest: origin,
				id,
				query_id,
				response,
			});
>>>>>>> 8ceb523a
			Ok(())
		}

		/// Try and remove a collection of messages.
		#[pallet::call_index(5)]
		#[pallet::weight(Weight::zero())]
		pub fn remove(
			origin: OriginFor<T>,
			messages: BoundedVec<MessageId, T::MaxRemovals>,
		) -> DispatchResult {
			let origin = ensure_signed(origin)?;

			for id in &messages {
<<<<<<< HEAD
				let Some(message) = Messages::<T>::get(&origin, id) else {
					return Err(Error::<T>::MessageNotFound.into());
				};

				let deposit = match message {
					Message::Ismp { .. } => Err(Error::<T>::RequestPending),
					Message::XcmQuery { .. } => Err(Error::<T>::RequestPending),
					Message::IsmpResponse { deposit, commitment, .. } => {
						Messages::<T>::remove(&origin, &id);
						IsmpRequests::<T>::remove(&commitment);
						Ok(deposit)
					},
					Message::XcmResponse { deposit, query_id, .. } => {
						Messages::<T>::remove(&origin, &id);
						XcmQueries::<T>::remove(query_id);
						Ok(deposit)
					},
					Message::IsmpTimeout { deposit, commitment, .. } => {
						Messages::<T>::remove(&origin, &id);
						IsmpRequests::<T>::remove(&commitment);
						Ok(deposit)
					},
					Message::XcmTimeout { query_id, deposit, .. } => {
						Messages::<T>::remove(&origin, &id);
						XcmQueries::<T>::remove(query_id);
						Ok(deposit)
					},
				}?;

				T::Deposit::release(&HoldReason::Messaging.into(), &origin, deposit, Exact)?;
=======
				let message = Messages::<T>::get(&origin, id).ok_or(Error::<T>::MessageNotFound)?;
				message.try_remove(&origin, id).and_then(|_| message.release_deposit(&origin))?;
>>>>>>> 8ceb523a
			}

			Self::deposit_event(Event::<T>::Removed { origin, messages: messages.into_inner() });

			Ok(())
		}
	}
}
impl<T: Config> Pallet<T> {
	// Attempt to notify via callback.
<<<<<<< HEAD
	pub(crate) fn call(
		origin: &AccountIdOf<T>,
		callback: Callback<T::AccountId>,
		id: &MessageId,
=======
	fn call(
		origin: AccountIdOf<T>,
		callback: Callback<T::AccountId>,
		id: MessageId,
>>>>>>> 8ceb523a
		data: &impl Encode,
	) -> DispatchResult {
		let result = T::CallbackExecutor::execute(
			origin.clone(),
			[callback.selector.to_vec(), (id, data).encode()].concat(),
			callback.weight,
		);

		log::debug!(target: "pop-api::extension", "callback weight={:?}, result={result:?}", callback.weight);
		match result {
			Ok(_post_info) => {
				// todo!("return weight")
				Self::deposit_event(Event::<T>::CallbackExecuted {
					origin: origin.clone(),
					id: id.clone(),
					callback,
				});

				Ok(())
			},
			Err(sp_runtime::DispatchErrorWithPostInfo::<PostDispatchInfo> { post_info, error }) => {
				// Fallback to storing the message for polling - pre-paid weight is lost.
				Self::deposit_event(Event::<T>::CallbackFailed {
					origin: origin.clone(),
					id: id.clone(),
					callback,
					post_info,
					error,
				});
				// TODO: logging
				Err(error)
			},
		}
	}
}

#[derive(Encode, Decode, Debug, MaxEncodedLen)]
#[cfg_attr(feature = "std", derive(PartialEq, Clone))]
#[repr(u8)]
#[allow(clippy::unnecessary_cast)]
pub enum Read<T: Config> {
	#[codec(index = 0)]
	PollStatus((T::AccountId, MessageId)),
	#[codec(index = 1)]
	GetResponse((T::AccountId, MessageId)),
	#[codec(index = 2)]
	QueryId((T::AccountId, MessageId)),
}

#[derive(Debug)]
#[cfg_attr(feature = "std", derive(PartialEq, Clone))]
pub enum ReadResult {
	Poll(Option<MessageStatus>),
	Get(Option<Vec<u8>>),
	QueryId(Option<QueryId>),
}

impl ReadResult {
	pub fn encode(&self) -> Vec<u8> {
		use ReadResult::*;
		match self {
			Poll(status) => status.encode(),
			Get(response) => response.encode(),
			QueryId(query_id) => query_id.encode(),
		}
	}
}

impl<T: Config> crate::Read for Pallet<T> {
	type Read = Read<T>;
	type Result = ReadResult;

	fn weight(_read: &Self::Read) -> Weight {
		// TODO: implement benchmarks
		Weight::zero()
	}

	fn read(request: Self::Read) -> Self::Result {
		match request {
<<<<<<< HEAD
			Read::PollStatus(request) => ReadResult::Poll(
				Messages::<T>::get(request.0, request.1).map(|m| MessageStatus::from(&m)),
			),
			Read::GetResponse(request) =>
				ReadResult::Get(Messages::<T>::get(request.0, request.1).and_then(|m| match m {
					Message::Ismp { .. } => None,
					Message::XcmQuery { .. } => None,
					Message::IsmpResponse { response, .. } => Some(response.to_vec()),
					Message::XcmResponse { response, .. } => Some(response.encode()),
					Message::IsmpTimeout { .. } => None,
					Message::XcmTimeout { .. } => None,
=======
			Read::PollStatus(request) =>
				ReadResult::Poll(Messages::<T>::get(request.0, request.1).map(|m| match m {
					Message::Ismp { status, .. } => status,
					Message::IsmpResponse { status, .. } => status,
					Message::XcmQuery { status, .. } => status,
					Message::XcmResponse { status, .. } => status,
				})),
			Read::GetResponse(request) =>
				ReadResult::Get(Messages::<T>::get(request.0, request.1).and_then(|m| match m {
					Message::Ismp { .. } => None,
					Message::IsmpResponse { response, .. } => Some(response.into_inner()),
					Message::XcmQuery { .. } => None,
					Message::XcmResponse { response, .. } => Some(response.encode()),
>>>>>>> 8ceb523a
				})),
			Read::QueryId(request) => ReadResult::QueryId(
				Messages::<T>::get(request.0, request.1).and_then(|m| match m {
					Message::XcmQuery { query_id, .. } => Some(query_id),
					_ => None,
				}),
			),
		}
	}
}

#[derive(Clone, Debug, Encode, Eq, Decode, MaxEncodedLen, PartialEq, TypeInfo)]
#[scale_info(skip_type_params(T))]
pub enum Message<T: Config> {
	Ismp {
		commitment: H256,
		callback: Option<Callback<T::AccountId>>,
<<<<<<< HEAD
		deposit: BalanceOf<T>,
	},
	XcmQuery {
		query_id: QueryId,
		callback: Option<Callback<T::AccountId>>,
=======
>>>>>>> 8ceb523a
		deposit: BalanceOf<T>,
		status: MessageStatus,
	},
	IsmpResponse {
		commitment: H256,
		deposit: BalanceOf<T>,
		response: BoundedVec<u8, T::MaxResponseLen>,
		status: MessageStatus,
	},
	XcmResponse {
		query_id: QueryId,
<<<<<<< HEAD
		deposit: BalanceOf<T>,
		response: Response,
=======
		callback: Option<Callback<T::AccountId>>,
		deposit: BalanceOf<T>,
		status: MessageStatus,
>>>>>>> 8ceb523a
	},
	IsmpTimeout {
		commitment: H256,
		deposit: BalanceOf<T>,
	},
	XcmTimeout {
		query_id: QueryId,
		deposit: BalanceOf<T>,
<<<<<<< HEAD
	},
}

impl<T: Config> From<&Message<T>> for MessageStatus {
	fn from(value: &Message<T>) -> Self {
		match value {
			&Message::Ismp { .. } => MessageStatus::Pending,
			&Message::XcmQuery { .. } => MessageStatus::Pending,
			&Message::IsmpResponse { .. } => MessageStatus::Complete,
			&Message::XcmResponse { .. } => MessageStatus::Complete,
			&Message::IsmpTimeout { .. } => MessageStatus::Timeout,
			&Message::XcmTimeout { .. } => MessageStatus::Timeout,
		}
	}
=======
		response: Response,
		status: MessageStatus,
	},
}

impl<T: Config> Message<T> {
	/// Try and remove self.
	pub fn try_remove(&self, origin: &AccountIdOf<T>, id: &MessageId) -> Result<(), DispatchError> {
		match self {
			// Ismp messages can only be removed if their status is erroneous.
			Message::Ismp { status, .. } => match status {
				MessageStatus::Ok => Err(Error::<T>::RequestPending.into()),
				MessageStatus::Timeout | MessageStatus::Err(_) => {
					self.remove(origin, id);
					Ok(())
				},
			},
			// Ismp responses can always be removed.
			Message::IsmpResponse { .. } => {
				self.remove(origin, id);
				Ok(())
			},
			// Xcm queries can only be removed if their status is erroneous.
			Message::XcmQuery { status, .. } => match status {
				MessageStatus::Ok => Err(Error::<T>::RequestPending.into()),
				MessageStatus::Timeout | MessageStatus::Err(_) => {
					self.remove(origin, id);
					Ok(())
				},
			},
			// XCM responses can always be removed.
			Message::XcmResponse { .. } => {
				self.remove(origin, id);
				Ok(())
			},
		}
	}

	/// Remove a message from storage.
	/// Does no check on whether a message should be removed.
	pub(crate) fn remove(&self, origin: &AccountIdOf<T>, id: &MessageId) {
		Messages::<T>::remove(&origin, &id);
		match self {
			Message::Ismp { commitment, .. } => {
				IsmpRequests::<T>::remove(commitment);
			},
			Message::IsmpResponse { commitment, .. } => {
				IsmpRequests::<T>::remove(commitment);
			},
			Message::XcmQuery { query_id, .. } => {
				XcmQueries::<T>::remove(query_id);
			},
			Message::XcmResponse { query_id, .. } => {
				XcmQueries::<T>::remove(query_id);
			},
		}
	}

	pub fn release_deposit(&self, origin: &T::AccountId) -> Result<(), DispatchError> {
		let deposit = match self {
			Message::Ismp { deposit, .. } => deposit,
			Message::IsmpResponse { deposit, .. } => deposit,
			Message::XcmQuery { deposit, .. } => deposit,
			Message::XcmResponse { deposit, .. } => deposit,
		};
		T::Deposit::release(&HoldReason::Messaging.into(), origin, *deposit, Exact)?;
		Ok(())
	}
>>>>>>> 8ceb523a
}

#[derive(Clone, Debug, Encode, Eq, Decode, MaxEncodedLen, PartialEq, TypeInfo)]
pub enum MessageStatus {
<<<<<<< HEAD
	Pending,
	Complete,
	Timeout,
}

=======
	/// No errors have been recorded.
	Ok,
	/// An error has occurred with this message.
	Err(DispatchError),
	/// A timeout has occurred.
	Timeout,
}

#[derive(Clone, Debug, Encode, Eq, Decode, MaxEncodedLen, PartialEq, TypeInfo)]
pub enum CallbackExecutionStatus {
	Failure(CallbackErrorReason),
	Success,
}

#[derive(Clone, Debug, Encode, Eq, Decode, MaxEncodedLen, PartialEq, TypeInfo)]
pub enum CallbackErrorReason {
	NotEnoughGas,
	BadExecution,
}

>>>>>>> 8ceb523a
// Message selector and pre-paid weight used as gas limit
#[derive(Copy, Clone, Debug, Encode, Eq, Decode, MaxEncodedLen, PartialEq, TypeInfo)]
#[scale_info(skip_type_params(T))]
pub struct Callback<AccountId> {
	pub selector: [u8; 4],
	pub weight: Weight,
	pub spare_weight_creditor: AccountId,
}

pub trait CallbackExecutor<T: Config> {
	fn execute(account: T::AccountId, data: Vec<u8>, weight: Weight) -> DispatchResultWithPostInfo;
	fn execution_weight() -> Weight;
}<|MERGE_RESOLUTION|>--- conflicted
+++ resolved
@@ -1,10 +1,7 @@
-<<<<<<< HEAD
 extern crate alloc;
 
 pub use alloc::borrow::ToOwned;
 
-=======
->>>>>>> 8ceb523a
 use codec::{Decode, Encode};
 use frame_support::{
 	dispatch::{DispatchResult, DispatchResultWithPostInfo, PostDispatchInfo},
@@ -20,11 +17,7 @@
 pub use pallet::*;
 use scale_info::TypeInfo;
 use sp_core::H256;
-<<<<<<< HEAD
 use sp_runtime::{traits::Saturating, BoundedVec, DispatchError};
-=======
-use sp_runtime::{traits::Saturating, BoundedVec, SaturatedConversion, DispatchError};
->>>>>>> 8ceb523a
 use sp_std::vec::Vec;
 use transports::{
 	ismp::{self as ismp, FeeMetadata, IsmpDispatcher},
@@ -48,17 +41,11 @@
 #[cfg(test)]
 mod tests;
 
-<<<<<<< HEAD
 type AccountIdOf<T> = <T as frame_system::Config>::AccountId;
 type BlockNumberOf<T> = BlockNumberFor<T>;
 type BalanceOf<T> = <<T as Config>::Deposit as Inspect<AccountIdOf<T>>>::Balance;
 type DbWeightOf<T> = <T as frame_system::Config>::DbWeight;
 
-=======
-pub(crate) type AccountIdOf<T> = <T as frame_system::Config>::AccountId;
-pub(crate) type BlockNumberOf<T> = BlockNumberFor<T>;
-pub(crate) type BalanceOf<T> = <<T as Config>::Deposit as Inspect<AccountIdOf<T>>>::Balance;
->>>>>>> 8ceb523a
 pub type MessageId = [u8; 32];
 
 #[frame_support::pallet]
@@ -66,13 +53,7 @@
 
 	use frame_support::{
 		pallet_prelude::*,
-<<<<<<< HEAD
 		traits::{tokens::fungible::hold::Mutate, OnInitialize},
-=======
-		storage::KeyLenOf,
-		traits::tokens::{fungible::hold::Mutate, Precision::Exact},
-		dispatch::DispatchResult, pallet_prelude::*,
->>>>>>> 8ceb523a
 	};
 	use sp_core::H256;
 	use sp_runtime::traits::TryConvert;
@@ -277,15 +258,12 @@
 		IsmpDispatchFailed,
 		/// The message was not found
 		MessageNotFound,
-<<<<<<< HEAD
 		/// The request has timed out
 		RequestTimedOut,
 		/// Timeouts must be in the future.
 		FutureTimeoutMandatory,
 		/// Message block limit has been reached for this expiry block. Try a different timeout.
 		MaxMessageTimeoutPerBlockReached,
-=======
->>>>>>> 8ceb523a
 	}
 
 	/// A reason for the pallet placing a hold on funds.
@@ -296,7 +274,6 @@
 		Messaging,
 	}
 
-<<<<<<< HEAD
 	#[pallet::hooks]
 	impl<T: Config> Hooks<BlockNumberOf<T>> for Pallet<T> {
 		fn on_initialize(n: BlockNumberOf<T>) -> Weight {
@@ -320,8 +297,6 @@
 		}
 	}
 
-=======
->>>>>>> 8ceb523a
 	#[pallet::call]
 	impl<T: Config> Pallet<T> {
 		// TODO: does ismp allow querying to ensure that specified para id is supported?
@@ -339,14 +314,9 @@
 
 			let deposit = calculate_protocol_deposit::<T, T::OnChainByteFee>(
 				ProtocolStorageDeposit::IsmpRequests,
-<<<<<<< HEAD
-			) + calculate_message_deposit::<T, T::OnChainByteFee>() +
-				calculate_deposit_of::<T, T::OffChainByteFee, ismp::Get<T>>();
-=======
 			)
 			.saturating_add(calculate_message_deposit::<T, T::OnChainByteFee>())
 			.saturating_add(calculate_deposit_of::<T, T::OffChainByteFee, ismp::Get<T>>());
->>>>>>> 8ceb523a
 
 			T::Deposit::hold(&HoldReason::Messaging.into(), &origin, deposit)?;
 
@@ -360,16 +330,7 @@
 			Messages::<T>::insert(
 				&origin,
 				id,
-<<<<<<< HEAD
 				Message::Ismp { commitment, callback: callback.clone(), deposit },
-=======
-				Message::Ismp {
-					commitment,
-					callback: callback.clone(),
-					deposit,
-					status: MessageStatus::Ok,
-				},
->>>>>>> 8ceb523a
 			);
 			Pallet::<T>::deposit_event(Event::<T>::IsmpGetDispatched {
 				origin,
@@ -395,14 +356,9 @@
 
 			let deposit = calculate_protocol_deposit::<T, T::OnChainByteFee>(
 				ProtocolStorageDeposit::IsmpRequests,
-<<<<<<< HEAD
-			) + calculate_message_deposit::<T, T::OnChainByteFee>() +
-				calculate_deposit_of::<T, T::OffChainByteFee, ismp::Post<T>>();
-=======
 			)
 			.saturating_add(calculate_message_deposit::<T, T::OnChainByteFee>())
 			.saturating_add(calculate_deposit_of::<T, T::OffChainByteFee, ismp::Post<T>>());
->>>>>>> 8ceb523a
 
 			T::Deposit::hold(&HoldReason::Messaging.into(), &origin, deposit)?;
 
@@ -417,16 +373,7 @@
 			Messages::<T>::insert(
 				&origin,
 				id,
-<<<<<<< HEAD
 				Message::Ismp { commitment, callback: callback.clone(), deposit },
-=======
-				Message::Ismp {
-					commitment,
-					callback: callback.clone(),
-					deposit,
-					status: MessageStatus::Ok,
-				},
->>>>>>> 8ceb523a
 			);
 			Pallet::<T>::deposit_event(Event::<T>::IsmpPostDispatched {
 				origin,
@@ -449,7 +396,6 @@
 			let querier_location = T::OriginConverter::try_convert(origin.clone())
 				.map_err(|_| Error::<T>::OriginConversionFailed)?;
 			let origin = ensure_signed(origin)?;
-<<<<<<< HEAD
 			let current_block = frame_system::Pallet::<T>::block_number();
 			ensure!(current_block < timeout, Error::<T>::FutureTimeoutMandatory);
 
@@ -458,10 +404,6 @@
 					.try_push((origin.clone(), id))
 					.map_err(|_| Error::<T>::MaxMessageTimeoutPerBlockReached)
 			})?;
-=======
-			let querier = T::OriginConverter::try_convert(T::RuntimeOrigin::signed(origin.clone()))
-				.map_err(|_| Error::<T>::OriginConversionFailed)?;
->>>>>>> 8ceb523a
 
 			ensure!(!Messages::<T>::contains_key(&origin, &id), Error::<T>::MessageExists);
 
@@ -475,13 +417,8 @@
 			// Process message by creating new query via XCM.
 			// Xcm only uses/stores pallet, index - i.e. (u8,u8), hence the fields in xcm_response
 			// are ignored.
-<<<<<<< HEAD
 			let notify = Call::<T>::xcm_response { query_id: 0, xcm_response: Default::default() };
 			let query_id = T::Xcm::new_notify_query(responder, notify, timeout, querier_location);
-=======
-			let notify = Call::<T>::xcm_response { query_id: 0, response: Default::default() };
-			let query_id = T::Xcm::new_notify_query(responder, notify, timeout, querier);
->>>>>>> 8ceb523a
 
 			// Store query id for later lookup on response, message for querying status,
 			// response/timeout handling.
@@ -489,16 +426,7 @@
 			Messages::<T>::insert(
 				&origin,
 				id,
-<<<<<<< HEAD
 				Message::XcmQuery { query_id, callback: callback.clone(), deposit },
-=======
-				Message::XcmQuery {
-					query_id,
-					callback: callback.clone(),
-					deposit,
-					status: MessageStatus::Ok,
-				},
->>>>>>> 8ceb523a
 			);
 			Pallet::<T>::deposit_event(Event::<T>::XcmQueryCreated {
 				origin,
@@ -518,7 +446,6 @@
 			xcm_response: Response,
 		) -> DispatchResult {
 			T::XcmResponseOrigin::ensure_origin(origin)?;
-<<<<<<< HEAD
 			let (origin, id) = XcmQueries::<T>::get(query_id).ok_or(Error::<T>::MessageNotFound)?;
 			let xcm_query_message =
 				Messages::<T>::get(&origin, &id).ok_or(Error::<T>::MessageNotFound)?;
@@ -527,15 +454,6 @@
 				Message::XcmQuery { query_id, callback, deposit } => (query_id, callback, deposit),
 				Message::XcmTimeout { .. } => return Err(Error::<T>::RequestTimedOut.into()),
 				_ => return Err(Error::<T>::InvalidMessage.into()),
-=======
-
-			// Lookup message from query id.
-			let (origin, id) = XcmQueries::<T>::get(query_id).ok_or(Error::<T>::InvalidQuery)?;
-			let Some(Message::XcmQuery { query_id, callback, deposit, status }) =
-				Messages::<T>::get(&origin, &id)
-			else {
-				return Err(Error::<T>::InvalidMessage.into())
->>>>>>> 8ceb523a
 			};
 
 			// Emit event before possible callback execution.
@@ -587,26 +505,6 @@
 				)
 			}
 
-<<<<<<< HEAD
-=======
-			// Otherwise store response for manual retrieval and removal.
-			Messages::<T>::insert(
-				&origin,
-				&id,
-				Message::XcmResponse {
-					query_id,
-					response: response.clone(),
-					deposit,
-					status: MessageStatus::Ok,
-				},
-			);
-			Self::deposit_event(Event::<T>::XcmResponseReceived {
-				dest: origin,
-				id,
-				query_id,
-				response,
-			});
->>>>>>> 8ceb523a
 			Ok(())
 		}
 
@@ -620,7 +518,6 @@
 			let origin = ensure_signed(origin)?;
 
 			for id in &messages {
-<<<<<<< HEAD
 				let Some(message) = Messages::<T>::get(&origin, id) else {
 					return Err(Error::<T>::MessageNotFound.into());
 				};
@@ -651,10 +548,6 @@
 				}?;
 
 				T::Deposit::release(&HoldReason::Messaging.into(), &origin, deposit, Exact)?;
-=======
-				let message = Messages::<T>::get(&origin, id).ok_or(Error::<T>::MessageNotFound)?;
-				message.try_remove(&origin, id).and_then(|_| message.release_deposit(&origin))?;
->>>>>>> 8ceb523a
 			}
 
 			Self::deposit_event(Event::<T>::Removed { origin, messages: messages.into_inner() });
@@ -665,17 +558,10 @@
 }
 impl<T: Config> Pallet<T> {
 	// Attempt to notify via callback.
-<<<<<<< HEAD
 	pub(crate) fn call(
 		origin: &AccountIdOf<T>,
 		callback: Callback<T::AccountId>,
 		id: &MessageId,
-=======
-	fn call(
-		origin: AccountIdOf<T>,
-		callback: Callback<T::AccountId>,
-		id: MessageId,
->>>>>>> 8ceb523a
 		data: &impl Encode,
 	) -> DispatchResult {
 		let result = T::CallbackExecutor::execute(
@@ -755,7 +641,6 @@
 
 	fn read(request: Self::Read) -> Self::Result {
 		match request {
-<<<<<<< HEAD
 			Read::PollStatus(request) => ReadResult::Poll(
 				Messages::<T>::get(request.0, request.1).map(|m| MessageStatus::from(&m)),
 			),
@@ -763,25 +648,10 @@
 				ReadResult::Get(Messages::<T>::get(request.0, request.1).and_then(|m| match m {
 					Message::Ismp { .. } => None,
 					Message::XcmQuery { .. } => None,
-					Message::IsmpResponse { response, .. } => Some(response.to_vec()),
+					Message::IsmpResponse { response, .. } => Some(response.into_inner()),
 					Message::XcmResponse { response, .. } => Some(response.encode()),
 					Message::IsmpTimeout { .. } => None,
 					Message::XcmTimeout { .. } => None,
-=======
-			Read::PollStatus(request) =>
-				ReadResult::Poll(Messages::<T>::get(request.0, request.1).map(|m| match m {
-					Message::Ismp { status, .. } => status,
-					Message::IsmpResponse { status, .. } => status,
-					Message::XcmQuery { status, .. } => status,
-					Message::XcmResponse { status, .. } => status,
-				})),
-			Read::GetResponse(request) =>
-				ReadResult::Get(Messages::<T>::get(request.0, request.1).and_then(|m| match m {
-					Message::Ismp { .. } => None,
-					Message::IsmpResponse { response, .. } => Some(response.into_inner()),
-					Message::XcmQuery { .. } => None,
-					Message::XcmResponse { response, .. } => Some(response.encode()),
->>>>>>> 8ceb523a
 				})),
 			Read::QueryId(request) => ReadResult::QueryId(
 				Messages::<T>::get(request.0, request.1).and_then(|m| match m {
@@ -799,33 +669,22 @@
 	Ismp {
 		commitment: H256,
 		callback: Option<Callback<T::AccountId>>,
-<<<<<<< HEAD
 		deposit: BalanceOf<T>,
 	},
 	XcmQuery {
 		query_id: QueryId,
 		callback: Option<Callback<T::AccountId>>,
-=======
->>>>>>> 8ceb523a
 		deposit: BalanceOf<T>,
-		status: MessageStatus,
 	},
 	IsmpResponse {
 		commitment: H256,
 		deposit: BalanceOf<T>,
 		response: BoundedVec<u8, T::MaxResponseLen>,
-		status: MessageStatus,
 	},
 	XcmResponse {
 		query_id: QueryId,
-<<<<<<< HEAD
 		deposit: BalanceOf<T>,
 		response: Response,
-=======
-		callback: Option<Callback<T::AccountId>>,
-		deposit: BalanceOf<T>,
-		status: MessageStatus,
->>>>>>> 8ceb523a
 	},
 	IsmpTimeout {
 		commitment: H256,
@@ -834,7 +693,6 @@
 	XcmTimeout {
 		query_id: QueryId,
 		deposit: BalanceOf<T>,
-<<<<<<< HEAD
 	},
 }
 
@@ -849,108 +707,15 @@
 			&Message::XcmTimeout { .. } => MessageStatus::Timeout,
 		}
 	}
-=======
-		response: Response,
-		status: MessageStatus,
-	},
-}
-
-impl<T: Config> Message<T> {
-	/// Try and remove self.
-	pub fn try_remove(&self, origin: &AccountIdOf<T>, id: &MessageId) -> Result<(), DispatchError> {
-		match self {
-			// Ismp messages can only be removed if their status is erroneous.
-			Message::Ismp { status, .. } => match status {
-				MessageStatus::Ok => Err(Error::<T>::RequestPending.into()),
-				MessageStatus::Timeout | MessageStatus::Err(_) => {
-					self.remove(origin, id);
-					Ok(())
-				},
-			},
-			// Ismp responses can always be removed.
-			Message::IsmpResponse { .. } => {
-				self.remove(origin, id);
-				Ok(())
-			},
-			// Xcm queries can only be removed if their status is erroneous.
-			Message::XcmQuery { status, .. } => match status {
-				MessageStatus::Ok => Err(Error::<T>::RequestPending.into()),
-				MessageStatus::Timeout | MessageStatus::Err(_) => {
-					self.remove(origin, id);
-					Ok(())
-				},
-			},
-			// XCM responses can always be removed.
-			Message::XcmResponse { .. } => {
-				self.remove(origin, id);
-				Ok(())
-			},
-		}
-	}
-
-	/// Remove a message from storage.
-	/// Does no check on whether a message should be removed.
-	pub(crate) fn remove(&self, origin: &AccountIdOf<T>, id: &MessageId) {
-		Messages::<T>::remove(&origin, &id);
-		match self {
-			Message::Ismp { commitment, .. } => {
-				IsmpRequests::<T>::remove(commitment);
-			},
-			Message::IsmpResponse { commitment, .. } => {
-				IsmpRequests::<T>::remove(commitment);
-			},
-			Message::XcmQuery { query_id, .. } => {
-				XcmQueries::<T>::remove(query_id);
-			},
-			Message::XcmResponse { query_id, .. } => {
-				XcmQueries::<T>::remove(query_id);
-			},
-		}
-	}
-
-	pub fn release_deposit(&self, origin: &T::AccountId) -> Result<(), DispatchError> {
-		let deposit = match self {
-			Message::Ismp { deposit, .. } => deposit,
-			Message::IsmpResponse { deposit, .. } => deposit,
-			Message::XcmQuery { deposit, .. } => deposit,
-			Message::XcmResponse { deposit, .. } => deposit,
-		};
-		T::Deposit::release(&HoldReason::Messaging.into(), origin, *deposit, Exact)?;
-		Ok(())
-	}
->>>>>>> 8ceb523a
 }
 
 #[derive(Clone, Debug, Encode, Eq, Decode, MaxEncodedLen, PartialEq, TypeInfo)]
 pub enum MessageStatus {
-<<<<<<< HEAD
 	Pending,
 	Complete,
 	Timeout,
 }
 
-=======
-	/// No errors have been recorded.
-	Ok,
-	/// An error has occurred with this message.
-	Err(DispatchError),
-	/// A timeout has occurred.
-	Timeout,
-}
-
-#[derive(Clone, Debug, Encode, Eq, Decode, MaxEncodedLen, PartialEq, TypeInfo)]
-pub enum CallbackExecutionStatus {
-	Failure(CallbackErrorReason),
-	Success,
-}
-
-#[derive(Clone, Debug, Encode, Eq, Decode, MaxEncodedLen, PartialEq, TypeInfo)]
-pub enum CallbackErrorReason {
-	NotEnoughGas,
-	BadExecution,
-}
-
->>>>>>> 8ceb523a
 // Message selector and pre-paid weight used as gas limit
 #[derive(Copy, Clone, Debug, Encode, Eq, Decode, MaxEncodedLen, PartialEq, TypeInfo)]
 #[scale_info(skip_type_params(T))]
