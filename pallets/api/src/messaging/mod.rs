--- conflicted
+++ resolved
@@ -137,19 +137,15 @@
 		#[pallet::constant]
 		type MaxXcmQueryTimeoutsPerBlock: Get<u32>;
 
-<<<<<<< HEAD
-		type WeightToFee: WeightToFee<Balance = BalanceOf<Self>>;
-
 		/// Where the callback fees go once any refunds have occured after cb execution.
 		type FeeAccount: Get<AccountIdOf<Self>>;
-=======
+
 		/// The type responsible for converting between weight and balance, commonly transaction
 		/// payment.
 		type WeightToFee: WeightToFee<Balance = BalanceOf<Self>>;
 
 		/// The fee paid to the relayers account for relaying a message.
 		type IsmpRelayerFee: Get<BalanceOf<Self>>;
->>>>>>> 45082d84
 	}
 
 	#[pallet::pallet]
@@ -345,12 +341,7 @@
 			origin: OriginFor<T>,
 			id: MessageId,
 			message: ismp::Get<T>,
-<<<<<<< HEAD
-			fee: BalanceOf<T>,
-			callback: Option<Callback>,
-=======
 			callback: Option<Callback<T::AccountId>>,
->>>>>>> 45082d84
 		) -> DispatchResult {
 			let origin = ensure_signed(origin)?;
 			ensure!(!Messages::<T>::contains_key(&origin, &id), Error::<T>::MessageExists);
@@ -402,12 +393,7 @@
 			origin: OriginFor<T>,
 			id: MessageId,
 			message: ismp::Post<T>,
-<<<<<<< HEAD
-			fee: BalanceOf<T>,
-			callback: Option<Callback>,
-=======
 			callback: Option<Callback<T::AccountId>>,
->>>>>>> 45082d84
 		) -> DispatchResult {
 			let origin = ensure_signed(origin)?;
 			ensure!(!Messages::<T>::contains_key(&origin, &id), Error::<T>::MessageExists);
