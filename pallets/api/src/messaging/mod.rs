extern crate alloc;

pub use alloc::borrow::ToOwned;

use codec::{Decode, Encode};
use frame_support::{
	dispatch::{DispatchResult, DispatchResultWithPostInfo, PostDispatchInfo},
	pallet_prelude::{MaxEncodedLen, Zero},
	storage::KeyLenOf,
	traits::{
		fungible::Inspect,
		tokens::{fungible::hold::Mutate, Precision::Exact},
		Get, OriginTrait,
	},
};
use frame_system::pallet_prelude::*;
pub use pallet::*;
use scale_info::TypeInfo;
use sp_core::H256;
use sp_runtime::{traits::Saturating, BoundedVec, DispatchError};
use sp_std::vec::Vec;
use sp_weights::WeightToFee;
use transports::{
	ismp::{self as ismp, FeeMetadata, IsmpDispatcher},
	xcm::{self as xcm, Location, QueryId},
};
pub use xcm::NotifyQueryHandler;
use xcm::Response;

use super::Weight;

#[cfg(feature = "runtime-benchmarks")]
mod benchmarking;

/// Messaging transports.
pub mod transports;

/// Message storage deposit calculations.
mod deposits;
use deposits::*;

#[cfg(test)]
mod tests;

type AccountIdOf<T> = <T as frame_system::Config>::AccountId;
type BlockNumberOf<T> = BlockNumberFor<T>;
type BalanceOf<T> = <<T as Config>::Deposit as Inspect<AccountIdOf<T>>>::Balance;
type DbWeightOf<T> = <T as frame_system::Config>::DbWeight;

pub type MessageId = [u8; 32];

#[frame_support::pallet]
pub mod pallet {

	use frame_support::{
		pallet_prelude::*,
		traits::{tokens::fungible::hold::Mutate, OnInitialize},
	};
	use sp_core::H256;
	use sp_runtime::traits::TryConvert;

	use super::*;

	/// Configuration of the pallet by specifying the parameters and types on which it depends.
	#[pallet::config]
	pub trait Config: frame_system::Config {
		/// Because this pallet emits events, it depends on the runtime's definition of an event.
		type RuntimeEvent: From<Event<Self>> + IsType<<Self as frame_system::Config>::RuntimeEvent>;

		type OriginConverter: TryConvert<Self::RuntimeOrigin, Location>;

		/// The base byte fee for data stored onchain.
		#[pallet::constant]
		type OnChainByteFee: Get<BalanceOf<Self>>;

		/// The base byte fee for data stored offchain.
		#[pallet::constant]
		type OffChainByteFee: Get<BalanceOf<Self>>;

		type CallbackExecutor: CallbackExecutor<Self>;

		/// The deposit mechanism.
		type Deposit: Mutate<Self::AccountId, Reason = Self::RuntimeHoldReason>
			+ Inspect<Self::AccountId>;

		/// The ISMP message dispatcher.
		type IsmpDispatcher: IsmpDispatcher<Account = Self::AccountId, Balance = BalanceOf<Self>>;

		/// The maximum length of any additional application-specific metadata relating to a
		/// request.
		#[pallet::constant]
		type MaxContextLen: Get<u32>;
		/// The maximum length of outbound (posted) data.
		#[pallet::constant]
		type MaxDataLen: Get<u32>;
		#[pallet::constant]
		type MaxKeys: Get<u32>;
		#[pallet::constant]
		type MaxKeyLen: Get<u32>;

		#[pallet::constant]
		type MaxResponseLen: Get<u32>;
		#[pallet::constant]
		type MaxRemovals: Get<u32>;

		/// Overarching hold reason.
		type RuntimeHoldReason: From<HoldReason>;

		type Xcm: NotifyQueryHandler<Self>;

		type XcmResponseOrigin: EnsureOrigin<Self::RuntimeOrigin, Success = Location>;

		/// SAFETY: Recommended this is small as is used to updated a message status in the hooks.
		/// The maximum number of xcm timeout updates that can be processed per block.
		#[pallet::constant]
		type MaxXcmQueryTimeoutsPerBlock: Get<u32>;
<<<<<<< HEAD

		type WeightToFee: WeightToFee<Balance = BalanceOf<Self>>;

		// type ReturnFeeHandler: OnUnbalanced<_>;
=======
>>>>>>> 83bd4cb6
	}

	#[pallet::pallet]
	pub struct Pallet<T>(_);

	#[pallet::storage]
	pub(crate) type Messages<T: Config> = StorageDoubleMap<
		_,
		Blake2_128Concat,
		T::AccountId,
		Blake2_128Concat,
		MessageId,
		Message<T>,
		OptionQuery,
	>;

	#[pallet::storage]
	pub(super) type IsmpRequests<T: Config> =
		StorageMap<_, Identity, H256, (T::AccountId, MessageId), OptionQuery>;

	#[pallet::storage]
	pub(super) type XcmQueries<T: Config> =
		StorageMap<_, Identity, QueryId, (T::AccountId, MessageId), OptionQuery>;

	#[pallet::storage]
	pub(super) type XcmQueryTimeouts<T: Config> = StorageMap<
		_,
		Identity,
		BlockNumberOf<T>,
		BoundedVec<(T::AccountId, MessageId), T::MaxXcmQueryTimeoutsPerBlock>,
		ValueQuery,
	>;

	/// The events that can be emitted.
	#[pallet::event]
	#[pallet::generate_deposit(pub(super) fn deposit_event)]
	pub enum Event<T: Config> {
		/// A GET has been dispatched via ISMP.
		IsmpGetDispatched {
			/// The origin of the request.
			origin: T::AccountId,
			/// The identifier specified for the request.
			id: MessageId,
			/// The ISMP request commitment.
			commitment: H256,
			/// An optional callback to be used to return the response.
			callback: Option<Callback<T::AccountId>>,
		},
		/// A response to a GET has been received via ISMP.
		IsmpGetResponseReceived {
			/// The destination of the response.
			dest: T::AccountId,
			/// The identifier specified for the request.
			id: MessageId,
			/// The ISMP request commitment.
			commitment: H256,
		},
		/// A POST has been dispatched via ISMP.
		IsmpPostDispatched {
			/// The origin of the request.
			origin: T::AccountId,
			/// The identifier specified for the request.
			id: MessageId,
			/// The ISMP request commitment.
			commitment: H256,
			/// An optional callback to be used to return the response.
			callback: Option<Callback<T::AccountId>>,
		},
		/// A response to a POST has been received via ISMP.
		IsmpPostResponseReceived {
			/// The destination of the response.
			dest: T::AccountId,
			/// The identifier specified for the request.
			id: MessageId,
			/// The ISMP request commitment.
			commitment: H256,
		},
		/// A XCM query has been created.
		XcmQueryCreated {
			/// The origin of the request.
			origin: T::AccountId,
			/// The identifier specified for the request.
			id: MessageId,
			/// The identifier of the created XCM query.
			query_id: QueryId,
			/// An optional callback to be used to return the response.
			callback: Option<Callback<T::AccountId>>,
		},
		/// A response to a XCM query has been received.
		XcmResponseReceived {
			/// The destination of the response.
			dest: T::AccountId,
			/// The identifier specified for the request.
			id: MessageId,
			/// The identifier of the XCM query.
			query_id: QueryId,
			/// The query response.
			response: Response,
		},
		/// A callback has been executed successfully.
		CallbackExecuted {
			/// The origin of the callback.
			origin: T::AccountId,
			/// The identifier specified for the request.
			id: MessageId,
			/// The successful callback.
			callback: Callback<T::AccountId>,
		},
		/// A callback has failed.
		CallbackFailed {
			/// The origin of the callback.
			origin: T::AccountId,
			/// The identifier specified for the request.
			id: MessageId,
			/// The callback which failed.
			callback: Callback<T::AccountId>,
			post_info: PostDispatchInfo,
			/// The error which occurred.
			error: DispatchError,
		},
		/// One or more messages have been removed for the origin.
		Removed {
			/// The origin of the messages.
			origin: T::AccountId,
			/// The messages which were removed.
			messages: Vec<MessageId>,
		},
	}

	#[pallet::error]
	pub enum Error<T> {
		/// The message is invalid.
		InvalidMessage,
		/// The query is invalid.
		InvalidQuery,
		/// Failed to convert origin.
		OriginConversionFailed,
		/// The message already exists.
		MessageExists,
		/// The request is pending.
		RequestPending,
		/// dispatching a call via ISMP falied
		IsmpDispatchFailed,
		/// The message was not found
		MessageNotFound,
		/// The request has timed out
		RequestTimedOut,
		/// Timeouts must be in the future.
		FutureTimeoutMandatory,
		/// Message block limit has been reached for this expiry block. Try a different timeout.
		MaxMessageTimeoutPerBlockReached,
	}

	/// A reason for the pallet placing a hold on funds.
	#[pallet::composite_enum]
	pub enum HoldReason {
		/// Held for the duration of a message's lifespan.
		#[codec(index = 0)]
		Messaging,
	}

	#[pallet::hooks]
	impl<T: Config> Hooks<BlockNumberOf<T>> for Pallet<T> {
		fn on_initialize(n: BlockNumberOf<T>) -> Weight {
			// As of polkadot-2412 XCM timeouts are not handled by the implementation of OnResponse
			// in pallet-xcm. As a result, we must handle timeouts in the pallet.
			// Iterate through the queries that have expired and update their status.
			let mut weight: Weight = Zero::zero();
			for (origin, message_id) in XcmQueryTimeouts::<T>::get(n) {
				weight = weight.saturating_add(DbWeightOf::<T>::get().reads_writes(2, 1));
				Messages::<T>::mutate(origin, message_id, |maybe_message| {
					if let Some(Message::XcmQuery { query_id, deposit, .. }) =
						maybe_message.as_mut()
					{
						*maybe_message =
							Some(Message::XcmTimeout { query_id: *query_id, deposit: *deposit });
					}
				})
			}

			weight
		}
	}

	#[pallet::call]
	impl<T: Config> Pallet<T> {
		// TODO: does ismp allow querying to ensure that specified para id is supported?
		#[pallet::call_index(1)]
		#[pallet::weight(Weight::zero())]
		pub fn ismp_get(
			origin: OriginFor<T>,
			id: MessageId,
			message: ismp::Get<T>,
			fee: BalanceOf<T>,
			callback: Option<Callback<T::AccountId>>,
		) -> DispatchResult {
			let origin = ensure_signed(origin)?;
			ensure!(!Messages::<T>::contains_key(&origin, &id), Error::<T>::MessageExists);

			let deposit = calculate_protocol_deposit::<T, T::OnChainByteFee>(
				ProtocolStorageDeposit::IsmpRequests,
			)
			.saturating_add(calculate_message_deposit::<T, T::OnChainByteFee>())
			.saturating_add(calculate_deposit_of::<T, T::OffChainByteFee, ismp::Get<T>>());

			T::Deposit::hold(&HoldReason::Messaging.into(), &origin, deposit)?;

			// Process message by dispatching request via ISMP.
			let commitment = T::IsmpDispatcher::default()
				.dispatch_request(message.into(), FeeMetadata { payer: origin.clone(), fee })
				.map_err(|_| Error::<T>::IsmpDispatchFailed)?;
			// Store commitment for lookup on response, message for querying,
			// response/timeout handling.
			IsmpRequests::<T>::insert(&commitment, (&origin, id));
			Messages::<T>::insert(
				&origin,
				id,
				Message::Ismp { commitment, callback: callback.clone(), deposit },
			);
			Pallet::<T>::deposit_event(Event::<T>::IsmpGetDispatched {
				origin,
				id,
				commitment,
				callback,
			});
			Ok(())
		}

		// TODO: does ismp allow querying to ensure that specified para id is supported?
		#[pallet::call_index(2)]
		#[pallet::weight(Weight::zero())]
		pub fn ismp_post(
			origin: OriginFor<T>,
			id: MessageId,
			message: ismp::Post<T>,
			fee: BalanceOf<T>,
			callback: Option<Callback<T::AccountId>>,
		) -> DispatchResult {
			let origin = ensure_signed(origin)?;
			ensure!(!Messages::<T>::contains_key(&origin, &id), Error::<T>::MessageExists);

			let deposit = calculate_protocol_deposit::<T, T::OnChainByteFee>(
				ProtocolStorageDeposit::IsmpRequests,
			)
			.saturating_add(calculate_message_deposit::<T, T::OnChainByteFee>())
			.saturating_add(calculate_deposit_of::<T, T::OffChainByteFee, ismp::Post<T>>());

			T::Deposit::hold(&HoldReason::Messaging.into(), &origin, deposit)?;

			// Process message by dispatching request via ISMP.
			let commitment = T::IsmpDispatcher::default()
				.dispatch_request(message.into(), FeeMetadata { payer: origin.clone(), fee })
				.map_err(|_| Error::<T>::IsmpDispatchFailed)?;

			// Store commitment for lookup on response, message for querying,
			// response/timeout handling.
			IsmpRequests::<T>::insert(&commitment, (&origin, id));
			Messages::<T>::insert(
				&origin,
				id,
				Message::Ismp { commitment, callback: callback.clone(), deposit },
			);
			Pallet::<T>::deposit_event(Event::<T>::IsmpPostDispatched {
				origin,
				id,
				commitment,
				callback,
			});
			Ok(())
		}

		#[pallet::call_index(3)]
		#[pallet::weight(Weight::zero())]
		pub fn xcm_new_query(
			origin: OriginFor<T>,
			id: MessageId,
			responder: Location,
			timeout: BlockNumberOf<T>,
			callback: Option<Callback<T::AccountId>>,
		) -> DispatchResult {
			let querier_location = T::OriginConverter::try_convert(origin.clone())
				.map_err(|_| Error::<T>::OriginConversionFailed)?;
			let origin = ensure_signed(origin)?;
			ensure!(!Messages::<T>::contains_key(&origin, &id), Error::<T>::MessageExists);

			let current_block = frame_system::Pallet::<T>::block_number();
			ensure!(current_block < timeout, Error::<T>::FutureTimeoutMandatory);

			XcmQueryTimeouts::<T>::try_mutate(
				current_block.saturating_add(timeout),
				|bounded_vec| {
					bounded_vec
						.try_push((origin.clone(), id))
						.map_err(|_| Error::<T>::MaxMessageTimeoutPerBlockReached)
				},
			)?;

			let deposit = calculate_protocol_deposit::<T, T::OnChainByteFee>(
				ProtocolStorageDeposit::XcmQueries,
			)
			.saturating_add(calculate_message_deposit::<T, T::OnChainByteFee>());

			T::Deposit::hold(&HoldReason::Messaging.into(), &origin, deposit)?;

			// Process message by creating new query via XCM.
			// Xcm only uses/stores pallet, index - i.e. (u8,u8), hence the fields in xcm_response
			// are ignored.
			let notify = Call::<T>::xcm_response { query_id: 0, xcm_response: Default::default() };
			let query_id = T::Xcm::new_notify_query(responder, notify, timeout, querier_location);

			// Store query id for later lookup on response, message for querying status,
			// response/timeout handling.
			XcmQueries::<T>::insert(&query_id, (&origin, id));
			Messages::<T>::insert(
				&origin,
				id,
				Message::XcmQuery { query_id, callback: callback.clone(), deposit },
			);
			Pallet::<T>::deposit_event(Event::<T>::XcmQueryCreated {
				origin,
				id,
				query_id,
				callback,
			});
			Ok(())
		}

		// NOTE: dispatchable should not fail, otherwise response will be lost.
		#[pallet::call_index(4)]
		#[pallet::weight(Weight::zero())] // todo: benchmarking
		pub fn xcm_response(
			origin: OriginFor<T>,
			query_id: QueryId,
			xcm_response: Response,
		) -> DispatchResult {
			T::XcmResponseOrigin::ensure_origin(origin)?;
			let (origin, id) = XcmQueries::<T>::get(query_id).ok_or(Error::<T>::MessageNotFound)?;
			let xcm_query_message =
				Messages::<T>::get(&origin, &id).ok_or(Error::<T>::MessageNotFound)?;

			let (query_id, callback, deposit) = match &xcm_query_message {
				Message::XcmQuery { query_id, callback, deposit } => (query_id, callback, deposit),
				Message::XcmTimeout { .. } => return Err(Error::<T>::RequestTimedOut.into()),
				_ => return Err(Error::<T>::InvalidMessage.into()),
			};

			// Emit event before possible callback execution.
			Self::deposit_event(Event::<T>::XcmResponseReceived {
				dest: origin.clone(),
				id,
				query_id: *query_id,
				response: xcm_response.clone(),
			});

			if let Some(callback) = callback {
				// Attempt callback with response if specified.
				log::debug!(target: "pop-api::extension", "xcm callback={:?}, response={:?}", callback, xcm_response);
				if Self::call(&origin, callback.to_owned(), &id, &xcm_response).is_ok() {
					Messages::<T>::remove(&origin, &id);
					XcmQueries::<T>::remove(query_id);
					T::Deposit::release(&HoldReason::Messaging.into(), &origin, *deposit, Exact)?;
					return Ok(())
				}
			}
<<<<<<< HEAD

=======
>>>>>>> 83bd4cb6
			// No callback is executed,
			Messages::<T>::insert(
				&origin,
				&id,
				Message::XcmResponse {
					query_id: *query_id,
					deposit: *deposit,
					response: xcm_response,
				},
			);

			Ok(())
		}

		/// Try and remove a collection of messages.
		#[pallet::call_index(5)]
		#[pallet::weight(Weight::zero())]
		pub fn remove(
			origin: OriginFor<T>,
			messages: BoundedVec<MessageId, T::MaxRemovals>,
		) -> DispatchResult {
			let origin = ensure_signed(origin)?;

			for id in &messages {
				let Some(message) = Messages::<T>::get(&origin, id) else {
					return Err(Error::<T>::MessageNotFound.into());
				};

				let deposit = match message {
					Message::Ismp { .. } => Err(Error::<T>::RequestPending),
					Message::XcmQuery { .. } => Err(Error::<T>::RequestPending),
					Message::IsmpResponse { deposit, commitment, .. } => {
						Messages::<T>::remove(&origin, &id);
						IsmpRequests::<T>::remove(&commitment);
						Ok(deposit)
					},
					Message::XcmResponse { deposit, query_id, .. } => {
						Messages::<T>::remove(&origin, &id);
						XcmQueries::<T>::remove(query_id);
						Ok(deposit)
					},
					Message::IsmpTimeout { deposit, commitment, .. } => {
						Messages::<T>::remove(&origin, &id);
						IsmpRequests::<T>::remove(&commitment);
						Ok(deposit)
					},
					Message::XcmTimeout { query_id, deposit, .. } => {
						Messages::<T>::remove(&origin, &id);
						XcmQueries::<T>::remove(query_id);
						Ok(deposit)
					},
				}?;

				T::Deposit::release(&HoldReason::Messaging.into(), &origin, deposit, Exact)?;
			}

			Self::deposit_event(Event::<T>::Removed { origin, messages: messages.into_inner() });

			Ok(())
		}
	}
}
impl<T: Config> Pallet<T> {
	// Attempt to notify via callback.
	pub(crate) fn call(
		origin: &AccountIdOf<T>,
		callback: Callback<T::AccountId>,
		id: &MessageId,
		data: &impl Encode,
	) -> DispatchResult {
		let result = T::CallbackExecutor::execute(
			origin.clone(),
			match callback.abi {
				Abi::Scale => [callback.selector.to_vec(), (id, data).encode()].concat(),
			},
			callback.weight,
		);

		log::debug!(target: "pop-api::extension", "callback weight={:?}, result={result:?}", callback.weight);
		Self::handle_callback_result(origin, id, result, callback)
	}

	pub(crate) fn handle_callback_result(
		origin: &AccountIdOf<T>,
		id: &MessageId,
		result: DispatchResultWithPostInfo,
		callback: Callback<AccountIdOf<T>>,
	) -> DispatchResult {
		match result {
<<<<<<< HEAD
			Ok(post_info) => {
				// Try and return any unused callback weight.
				if let Some(weight_used) = post_info.actual_weight {
					let weight_to_refund = callback.weight.saturating_sub(weight_used);
					if !weight_to_refund.any_eq(Zero::zero()) {
						let returnable_imbalance = T::WeightToFee::weight_to_fee(&weight_to_refund);
						// Where do we refund to?
						// TODO: Handle Imbalance: sc-3302.
					}
				}

=======
			Ok(_post_info) => {
				// todo!("return weight")
>>>>>>> 83bd4cb6
				Self::deposit_event(Event::<T>::CallbackExecuted {
					origin: origin.clone(),
					id: id.clone(),
					callback,
				});

				Ok(())
			},
			Err(sp_runtime::DispatchErrorWithPostInfo::<PostDispatchInfo> { post_info, error }) => {
				// Fallback to storing the message for polling - pre-paid weight is lost.
				Self::deposit_event(Event::<T>::CallbackFailed {
					origin: origin.clone(),
					id: id.clone(),
					callback,
					post_info,
					error,
				});
				// TODO: logging
				Err(error)
			},
		}
	}
}

#[derive(Encode, Decode, Debug, MaxEncodedLen)]
#[cfg_attr(feature = "std", derive(PartialEq, Clone))]
#[repr(u8)]
#[allow(clippy::unnecessary_cast)]
pub enum Read<T: Config> {
	#[codec(index = 0)]
	PollStatus((T::AccountId, MessageId)),
	#[codec(index = 1)]
	GetResponse((T::AccountId, MessageId)),
	#[codec(index = 2)]
	QueryId((T::AccountId, MessageId)),
}

#[derive(Debug)]
#[cfg_attr(feature = "std", derive(PartialEq, Clone))]
pub enum ReadResult {
	Poll(Option<MessageStatus>),
	Get(Option<Vec<u8>>),
	QueryId(Option<QueryId>),
}

impl ReadResult {
	pub fn encode(&self) -> Vec<u8> {
		use ReadResult::*;
		match self {
			Poll(status) => status.encode(),
			Get(response) => response.encode(),
			QueryId(query_id) => query_id.encode(),
		}
	}
}

impl<T: Config> crate::Read for Pallet<T> {
	type Read = Read<T>;
	type Result = ReadResult;

	fn weight(_read: &Self::Read) -> Weight {
		// TODO: implement benchmarks
		Weight::zero()
	}

	fn read(request: Self::Read) -> Self::Result {
		match request {
			Read::PollStatus(request) => ReadResult::Poll(
				Messages::<T>::get(request.0, request.1).map(|m| MessageStatus::from(&m)),
			),
			Read::GetResponse(request) =>
				ReadResult::Get(Messages::<T>::get(request.0, request.1).and_then(|m| match m {
					Message::Ismp { .. } => None,
					Message::XcmQuery { .. } => None,
					Message::IsmpResponse { response, .. } => Some(response.into_inner()),
					Message::XcmResponse { response, .. } => Some(response.encode()),
					Message::IsmpTimeout { .. } => None,
					Message::XcmTimeout { .. } => None,
				})),
			Read::QueryId(request) => ReadResult::QueryId(
				Messages::<T>::get(request.0, request.1).and_then(|m| match m {
					Message::XcmQuery { query_id, .. } => Some(query_id),
					_ => None,
				}),
			),
		}
	}
}

#[derive(Clone, Debug, Encode, Eq, Decode, MaxEncodedLen, PartialEq, TypeInfo)]
#[scale_info(skip_type_params(T))]
pub enum Message<T: Config> {
	Ismp {
		commitment: H256,
		callback: Option<Callback<T::AccountId>>,
		deposit: BalanceOf<T>,
	},
	XcmQuery {
		query_id: QueryId,
		callback: Option<Callback<T::AccountId>>,
		deposit: BalanceOf<T>,
	},
	IsmpResponse {
		commitment: H256,
		deposit: BalanceOf<T>,
		response: BoundedVec<u8, T::MaxResponseLen>,
	},
	XcmResponse {
		query_id: QueryId,
		deposit: BalanceOf<T>,
		response: Response,
	},
	IsmpTimeout {
		commitment: H256,
		deposit: BalanceOf<T>,
	},
	XcmTimeout {
		query_id: QueryId,
		deposit: BalanceOf<T>,
	},
}

impl<T: Config> From<&Message<T>> for MessageStatus {
	fn from(value: &Message<T>) -> Self {
		match value {
			&Message::Ismp { .. } => MessageStatus::Pending,
			&Message::XcmQuery { .. } => MessageStatus::Pending,
			&Message::IsmpResponse { .. } => MessageStatus::Complete,
			&Message::XcmResponse { .. } => MessageStatus::Complete,
			&Message::IsmpTimeout { .. } => MessageStatus::Timeout,
			&Message::XcmTimeout { .. } => MessageStatus::Timeout,
		}
	}
}

#[derive(Clone, Debug, Encode, Eq, Decode, MaxEncodedLen, PartialEq, TypeInfo)]
pub enum MessageStatus {
	Pending,
	Complete,
	Timeout,
}

// Message selector and pre-paid weight used as gas limit
#[derive(Copy, Clone, Debug, Encode, Eq, Decode, MaxEncodedLen, PartialEq, TypeInfo)]
#[scale_info(skip_type_params(T))]
pub struct Callback<AccountId> {
	pub abi: Abi,
	pub selector: [u8; 4],
	pub weight: Weight,
	pub spare_weight_creditor: AccountId,
}

#[derive(Copy, Clone, Debug, Encode, Eq, Decode, MaxEncodedLen, PartialEq, TypeInfo)]
pub enum Abi {
	Scale,
}
pub trait CallbackExecutor<T: Config> {
	fn execute(account: T::AccountId, data: Vec<u8>, weight: Weight) -> DispatchResultWithPostInfo;
	fn execution_weight() -> Weight;
}<|MERGE_RESOLUTION|>--- conflicted
+++ resolved
@@ -114,13 +114,8 @@
 		/// The maximum number of xcm timeout updates that can be processed per block.
 		#[pallet::constant]
 		type MaxXcmQueryTimeoutsPerBlock: Get<u32>;
-<<<<<<< HEAD
-
 		type WeightToFee: WeightToFee<Balance = BalanceOf<Self>>;
 
-		// type ReturnFeeHandler: OnUnbalanced<_>;
-=======
->>>>>>> 83bd4cb6
 	}
 
 	#[pallet::pallet]
@@ -485,10 +480,6 @@
 					return Ok(())
 				}
 			}
-<<<<<<< HEAD
-
-=======
->>>>>>> 83bd4cb6
 			// No callback is executed,
 			Messages::<T>::insert(
 				&origin,
@@ -578,7 +569,6 @@
 		callback: Callback<AccountIdOf<T>>,
 	) -> DispatchResult {
 		match result {
-<<<<<<< HEAD
 			Ok(post_info) => {
 				// Try and return any unused callback weight.
 				if let Some(weight_used) = post_info.actual_weight {
@@ -590,10 +580,6 @@
 					}
 				}
 
-=======
-			Ok(_post_info) => {
-				// todo!("return weight")
->>>>>>> 83bd4cb6
 				Self::deposit_event(Event::<T>::CallbackExecuted {
 					origin: origin.clone(),
 					id: id.clone(),
