use codec::{Decode, Encode};
use frame_support::{
	derive_impl, parameter_types,
	traits::{AsEnsureOriginWithArg, ConstU128, ConstU32, ConstU64, Everything},
<<<<<<< HEAD
=======
	weights::constants::RocksDbWeight,
>>>>>>> 5316da1a
};
use frame_system::{EnsureRoot, EnsureSigned};
use pallet_nfts::PalletFeatures;
use scale_info::TypeInfo;
use sp_core::H256;
use sp_runtime::{
	traits::{BlakeTwo256, IdentifyAccount, IdentityLookup, Lazy, Verify},
	BuildStorage,
};

pub(crate) const ALICE: AccountId = 1;
pub(crate) const BOB: AccountId = 2;
pub(crate) const CHARLIE: AccountId = 3;
pub(crate) const INIT_AMOUNT: Balance = 100_000_000 * UNIT;
pub(crate) const UNIT: Balance = 10_000_000_000;

type Block = frame_system::mocking::MockBlock<Test>;
pub(crate) type AccountId = u64;
pub(crate) type Balance = u128;
// For terminology in tests.
pub(crate) type TokenId = u32;

// Configure a mock runtime to test the pallet.
frame_support::construct_runtime!(
	pub enum Test
	{
		System: frame_system,
		Assets: pallet_assets::<Instance1>,
		Balances: pallet_balances,
		Fungibles: crate::fungibles,
		Nfts: pallet_nfts::<Instance1>,
		NonFungibles: crate::nonfungibles
	}
);

parameter_types! {
	pub const BlockHashCount: u64 = 250;
	pub const SS58Prefix: u8 = 42;
}

#[derive_impl(frame_system::config_preludes::TestDefaultConfig as frame_system::DefaultConfig)]
impl frame_system::Config for Test {
	type AccountData = pallet_balances::AccountData<u128>;
	type AccountId = AccountId;
	type BaseCallFilter = Everything;
	type Block = Block;
	type BlockHashCount = BlockHashCount;
	type BlockLength = ();
	type BlockWeights = ();
	type DbWeight = RocksDbWeight;
	type Hash = H256;
	type Hashing = BlakeTwo256;
	type Lookup = IdentityLookup<Self::AccountId>;
	type MaxConsumers = ConstU32<16>;
	type Nonce = u64;
	type OnKilledAccount = ();
	type OnNewAccount = ();
	type OnSetCode = ();
	type PalletInfo = PalletInfo;
	type RuntimeCall = RuntimeCall;
	type RuntimeEvent = RuntimeEvent;
	type RuntimeOrigin = RuntimeOrigin;
	type SS58Prefix = SS58Prefix;
	type SystemWeightInfo = ();
	type Version = ();
}

impl pallet_balances::Config for Test {
	type AccountStore = System;
	type Balance = Balance;
	type DoneSlashHandler = ();
	type DustRemoval = ();
	type ExistentialDeposit = ConstU128<1>;
	type FreezeIdentifier = ();
	type MaxFreezes = ConstU32<0>;
	type MaxLocks = ();
	type MaxReserves = ();
	type ReserveIdentifier = [u8; 8];
	type RuntimeEvent = RuntimeEvent;
	type RuntimeFreezeReason = RuntimeFreezeReason;
	type RuntimeHoldReason = RuntimeHoldReason;
	type WeightInfo = ();
}

type AssetsInstance = pallet_assets::Instance1;
impl pallet_assets::Config<AssetsInstance> for Test {
	type ApprovalDeposit = ConstU128<1>;
	type AssetAccountDeposit = ConstU128<10>;
	type AssetDeposit = ConstU128<1>;
	type AssetId = TokenId;
	type AssetIdParameter = TokenId;
	type Balance = Balance;
	#[cfg(feature = "runtime-benchmarks")]
	type BenchmarkHelper = ();
	type CallbackHandle = ();
	type CreateOrigin = AsEnsureOriginWithArg<EnsureSigned<Self::AccountId>>;
	type Currency = Balances;
	type Extra = ();
	type ForceOrigin = EnsureRoot<u64>;
	type Freezer = ();
	type MetadataDepositBase = ConstU128<1>;
	type MetadataDepositPerByte = ConstU128<1>;
	type RemoveItemsLimit = ConstU32<5>;
	type RuntimeEvent = RuntimeEvent;
	type StringLimit = ConstU32<50>;
	type WeightInfo = ();
}

impl crate::fungibles::Config for Test {
	type AssetsInstance = AssetsInstance;
	type RuntimeEvent = RuntimeEvent;
	type WeightInfo = ();
}

parameter_types! {
	pub storage Features: PalletFeatures = PalletFeatures::all_enabled();
}

#[derive(Debug, Clone, PartialEq, Eq, Encode, Decode, TypeInfo)]
pub struct Noop;

impl IdentifyAccount for Noop {
	type AccountId = AccountId;

	fn into_account(self) -> Self::AccountId {
		0
	}
}

impl Verify for Noop {
	type Signer = Noop;

	fn verify<L: Lazy<[u8]>>(
		&self,
		_msg: L,
		_signer: &<Self::Signer as IdentifyAccount>::AccountId,
	) -> bool {
		false
	}
}

#[cfg(feature = "runtime-benchmarks")]
impl pallet_nfts::pallet::BenchmarkHelper<u32, u32, Noop, u64, Noop> for () {
	fn collection(i: u16) -> u32 {
		i.into()
	}

	fn item(i: u16) -> u32 {
		i.into()
	}

	fn signer() -> (Noop, u64) {
		unimplemented!()
	}

<<<<<<< HEAD
	fn sign(signer: &Noop, message: &[u8]) -> Noop {
=======
	fn sign(_signer: &Noop, _message: &[u8]) -> Noop {
>>>>>>> 5316da1a
		unimplemented!()
	}
}

type NftsInstance = pallet_nfts::Instance1;
impl pallet_nfts::Config<NftsInstance> for Test {
	type ApprovalsLimit = ConstU32<10>;
	type AttributeDepositBase = ConstU128<1>;
	type CollectionApprovalDeposit = ConstU128<1>;
	type CollectionBalanceDeposit = ConstU128<1>;
	type CollectionDeposit = ConstU128<2>;
	type CollectionId = u32;
	type CreateOrigin = AsEnsureOriginWithArg<EnsureSigned<u64>>;
	type Currency = Balances;
	type DepositPerByte = ConstU128<1>;
	type Features = Features;
	type ForceOrigin = frame_system::EnsureRoot<Self::AccountId>;
	#[cfg(feature = "runtime-benchmarks")]
	type Helper = ();
	type ItemAttributesApprovalsLimit = ConstU32<2>;
	type ItemDeposit = ConstU128<1>;
	type ItemId = u32;
	type KeyLimit = ConstU32<50>;
	type Locker = ();
	type MaxAttributesPerCall = ConstU32<2>;
	type MaxDeadlineDuration = ConstU64<10000>;
	type MaxTips = ConstU32<10>;
	type MetadataDepositBase = ConstU128<1>;
	type OffchainPublic = Noop;
	type OffchainSignature = Noop;
	type RuntimeEvent = RuntimeEvent;
	type StringLimit = ConstU32<50>;
	type ValueLimit = ConstU32<50>;
	type WeightInfo = ();
}

impl crate::nonfungibles::Config for Test {
	type NftsInstance = NftsInstance;
	type RuntimeEvent = RuntimeEvent;
	type WeightInfo = ();
}

pub(crate) fn new_test_ext() -> sp_io::TestExternalities {
	let mut t = frame_system::GenesisConfig::<Test>::default()
		.build_storage()
		.expect("Frame system builds valid default genesis config");

	pallet_balances::GenesisConfig::<Test> {
		balances: vec![(ALICE, INIT_AMOUNT), (BOB, INIT_AMOUNT), (CHARLIE, INIT_AMOUNT)],
	}
	.assimilate_storage(&mut t)
	.expect("Pallet balances storage can be assimilated");

	let mut ext = sp_io::TestExternalities::new(t);
	ext.execute_with(|| System::set_block_number(1));
	ext
}

pub(crate) fn signed(account: AccountId) -> RuntimeOrigin {
	RuntimeOrigin::signed(account)
}

pub(crate) fn root() -> RuntimeOrigin {
	RuntimeOrigin::root()
}

pub(crate) fn none() -> RuntimeOrigin {
	RuntimeOrigin::none()
}<|MERGE_RESOLUTION|>--- conflicted
+++ resolved
@@ -2,10 +2,7 @@
 use frame_support::{
 	derive_impl, parameter_types,
 	traits::{AsEnsureOriginWithArg, ConstU128, ConstU32, ConstU64, Everything},
-<<<<<<< HEAD
-=======
 	weights::constants::RocksDbWeight,
->>>>>>> 5316da1a
 };
 use frame_system::{EnsureRoot, EnsureSigned};
 use pallet_nfts::PalletFeatures;
@@ -161,11 +158,7 @@
 		unimplemented!()
 	}
 
-<<<<<<< HEAD
-	fn sign(signer: &Noop, message: &[u8]) -> Noop {
-=======
 	fn sign(_signer: &Noop, _message: &[u8]) -> Noop {
->>>>>>> 5316da1a
 		unimplemented!()
 	}
 }
