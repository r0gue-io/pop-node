use ::xcm::latest::{Junction, Junctions, Location};
use codec::{Decode, Encode};
use frame_support::{
	derive_impl,
	dispatch::PostDispatchInfo,
	pallet_prelude::{DispatchResultWithPostInfo, EnsureOrigin, Pays},
	parameter_types,
	traits::{
		AsEnsureOriginWithArg, ConstU128, ConstU32, ConstU64, Everything, Get, Hooks, OriginTrait,
	},
};
use frame_system::{pallet_prelude::BlockNumberFor, EnsureRoot, EnsureSigned};
use ismp::{error::Error, host::StateMachine, module::IsmpModule, router::IsmpRouter};
use pallet_nfts::PalletFeatures;
use pallet_xcm::{Origin, TestWeightInfo};
use scale_info::TypeInfo;
use sp_core::{keccak_256, H256};
use sp_runtime::{
	traits::{BlakeTwo256, IdentifyAccount, IdentityLookup, Lazy, TryConvert, Verify},
	BuildStorage,
};
use sp_std::prelude::*;

use crate::messaging::{Call, CallbackExecutor, Messages, NotifyQueryHandler};

pub(crate) const ALICE: AccountId = 1;
pub(crate) const BOB: AccountId = 2;
pub(crate) const CHARLIE: AccountId = 3;
pub(crate) const RESPONSE: AccountId = 4;
pub(crate) const RESPONSE_LOCATION: Location = Location { parents: 1, interior: Junctions::Here };
pub(crate) const FEE_ACCOUNT: AccountId = 5;
pub(crate) const INIT_AMOUNT: Balance = 100_000_000 * UNIT;
pub(crate) const UNIT: Balance = 10_000_000_000;

type Block = frame_system::mocking::MockBlock<Test>;
pub(crate) type AccountId = u64;
pub(crate) type Balance = u128;
// For terminology in tests.
pub(crate) type TokenId = u32;

// Configure a mock runtime to test the pallet.
frame_support::construct_runtime!(
	pub enum Test
	{
		System: frame_system,
		Assets: pallet_assets::<Instance1>,
		Balances: pallet_balances,
		Fungibles: crate::fungibles,
		Nfts: pallet_nfts::<Instance1>,
		NonFungibles: crate::nonfungibles,
		Messaging: crate::messaging,
		Ismp: pallet_ismp,
		TimeStamps: pallet_timestamp,
	}
);

parameter_types! {
	pub const BlockHashCount: u64 = 250;
	pub const SS58Prefix: u8 = 42;
}

#[derive_impl(frame_system::config_preludes::TestDefaultConfig as frame_system::DefaultConfig)]
impl frame_system::Config for Test {
	type AccountData = pallet_balances::AccountData<u128>;
	type AccountId = AccountId;
	type BaseCallFilter = Everything;
	type Block = Block;
	type BlockHashCount = BlockHashCount;
	type BlockLength = ();
	type BlockWeights = ();
	type DbWeight = ();
	type Hash = H256;
	type Hashing = BlakeTwo256;
	type Lookup = IdentityLookup<Self::AccountId>;
	type MaxConsumers = ConstU32<16>;
	type Nonce = u64;
	type OnKilledAccount = ();
	type OnNewAccount = ();
	type OnSetCode = ();
	type PalletInfo = PalletInfo;
	type RuntimeCall = RuntimeCall;
	type RuntimeEvent = RuntimeEvent;
	type RuntimeOrigin = RuntimeOrigin;
	type SS58Prefix = SS58Prefix;
	type SystemWeightInfo = ();
	type Version = ();
}

impl pallet_balances::Config for Test {
	type AccountStore = System;
	type Balance = Balance;
	type DoneSlashHandler = ();
	type DustRemoval = ();
	type ExistentialDeposit = ConstU128<1>;
	type FreezeIdentifier = ();
	type MaxFreezes = ConstU32<0>;
	type MaxLocks = ();
	type MaxReserves = ();
	type ReserveIdentifier = [u8; 8];
	type RuntimeEvent = RuntimeEvent;
	type RuntimeFreezeReason = RuntimeFreezeReason;
	type RuntimeHoldReason = RuntimeHoldReason;
	type WeightInfo = ();
}

type AssetsInstance = pallet_assets::Instance1;
impl pallet_assets::Config<AssetsInstance> for Test {
	type ApprovalDeposit = ConstU128<1>;
	type AssetAccountDeposit = ConstU128<10>;
	type AssetDeposit = ConstU128<1>;
	type AssetId = TokenId;
	type AssetIdParameter = TokenId;
	type Balance = Balance;
	#[cfg(feature = "runtime-benchmarks")]
	type BenchmarkHelper = ();
	type CallbackHandle = ();
	type CreateOrigin = AsEnsureOriginWithArg<EnsureSigned<Self::AccountId>>;
	type Currency = Balances;
	type Extra = ();
	type ForceOrigin = EnsureRoot<u64>;
	type Freezer = ();
	type MetadataDepositBase = ConstU128<1>;
	type MetadataDepositPerByte = ConstU128<1>;
	type RemoveItemsLimit = ConstU32<5>;
	type RuntimeEvent = RuntimeEvent;
	type StringLimit = ConstU32<50>;
	type WeightInfo = ();
}

impl crate::fungibles::Config for Test {
	type AssetsInstance = AssetsInstance;
	type RuntimeEvent = RuntimeEvent;
	type WeightInfo = ();
}

parameter_types! {
	pub storage Features: PalletFeatures = PalletFeatures::all_enabled();
}

#[derive(Debug, Clone, PartialEq, Eq, Encode, Decode, TypeInfo)]
pub struct Noop;

impl IdentifyAccount for Noop {
	type AccountId = AccountId;

	fn into_account(self) -> Self::AccountId {
		0
	}
}

impl Verify for Noop {
	type Signer = Noop;

	fn verify<L: Lazy<[u8]>>(
		&self,
		_msg: L,
		_signer: &<Self::Signer as IdentifyAccount>::AccountId,
	) -> bool {
		false
	}
}

#[cfg(feature = "runtime-benchmarks")]
impl pallet_nfts::pallet::BenchmarkHelper<u32, u32, Noop, u64, Noop> for () {
	fn collection(i: u16) -> u32 {
		i.into()
	}

	fn item(i: u16) -> u32 {
		i.into()
	}

	fn signer() -> (Noop, u64) {
		unimplemented!()
	}

	fn sign(_signer: &Noop, _message: &[u8]) -> Noop {
		unimplemented!()
	}
}

type NftsInstance = pallet_nfts::Instance1;
impl pallet_nfts::Config<NftsInstance> for Test {
	type ApprovalsLimit = ConstU32<10>;
	type AttributeDepositBase = ConstU128<1>;
	type CollectionApprovalDeposit = ConstU128<1>;
	type CollectionBalanceDeposit = ConstU128<1>;
	type CollectionDeposit = ConstU128<2>;
	type CollectionId = u32;
	type CreateOrigin = AsEnsureOriginWithArg<EnsureSigned<u64>>;
	type Currency = Balances;
	type DepositPerByte = ConstU128<1>;
	type Features = Features;
	type ForceOrigin = frame_system::EnsureRoot<Self::AccountId>;
	#[cfg(feature = "runtime-benchmarks")]
	type Helper = ();
	type ItemAttributesApprovalsLimit = ConstU32<2>;
	type ItemDeposit = ConstU128<1>;
	type ItemId = u32;
	type KeyLimit = ConstU32<50>;
	type Locker = ();
	type MaxAttributesPerCall = ConstU32<2>;
	type MaxDeadlineDuration = ConstU64<10000>;
	type MaxTips = ConstU32<10>;
	type MetadataDepositBase = ConstU128<1>;
	type OffchainPublic = Noop;
	type OffchainSignature = Noop;
	type RuntimeEvent = RuntimeEvent;
	type StringLimit = ConstU32<50>;
	type ValueLimit = ConstU32<50>;
	type WeightInfo = ();
}

impl crate::nonfungibles::Config for Test {
	type NftsInstance = NftsInstance;
	type RuntimeEvent = RuntimeEvent;
	type WeightInfo = ();
}

/// Will return half of the weight in the post info.
/// Mocking a successfull execution, with refund.
pub struct AlwaysSuccessfullCallbackExecutor<T>(T);
impl<T: crate::messaging::Config> CallbackExecutor<T> for AlwaysSuccessfullCallbackExecutor<T> {
	fn execute(
		account: <T as frame_system::Config>::AccountId,
		data: Vec<u8>,
		weight: sp_runtime::Weight,
	) -> frame_support::dispatch::DispatchResultWithPostInfo {
		DispatchResultWithPostInfo::Ok(PostDispatchInfo {
			actual_weight: Some(weight),
			pays_fee: Pays::Yes,
		})
	}

	fn execution_weight() -> sp_runtime::Weight {
		Default::default()
	}
}

parameter_types! {
	pub const OnChainByteFee: Balance = 10;
	pub const OffChainByteFee: Balance = 5;
	pub const MaxXcmQueryTimeoutsPerBlock: u32 = 10;
<<<<<<< HEAD
	pub const FeeAccount: AccountId = FEE_ACCOUNT;
=======
	pub const IsmpRelayerFee: Balance = 100_000;
>>>>>>> 45082d84
}

pub struct MockNotifyQuery<T>(T);
impl<T: crate::messaging::Config> NotifyQueryHandler<T> for MockNotifyQuery<T> {
	type WeightInfo = ();

	fn new_notify_query(
		responder: impl Into<Location>,
		notify: Call<T>,
		timeout: BlockNumberFor<T>,
		match_querier: impl Into<Location>,
	) -> u64 {
		get_next_query_id()
	}
}

// Just done based on the count of the queries created
// Problematic if one is removed.
pub fn get_next_query_id() -> u64 {
	Messages::<Test>::iter().count() as u64
}

impl crate::messaging::Config for Test {
	type CallbackExecutor = AlwaysSuccessfullCallbackExecutor<Test>;
	type Deposit = Balances;
<<<<<<< HEAD
	type FeeAccount = FeeAccount;
	type IsmpDispatcher = MockIsmpDispatcher;
=======
	type IsmpDispatcher = pallet_ismp::Pallet<Test>;
	type IsmpRelayerFee = IsmpRelayerFee;
>>>>>>> 45082d84
	type MaxContextLen = ConstU32<64>;
	type MaxDataLen = ConstU32<1024>;
	type MaxKeyLen = ConstU32<1000>;
	type MaxKeys = ConstU32<10>;
	type MaxRemovals = ConstU32<1024>;
	type MaxResponseLen = ConstU32<1024>;
	type MaxXcmQueryTimeoutsPerBlock = MaxXcmQueryTimeoutsPerBlock;
	type OffChainByteFee = OffChainByteFee;
	type OnChainByteFee = OnChainByteFee;
	type OriginConverter = AccountToLocation;
	type RuntimeEvent = RuntimeEvent;
	type RuntimeHoldReason = RuntimeHoldReason;
	type WeightToFee = RefTimePlusProofTime;
	type Xcm = MockNotifyQuery<Test>;
	type XcmResponseOrigin = EnsureRootWithResponseSuccess;
}

pub struct RefTimePlusProofTime;
impl sp_weights::WeightToFee for RefTimePlusProofTime {
	type Balance = Balance;

	fn weight_to_fee(weight: &sp_weights::Weight) -> Self::Balance {
		(weight.ref_time() + weight.proof_size()) as u128
	}
}

pub struct AccountToLocation;

impl TryConvert<RuntimeOrigin, Location> for AccountToLocation {
	fn try_convert(origin: RuntimeOrigin) -> Result<Location, RuntimeOrigin> {
		let signer = origin.into_signer();
		let l = Junctions::from(Junction::AccountIndex64 {
			network: None,
			index: signer.expect("No account id, required."),
		})
		.into_location();
		Ok(l)
	}
}

pub struct EnsureRootWithResponseSuccess;
impl EnsureOrigin<RuntimeOrigin> for EnsureRootWithResponseSuccess {
	type Success = Location;

	fn try_origin(o: RuntimeOrigin) -> Result<Self::Success, RuntimeOrigin> {
		if let Ok(_) = EnsureRoot::ensure_origin(o.clone()) {
			Ok(RESPONSE_LOCATION)
		} else {
			Err(o)
		}
	}

	#[cfg(feature = "runtime-benchmarks")]
	fn try_successful_origin() -> Result<O, ()> {
		todo!()
	}
}

impl pallet_timestamp::Config for Test {
	type MinimumPeriod = ConstU64<0>;
	/// A timestamp: milliseconds since the unix epoch.
	type Moment = u64;
	type OnTimestampSet = ();
	type WeightInfo = ();
}

impl pallet_ismp::Config for Test {
	type AdminOrigin = EnsureRoot<AccountId>;
	type Balance = Balance;
	type ConsensusClients = ();
	type Coprocessor = Coprocessor;
	type Currency = Balances;
	type HostStateMachine = HostStateMachine;
	type OffchainDB = ();
	type Router = AlwaysErrorRouter;
	type RuntimeEvent = RuntimeEvent;
	type TimestampProvider = TimeStamps;
	type WeightProvider = ();
}

#[derive(Default)]
pub struct AlwaysErrorRouter;
impl IsmpRouter for AlwaysErrorRouter {
	fn module_for_id(&self, _bytes: Vec<u8>) -> Result<Box<dyn IsmpModule>, anyhow::Error> {
		Err(anyhow::anyhow!("not implemented"))
	}
}

pub struct Coprocessor;
impl Get<Option<StateMachine>> for Coprocessor {
	fn get() -> Option<StateMachine> {
		Some(HostStateMachine::get())
	}
}

pub struct HostStateMachine;
impl Get<StateMachine> for HostStateMachine {
	fn get() -> StateMachine {
		StateMachine::Polkadot(2000)
	}
}

pub(crate) fn new_test_ext() -> sp_io::TestExternalities {
	let mut t = frame_system::GenesisConfig::<Test>::default()
		.build_storage()
		.expect("Frame system builds valid default genesis config");

	pallet_balances::GenesisConfig::<Test> {
		balances: vec![
			(ALICE, INIT_AMOUNT),
			(BOB, INIT_AMOUNT),
			(CHARLIE, INIT_AMOUNT),
			(FEE_ACCOUNT, INIT_AMOUNT),
		],
	}
	.assimilate_storage(&mut t)
	.expect("Pallet balances storage can be assimilated");

	let mut ext = sp_io::TestExternalities::new(t);
	ext.execute_with(|| System::set_block_number(1));
	ext
}

pub(crate) fn signed(account: AccountId) -> RuntimeOrigin {
	RuntimeOrigin::signed(account)
}

pub(crate) fn root() -> RuntimeOrigin {
	RuntimeOrigin::root()
}

pub(crate) fn none() -> RuntimeOrigin {
	RuntimeOrigin::none()
}

pub fn next_block() {
	let next_block: u64 = System::block_number() + 1;
	System::set_block_number(next_block);
	Messaging::on_initialize(next_block);
}

pub fn run_to(block_number: u64) {
	while System::block_number() < block_number {
		next_block();
	}
}<|MERGE_RESOLUTION|>--- conflicted
+++ resolved
@@ -241,11 +241,8 @@
 	pub const OnChainByteFee: Balance = 10;
 	pub const OffChainByteFee: Balance = 5;
 	pub const MaxXcmQueryTimeoutsPerBlock: u32 = 10;
-<<<<<<< HEAD
 	pub const FeeAccount: AccountId = FEE_ACCOUNT;
-=======
 	pub const IsmpRelayerFee: Balance = 100_000;
->>>>>>> 45082d84
 }
 
 pub struct MockNotifyQuery<T>(T);
@@ -271,16 +268,11 @@
 impl crate::messaging::Config for Test {
 	type CallbackExecutor = AlwaysSuccessfullCallbackExecutor<Test>;
 	type Deposit = Balances;
-<<<<<<< HEAD
 	type FeeAccount = FeeAccount;
-	type IsmpDispatcher = MockIsmpDispatcher;
-=======
 	type IsmpDispatcher = pallet_ismp::Pallet<Test>;
 	type IsmpRelayerFee = IsmpRelayerFee;
->>>>>>> 45082d84
 	type MaxContextLen = ConstU32<64>;
 	type MaxDataLen = ConstU32<1024>;
-	type MaxKeyLen = ConstU32<1000>;
 	type MaxKeys = ConstU32<10>;
 	type MaxRemovals = ConstU32<1024>;
 	type MaxResponseLen = ConstU32<1024>;
