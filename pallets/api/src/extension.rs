--- conflicted
+++ resolved
@@ -112,11 +112,7 @@
 	/// - `value` - The value to be converted.
 	/// - `env` - The current execution environment.
 	fn try_convert(value: Self::Source, env: &impl Environment) -> Result<Self::Target> {
-<<<<<<< HEAD
-		// Defer to supplied versioned result conversion type
-=======
 		// Defer to supplied versioned result conversion type.
->>>>>>> 4b9da056
 		let version = version(env);
 		log::debug!(target: Self::LOG_TARGET, "versioned result converter: result={value:?}, version={version}");
 		let converted: Target = (value, version).try_into()?;
@@ -167,14 +163,6 @@
 
 	#[test]
 	fn prepender_works() {
-<<<<<<< HEAD
-		let env = MockEnvironment {
-			func_id: u16::from_le_bytes([1, 2]),
-			ext_id: u16::from_le_bytes([3, 4]),
-		};
-		assert_eq!(Prepender::process(vec![0u8], &env), vec![2, 3, 4, 0]);
-		assert_eq!(Prepender::process(vec![0u8, 5, 10], &env), vec![2, 3, 4, 0, 5, 10]);
-=======
 		let func = 0;
 		let version = 1;
 		let module = 2;
@@ -185,7 +173,6 @@
 		};
 		let data = 42;
 		assert_eq!(Prepender::process(vec![data], &env), vec![version, module, index, data]);
->>>>>>> 4b9da056
 	}
 
 	#[test]
@@ -216,14 +203,8 @@
 		));
 	}
 
-<<<<<<< HEAD
-	#[test]
-	fn versioned_error_converter_works() {
-		use super::RetVal::Converging;
-=======
 	mod versioned_error {
 		use super::{RetVal::Converging, *};
->>>>>>> 4b9da056
 
 		// Mock versioned error.
 		#[derive(Debug)]
@@ -261,38 +242,6 @@
 			}
 		}
 
-<<<<<<< HEAD
-		// Because `Retval` does not implement the `Debug` trait the success and error test cases
-		// are separated.
-		for (version, error, expected_result) in vec![
-			(0, BadOrigin, 1),
-			(0, CannotLookup, 100),
-			(1, BadOrigin, 2),
-			(1, CannotLookup, 200),
-		] {
-			let env = MockEnvironment { func_id: u16::from_le_bytes([0, version]), ext_id: 0u16 };
-			// Again, due to missing `Debug` trait the result has to be unwrapped.
-			let Ok(Converging(result)) =
-				VersionedErrorConverter::<VersionedError>::convert(error, &env)
-			else {
-				panic!("should not happen")
-			};
-			assert_eq!(result, expected_result);
-		}
-
-		// Error case.
-		let env = MockEnvironment { func_id: u16::from_le_bytes([0, 2]), ext_id: 0u16 };
-		let result = VersionedErrorConverter::<VersionedError>::convert(BadOrigin, &env)
-			.err()
-			.unwrap(); // Again, can't use `unwrap_err()` due to missing `Debug` trait.
-		assert_eq!(result, Other("DecodingFailed"));
-	}
-
-	#[test]
-	fn versioned_result_converter_works() {
-		use VersionedRuntimeResult::{V0, V1};
-
-=======
 		#[test]
 		fn versioned_error_converter_works() {
 			for (version, error, expected_result) in vec![
@@ -328,7 +277,6 @@
 
 		use super::*;
 
->>>>>>> 4b9da056
 		// Mock versioned runtime result.
 		#[derive(Debug, PartialEq)]
 		pub enum VersionedRuntimeResult {
@@ -342,10 +290,7 @@
 			// Mock conversion based on result and version.
 			fn try_from(value: (u8, u8)) -> Result<Self> {
 				let (result, version) = value;
-<<<<<<< HEAD
-=======
 				// Per version there is a specific upper bound allowed.
->>>>>>> 4b9da056
 				match version {
 					0 if result <= 50 => Ok(V0(result)),
 					0 if result > 50 => Ok(V0(50)),
@@ -356,19 +301,6 @@
 			}
 		}
 
-<<<<<<< HEAD
-		for (version, value, expected_result) in vec![
-			(0, 10, Ok(V0(10))),
-			(0, 100, Ok(V0(50))),
-			(1, 10, Ok(V1(10))),
-			(1, 100, Ok(V1(100))),
-			(2, 10, Err(Other("DecodingFailed"))),
-		] {
-			let env = MockEnvironment { func_id: u16::from_le_bytes([0, version]), ext_id: 0u16 };
-			let result =
-				VersionedResultConverter::<u8, VersionedRuntimeResult>::try_convert(value, &env);
-			assert_eq!(result, expected_result);
-=======
 		#[test]
 		fn versioned_result_converter_works() {
 			for (version, value, expected_result) in vec![
@@ -394,7 +326,6 @@
 			let result =
 				VersionedResultConverter::<u8, VersionedRuntimeResult>::try_convert(10, &env).err();
 			assert_eq!(result, Some(Other("DecodingFailed")));
->>>>>>> 4b9da056
 		}
 	}
 
