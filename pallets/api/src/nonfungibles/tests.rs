use codec::Encode;
use frame_support::{
	assert_noop, assert_ok,
	dispatch::WithPostDispatchInfo,
	sp_runtime::{traits::Zero, BoundedVec, DispatchError::BadOrigin},
	weights::Weight,
};
use pallet_nfts::{CollectionSetting, MintWitness, WeightInfo as NftsWeightInfoTrait};

use crate::{
	mock::*,
	nonfungibles::{
		AccountBalanceOf, AttributeNamespace, AttributeOf, BlockNumberFor,
		CancelAttributesApprovalWitness, CollectionConfig, CollectionDetails, CollectionIdOf,
		CollectionOf, CollectionSettings, Config, DestroyWitness, ItemIdOf, MintSettings,
		NextCollectionIdOf, NftsErrorOf, NftsInstanceOf, NftsWeightInfoOf, Read::*, ReadResult,
		WeightInfo as WeightInfoTrait,
	},
	Read,
};

const COLLECTION: u32 = 0;
const ITEM: u32 = 1;

type CollectionApprovals = pallet_nfts::CollectionApprovals<Test, NftsInstanceOf<Test>>;
type Event = crate::nonfungibles::Event<Test>;
type NftsError = NftsErrorOf<Test>;
type NftsWeightInfo = NftsWeightInfoOf<Test>;
type WeightInfo = <Test as Config>::WeightInfo;

mod approve {
	use super::*;

	#[test]
	fn approve_works() {
		new_test_ext().execute_with(|| {
			let collection = COLLECTION;
			let item = ITEM;
			let operator = BOB;
			let owner = ALICE;

			// Check error works for `Nfts::approve_transfer()`.
			assert_noop!(
				NonFungibles::approve(signed(owner), collection, operator, Some(item), true, None),
				NftsError::UnknownItem.with_weight(NftsWeightInfo::approve_transfer())
			);
			nfts::create_collection_and_mint(owner, owner, item);
			// Successfully approve `operator` to transfer the collection item.
			assert_ok!(NonFungibles::approve(
				signed(owner),
				collection,
				operator,
				Some(item),
				true,
				None
			));
			assert_ok!(Nfts::check_approval_permission(
				&collection,
				&Some(item),
				&owner,
				&operator
			));
			System::assert_last_event(
				Event::Approval { collection, item: Some(item), owner, operator, approved: true }
					.into(),
			);
		});
	}

	#[test]
	fn approve_collection_works() {
		new_test_ext().execute_with(|| {
			let collection = COLLECTION;
			let item = ITEM;
			let operator = BOB;
			let owner = ALICE;

			// Check error works for `Nfts::approve_collection_transfer()`.
			assert_noop!(
				NonFungibles::approve(signed(owner), collection, operator, None, true, None),
				NftsError::NoItemOwned.with_weight(NftsWeightInfo::approve_collection_transfer())
			);
			nfts::create_collection_and_mint(owner, owner, item);
			// Successfully approve `operator` to transfer all collection items owned by `owner`.
			assert_ok!(NonFungibles::approve(
				signed(owner),
				collection,
				operator,
				None,
				true,
				None
			));
			assert_ok!(Nfts::check_approval_permission(&collection, &None, &owner, &operator));
			System::assert_last_event(
				Event::Approval { collection, item: None, owner, operator, approved: true }.into(),
			);
		});
	}

	#[test]
	fn cancel_approval_works() {
		new_test_ext().execute_with(|| {
			let collection = COLLECTION;
			let item = ITEM;
			let operator = BOB;
			let owner = ALICE;

			// Check error works for `Nfts::cancel_approval()`.
			assert_noop!(
				NonFungibles::approve(signed(owner), collection, operator, Some(item), false, None),
				NftsError::UnknownItem.with_weight(NftsWeightInfo::cancel_approval())
			);
			nfts::create_collection_mint_and_approve(owner, owner, item, operator);
			// Successfully cancel the transfer approval of `operator` by `owner`.
			assert_ok!(NonFungibles::approve(
				signed(owner),
				collection,
				operator,
				Some(item),
				false,
				None
			));
			assert_eq!(
				Nfts::check_approval_permission(&collection, &Some(item), &owner, &operator),
				Err(NftsError::NoPermission.into())
			);
		});
	}

	#[test]
	fn cancel_collection_approval_works() {
		new_test_ext().execute_with(|| {
			let collection = COLLECTION;
			let item = ITEM;
			let operator = BOB;
			let owner = ALICE;

			// Check error works for `Nfts::cancel_collection_approval()`.
			assert_noop!(
				NonFungibles::approve(signed(owner), collection, operator, None, false, None),
				NftsError::NotDelegate.with_weight(NftsWeightInfo::cancel_collection_approval())
			);
			nfts::create_collection_and_mint(owner, owner, item);
			assert_ok!(Nfts::approve_collection_transfer(
				signed(owner),
				collection,
				operator,
				None
			));
			// Successfully cancel the transfer collection approval of `operator` by `owner`.
			assert_ok!(NonFungibles::approve(
				signed(owner),
				collection,
				operator,
				None,
				false,
				None
			));
			assert_eq!(
				Nfts::check_approval_permission(&collection, &None, &owner, &operator),
				Err(NftsError::NoPermission.into())
			);
		});
	}
}

<<<<<<< HEAD
=======
mod transfer {
	use super::*;

	#[test]
	fn transfer_works() {
		new_test_ext().execute_with(|| {
			let collection = COLLECTION;
			let dest = BOB;
			let item = ITEM;
			let owner = ALICE;

			// Throw `NftsError::UnknownItem` if no item found.
			assert_noop!(
				NonFungibles::transfer(signed(dest), collection, dest, item),
				NftsError::UnknownItem
			);
			nfts::create_collection_and_mint(owner, owner, item);
			// Check error works for `Nfts::transfer()`.
			assert_noop!(
				NonFungibles::transfer(signed(dest), collection, dest, item),
				NftsError::NoPermission
			);
			// Successfully transfer a collection item.
			let owner_balance_before_transfer = nfts::balance_of(collection, &owner);
			let dest_balance_before_transfer = nfts::balance_of(collection, &dest);
			assert_ok!(NonFungibles::transfer(signed(owner), collection, dest, item));
			let owner_balance_after_transfer = nfts::balance_of(collection, &owner);
			let dest_balance_after_transfer = nfts::balance_of(collection, &dest);
			// Check that `to` has received the collection item from `from`.
			assert_eq!(owner_balance_after_transfer, owner_balance_before_transfer - 1);
			assert_eq!(dest_balance_after_transfer, dest_balance_before_transfer + 1);
			System::assert_last_event(
				Event::Transfer { collection, item, from: Some(owner), to: Some(dest) }.into(),
			);
		});
	}

	#[test]
	fn approved_transfer_works() {
		new_test_ext().execute_with(|| {
			let collection = COLLECTION;
			let dest = CHARLIE;
			let item = ITEM;
			let operator = BOB;
			let owner = ALICE;

			nfts::create_collection_and_mint(owner, owner, item);
			// Approve `operator` to transfer all `collection` items owned by the `owner`.
			assert_ok!(Nfts::approve_collection_transfer(
				signed(owner),
				collection,
				operator,
				None
			));
			// Successfully transfer a collection item.
			let owner_balance_before_transfer = nfts::balance_of(collection, &owner);
			let dest_balance_before_transfer = nfts::balance_of(collection, &dest);
			assert_ok!(NonFungibles::transfer(signed(operator), collection, dest, item));
			let owner_balance_after_transfer = nfts::balance_of(collection, &owner);
			let dest_balance_after_transfer = nfts::balance_of(collection, &dest);
			// Check that `to` has received the collection item from `from`.
			assert_eq!(owner_balance_after_transfer, owner_balance_before_transfer - 1);
			assert_eq!(dest_balance_after_transfer, dest_balance_before_transfer + 1);
			System::assert_last_event(
				Event::Transfer { collection, item, from: Some(owner), to: Some(dest) }.into(),
			);
		});
	}
}

>>>>>>> 86892f45
#[test]
fn create_works() {
	new_test_ext().execute_with(|| {
		let admin = ALICE;
		let mut config = CollectionConfig {
			max_supply: None,
			mint_settings: MintSettings::default(),
			settings: CollectionSettings::all_enabled(),
		};
		let collection = COLLECTION;
		let creator = ALICE;

		// Origin checks.
		for origin in vec![root(), none()] {
			assert_noop!(NonFungibles::create(origin, admin, config), BadOrigin);
		}

		// Check error works for `Nfts::create()`.
		config.disable_setting(CollectionSetting::DepositRequired);
		assert_noop!(NonFungibles::create(signed(creator), admin, config), NftsError::WrongSetting);
		config.enable_setting(CollectionSetting::DepositRequired);
		// Successfully create a collection.
		assert_ok!(NonFungibles::create(signed(creator), admin, config));
		assert_eq!(Nfts::collection_owner(collection), Some(creator));
		System::assert_last_event(Event::Created { id: collection, creator, admin }.into());
	});
}

#[test]
fn destroy_works() {
	new_test_ext().execute_with(|| {
		let collection = COLLECTION;
		let witness = DestroyWitness { item_metadatas: 0, item_configs: 0, attributes: 0 };

		// Check error works for `Nfts::destroy()`.
		assert_noop!(
			NonFungibles::destroy(signed(ALICE), collection, witness),
			NftsError::UnknownCollection
		);
		nfts::create_collection(ALICE);
		// Successfully destroy a collection.
		assert_ok!(NonFungibles::destroy(signed(ALICE), collection, witness));
		assert_eq!(Nfts::collection_owner(collection), None);
	});
}

#[test]
fn set_attribute_works() {
	new_test_ext().execute_with(|| {
		let attribute = BoundedVec::truncate_from("some attribute".into());
		let collection = COLLECTION;
		let item = ITEM;
		let owner = ALICE;
		let value = BoundedVec::truncate_from("some value".into());

		// Check error works for `Nfts::set_attribute()`.
		assert_noop!(
			NonFungibles::set_attribute(
				signed(owner),
				collection,
				Some(item),
				AttributeNamespace::CollectionOwner,
				attribute.clone(),
				value.clone()
			),
			NftsError::UnknownCollection
		);
		nfts::create_collection_and_mint(owner, owner, item);
		// Successfully set attribute.
		assert_ok!(NonFungibles::set_attribute(
			signed(owner),
			collection,
			Some(item),
			AttributeNamespace::CollectionOwner,
			attribute.clone(),
			value.clone()
		));
		System::assert_last_event(
			Event::AttributeSet {
				collection,
				item: Some(item),
				key: attribute.to_vec(),
				data: value.to_vec(),
			}
			.into(),
		);
		assert_eq!(
			nfts::get_attribute(
				collection,
				Some(item),
				AttributeNamespace::CollectionOwner,
				attribute
			),
			Some(value.into())
		);
	});
}

#[test]
fn clear_attribute_works() {
	new_test_ext().execute_with(|| {
		let attribute = BoundedVec::truncate_from("some attribute".as_bytes().to_vec());
		let collection = COLLECTION;
		let item = ITEM;
		let owner = ALICE;
		let value = BoundedVec::truncate_from("some value".as_bytes().to_vec());

		// Check error works for `Nfts::clear_attribute()`.
		assert_noop!(
			Nfts::set_attribute(
				signed(owner),
				collection,
				Some(item),
				AttributeNamespace::CollectionOwner,
				attribute.clone(),
				value.clone()
			),
			NftsError::UnknownCollection
		);
		nfts::create_collection_and_mint(owner, owner, item);
		assert_ok!(Nfts::set_attribute(
			signed(owner),
			collection,
			Some(item),
			AttributeNamespace::CollectionOwner,
			attribute.clone(),
			value.clone()
		));
		// Successfully clear an attribute.
		assert_ok!(NonFungibles::clear_attribute(
			signed(owner),
			collection,
			Some(item),
			AttributeNamespace::CollectionOwner,
			attribute.clone(),
		));
		assert!(nfts::get_attribute(
			collection,
			Some(item),
			AttributeNamespace::CollectionOwner,
			attribute
		)
		.is_none());
	});
}

#[test]
fn set_metadata_works() {
	new_test_ext().execute_with(|| {
		let collection = COLLECTION;
		let item = ITEM;
		let metadata = BoundedVec::truncate_from("some metadata".into());
		let owner = ALICE;

		// Check error works for `Nfts::set_metadata()`.
		assert_noop!(
			NonFungibles::set_metadata(signed(owner), collection, item, metadata.clone()),
			NftsError::NoPermission
		);
		nfts::create_collection_and_mint(owner, owner, item);
		// Successfully set the metadata.
		assert_ok!(NonFungibles::set_metadata(signed(owner), collection, item, metadata.clone()));
		assert_eq!(Nfts::item_metadata(collection, item), Some(metadata));
	});
}

#[test]
fn clear_metadata_works() {
	new_test_ext().execute_with(|| {
		let collection = COLLECTION;
		let item = ITEM;
		let metadata = BoundedVec::truncate_from("some metadata".into());
		let owner = ALICE;

		// Check error works for `Nfts::clear_metadata()`.
		assert_noop!(
			NonFungibles::clear_metadata(signed(owner), collection, item),
			NftsError::NoPermission
		);
		nfts::create_collection_and_mint(owner, owner, item);
		assert_ok!(Nfts::set_metadata(signed(owner), collection, item, metadata));
		// Successfully clear the metadata.
		assert_ok!(NonFungibles::clear_metadata(signed(owner), collection, item));
		assert!(Nfts::item_metadata(collection, item).is_none());
	});
}

#[test]
fn set_max_supply_works() {
	new_test_ext().execute_with(|| {
		let collection = COLLECTION;
		let owner = ALICE;
		let max_supply = 10;

		// Check error works for `Nfts::set_max_supply()`.
		assert_noop!(
			NonFungibles::set_max_supply(signed(owner), collection, max_supply),
			NftsError::NoConfig
		);
		nfts::create_collection(owner);
		// Successfully set the max supply for the collection.
		assert_ok!(NonFungibles::set_max_supply(signed(owner), collection, max_supply));
		(0..max_supply).into_iter().for_each(|i| {
			assert_ok!(Nfts::mint(signed(owner), collection, i, owner, None));
		});
		// Throws `MaxSupplyReached` error if number of minted items is over the max supply.
		assert_noop!(
			Nfts::mint(signed(owner), collection, 42, owner, None),
			NftsError::MaxSupplyReached
		);
		// Override the max supply.
		assert_ok!(NonFungibles::set_max_supply(signed(owner), collection, max_supply * 2));
		assert_ok!(Nfts::mint(signed(owner), collection, 42, owner, None));
	});
}

#[test]
fn approve_item_attribute_works() {
	new_test_ext().execute_with(|| {
		let attribute = BoundedVec::truncate_from("some attribute".as_bytes().to_vec());
		let collection = COLLECTION;
		let delegate = BOB;
		let item = ITEM;
		let owner = ALICE;
		let value = BoundedVec::truncate_from("some value".as_bytes().to_vec());

		// Check error works for `Nfts::approve_item_attributes()`.
		assert_noop!(
			NonFungibles::approve_item_attributes(signed(owner), collection, item, delegate),
			NftsError::UnknownItem
		);
		nfts::create_collection_and_mint(owner, owner, item);
		// Successfully approve delegate to set attributes.
		assert_ok!(NonFungibles::approve_item_attributes(
			signed(owner),
			collection,
			item,
			delegate
		));
		assert_ok!(Nfts::set_attribute(
			signed(delegate),
			collection,
			Some(item),
			AttributeNamespace::Account(delegate),
			attribute,
			value
		));
	});
}

#[test]
fn cancel_item_attribute_approval_works() {
	new_test_ext().execute_with(|| {
		let attribute = BoundedVec::truncate_from("some attribute".as_bytes().to_vec());
		let collection = COLLECTION;
		let delegate = BOB;
		let item = ITEM;
		let owner = ALICE;
		let value = BoundedVec::truncate_from("some value".as_bytes().to_vec());

		// Check error works for `Nfts::cancel_item_attribute_approval()`.
		assert_noop!(
			NonFungibles::cancel_item_attributes_approval(
				signed(owner),
				collection,
				item,
				delegate,
				CancelAttributesApprovalWitness { account_attributes: 1 }
			),
			NftsError::UnknownItem
		);

		nfts::create_collection_and_mint(owner, owner, item);
		assert_ok!(Nfts::approve_item_attributes(signed(owner), collection, item, delegate));
		// Successfully cancel item attribute approval.
		assert_ok!(Nfts::cancel_item_attributes_approval(
			signed(owner),
			collection,
			item,
			delegate,
			CancelAttributesApprovalWitness { account_attributes: 1 }
		));
		assert_noop!(
			Nfts::set_attribute(
				signed(delegate),
				collection,
				Some(item),
				AttributeNamespace::Account(delegate),
				attribute,
				value
			),
			NftsError::NoPermission
		);
	});
}

#[test]
fn clear_all_transfer_approvals_works() {
	new_test_ext().execute_with(|| {
		let collection = COLLECTION;
		let delegates = 10..20;
		let item = ITEM;
		let owner = ALICE;

		// Check error works for `Nfts::clear_all_transfer_approvals()`.
		assert_noop!(
			NonFungibles::clear_all_transfer_approvals(signed(owner), collection, item),
			NftsError::UnknownCollection
		);

		nfts::create_collection_and_mint(owner, owner, item);
		delegates.clone().for_each(|delegate| {
			assert_ok!(Nfts::approve_transfer(signed(owner), collection, item, delegate, None));
		});
		// Successfully clear all transfer approvals.
		assert_ok!(NonFungibles::clear_all_transfer_approvals(signed(owner), collection, item));
		delegates.for_each(|delegate| {
			assert!(Nfts::check_approval_permission(&collection, &Some(item), &owner, &delegate)
				.is_err());
		});
	});
}

#[test]
fn clear_collection_approvals_works() {
	new_test_ext().execute_with(|| {
		let collection = COLLECTION;
		let delegates = 10..20;
		let owner = ALICE;
		let approvals = (delegates.end - delegates.start) as u32;

		// Check error works for `Nfts::clear_collection_approvals()`.
		assert_noop!(
			NonFungibles::clear_collection_approvals(none(), collection, 1),
			BadOrigin.with_weight(NftsWeightInfo::clear_collection_approvals(0))
		);
		nfts::create_collection_and_mint(owner, owner, ITEM);
		delegates.clone().for_each(|delegate| {
			assert_ok!(Nfts::approve_collection_transfer(
				signed(owner),
				collection,
				delegate,
				None
			));
		});
		// Partially clear collection approvals.
		assert_eq!(
			NonFungibles::clear_collection_approvals(signed(owner), collection, 1),
			Ok(Some(NftsWeightInfo::clear_collection_approvals(1)).into())
		);
		assert_eq!(
			CollectionApprovals::iter_prefix((collection, owner,)).count(),
			(approvals - 1) as usize
		);
		// Successfully clear all collection approvals.
		assert_eq!(
			NonFungibles::clear_collection_approvals(signed(owner), collection, approvals),
			Ok(Some(NftsWeightInfo::clear_collection_approvals(approvals - 1)).into())
		);
		assert!(CollectionApprovals::iter_prefix((collection, owner,)).count().is_zero());
	});
}

#[test]
fn mint_works() {
	new_test_ext().execute_with(|| {
		let collection = COLLECTION;
		let item = ITEM;
		let owner = ALICE;
		let witness = MintWitness { mint_price: None, owned_item: None };

		// Check error works for `Nfts::mint()`.
		assert_noop!(
			NonFungibles::mint(signed(owner), collection, owner, item, Some(witness.clone())),
			NftsError::NoConfig
		);
		// Successfully mint a new collection item.
		nfts::create_collection(owner);
		let balance_before_mint = nfts::balance_of(collection, &owner);
		assert_ok!(NonFungibles::mint(signed(owner), collection, owner, item, Some(witness)));
		let balance_after_mint = nfts::balance_of(collection, &owner);
		assert_eq!(balance_after_mint, balance_before_mint + 1);
		System::assert_last_event(
			Event::Transfer { collection, item, from: None, to: Some(owner) }.into(),
		);
	});
}

#[test]
fn burn_works() {
	new_test_ext().execute_with(|| {
		let collection = COLLECTION;
		let owner = ALICE;
		let item = ITEM;

		// Throw `NftsError::UnknownItem` if no owner found for the item.
		assert_noop!(NonFungibles::burn(signed(owner), collection, item), NftsError::UnknownItem);
		nfts::create_collection_and_mint(owner, owner, item);
		// Check error works for `Nfts::burn()`.
		assert_noop!(NonFungibles::burn(signed(BOB), collection, item), NftsError::NoPermission);
		// Successfully burn a collection item.
		let balance_before_burn = nfts::balance_of(collection, &owner);
		assert_ok!(NonFungibles::burn(signed(owner), collection, item));
		let balance_after_burn = nfts::balance_of(collection, &owner);
		assert_eq!(balance_after_burn, balance_before_burn - 1);
		System::assert_last_event(
			Event::Transfer { collection, item, from: Some(owner), to: None }.into(),
		);
	});
}

#[test]
fn balance_of_works() {
	new_test_ext().execute_with(|| {
		let owner = ALICE;
		let collection = nfts::create_collection(owner);

		assert_eq!(
			NonFungibles::read(BalanceOf { collection, owner }),
			ReadResult::BalanceOf(Default::default())
		);
		(0..10).into_iter().for_each(|i| {
			assert_ok!(Nfts::mint(signed(owner), collection, i, owner, None));
			assert_eq!(
				NonFungibles::read(BalanceOf { collection, owner }),
				ReadResult::BalanceOf(i + 1)
			);
			assert_eq!(
				NonFungibles::read(BalanceOf { collection, owner }).encode(),
				nfts::balance_of(collection, &owner).encode()
			);
		});
	});
}

#[test]
fn owner_of_works() {
	new_test_ext().execute_with(|| {
		let collection = COLLECTION;
		let item = ITEM;
		let owner = ALICE;

		assert_eq!(NonFungibles::read(OwnerOf { collection, item }), ReadResult::OwnerOf(None));
		nfts::create_collection_and_mint(owner, owner, item);
		assert_eq!(
			NonFungibles::read(OwnerOf { collection, item }),
			ReadResult::OwnerOf(Some(owner))
		);
		assert_eq!(
			NonFungibles::read(OwnerOf { collection, item }).encode(),
			Nfts::owner(collection, item).encode()
		);
	});
}

#[test]
fn allowance_works() {
	new_test_ext().execute_with(|| {
		let collection = COLLECTION;
		let item = ITEM;
		let operator = BOB;
		let owner = ALICE;

		nfts::create_collection_mint_and_approve(owner, owner, item, operator);
		assert_eq!(
			NonFungibles::read(Allowance { collection, owner, operator, item: Some(item) }),
			ReadResult::Allowance(true)
		);
		assert_eq!(
			NonFungibles::read(Allowance { collection, owner, operator, item: Some(item) })
				.encode(),
			Nfts::check_approval_permission(&collection, &Some(item), &owner, &operator)
				.is_ok()
				.encode()
		);
	});
}

#[test]
fn total_supply_works() {
	new_test_ext().execute_with(|| {
		let owner = ALICE;
		let collection = nfts::create_collection(owner);

		assert_eq!(NonFungibles::read(TotalSupply(collection)), ReadResult::TotalSupply(0));
		(0..10).into_iter().for_each(|i| {
			assert_ok!(Nfts::mint(signed(owner), collection, i, owner, None));
			assert_eq!(
				NonFungibles::read(TotalSupply(collection)),
				ReadResult::TotalSupply((i + 1).into())
			);
			assert_eq!(
				NonFungibles::read(TotalSupply(collection)).encode(),
				(Nfts::collection_items(collection).unwrap_or_default() as u128).encode()
			);
		});
	});
}

mod get_attribute {
	use super::*;

	#[test]
	fn get_attribute_works() {
		new_test_ext().execute_with(|| {
			let attribute = BoundedVec::truncate_from("some attribute".into());
			let collection = COLLECTION;
			let item = ITEM;
			let metadata = "some value".as_bytes().to_vec();
			let owner = ALICE;

			nfts::create_collection_and_mint(owner, owner, item);
			// No attribute set.
			assert_eq!(
				NonFungibles::read(GetAttribute {
					collection,
					item: Some(item),
					namespace: AttributeNamespace::CollectionOwner,
					key: attribute.clone()
				}),
				ReadResult::GetAttribute(None)
			);
			// Successfully get an existing attribute.
			assert_ok!(Nfts::set_attribute(
				signed(owner),
				collection,
				Some(item),
				AttributeNamespace::CollectionOwner,
				attribute.clone(),
				BoundedVec::truncate_from(metadata.clone()),
			));
			assert_eq!(
				NonFungibles::read(GetAttribute {
					collection,
					item: Some(item),
					namespace: AttributeNamespace::CollectionOwner,
					key: attribute.clone()
				}),
				ReadResult::GetAttribute(Some(metadata))
			);
			assert_eq!(
				NonFungibles::read(GetAttribute {
					collection,
					item: Some(item),
					namespace: AttributeNamespace::CollectionOwner,
					key: attribute.clone()
				})
				.encode(),
				nfts::get_attribute(
					collection,
					Some(item),
					AttributeNamespace::CollectionOwner,
					attribute
				)
				.encode()
			);
		});
	}

	#[test]
	fn get_collection_attribute_works() {
		new_test_ext().execute_with(|| {
			let attribute = BoundedVec::truncate_from("some attribute".into());
			let collection = COLLECTION;
			let metadata = "some value".as_bytes().to_vec();
			let owner = ALICE;

			nfts::create_collection(owner);
			// No attribute set.
			assert_eq!(
				NonFungibles::read(GetAttribute {
					collection,
					item: None,
					namespace: AttributeNamespace::CollectionOwner,
					key: attribute.clone()
				}),
				ReadResult::GetAttribute(None)
			);
			// Successfully get an existing attribute.
			assert_ok!(Nfts::set_attribute(
				signed(owner),
				collection,
				None,
				AttributeNamespace::CollectionOwner,
				attribute.clone(),
				BoundedVec::truncate_from(metadata.clone()),
			));
			assert_eq!(
				NonFungibles::read(GetAttribute {
					collection,
					item: None,
					namespace: AttributeNamespace::CollectionOwner,
					key: attribute.clone()
				}),
				ReadResult::GetAttribute(Some(metadata))
			);
			assert_eq!(
				NonFungibles::read(GetAttribute {
					collection,
					item: None,
					namespace: AttributeNamespace::CollectionOwner,
					key: attribute.clone()
				})
				.encode(),
				nfts::get_attribute(
					collection,
					None,
					AttributeNamespace::CollectionOwner,
					attribute
				)
				.encode()
			);
		});
	}
}

#[test]
fn collection_works() {
	new_test_ext().execute_with(|| {
		let collection = COLLECTION;
		let item = ITEM;
		let owner = ALICE;

		assert_eq!(NonFungibles::read(Collection(collection)), ReadResult::Collection(None));
		nfts::create_collection_and_mint(owner, owner, item);
		assert_eq!(
			NonFungibles::read(Collection(collection)),
			ReadResult::Collection(CollectionOf::<Test>::get(collection)),
		);
		assert_eq!(
			NonFungibles::read(Collection(collection)).encode(),
			CollectionOf::<Test>::get(collection).encode(),
		);
	});
}

#[test]
fn next_collection_id_works() {
	new_test_ext().execute_with(|| {
		assert_eq!(NonFungibles::read(NextCollectionId), ReadResult::NextCollectionId(Some(0)));
		nfts::create_collection_and_mint(ALICE, ALICE, ITEM);
		assert_eq!(NonFungibles::read(NextCollectionId), ReadResult::NextCollectionId(Some(1)));
		assert_eq!(
			NonFungibles::read(NextCollectionId).encode(),
			Some(NextCollectionIdOf::<Test>::get().unwrap_or_default()).encode(),
		);
	});
}

#[test]
fn item_metadata_works() {
	new_test_ext().execute_with(|| {
		let collection = COLLECTION;
		let item = ITEM;
		let metadata = "some metadata".as_bytes().to_vec();
		let owner = ALICE;

		// Read item metadata of an unknown collection.
		assert_eq!(
			NonFungibles::read(ItemMetadata { collection, item }),
			ReadResult::ItemMetadata(None)
		);
		nfts::create_collection_and_mint(owner, owner, item);
		// Successfully set the metadata of an item.
		assert_ok!(NonFungibles::set_metadata(
			signed(owner),
			collection,
			item,
			BoundedVec::truncate_from(metadata.clone())
		));
		assert_eq!(
			NonFungibles::read(ItemMetadata { collection, item }),
			ReadResult::ItemMetadata(Some(metadata))
		);
		assert_eq!(
			NonFungibles::read(ItemMetadata { collection, item }).encode(),
			Nfts::item_metadata(collection, item).encode()
		);
	});
}

// Helper functions for interacting with pallet-nfts.
mod nfts {
	use super::*;
	use crate::nonfungibles::AttributeNamespaceOf;

	pub(super) fn balance_of(collection: CollectionIdOf<Test>, owner: &AccountId) -> u32 {
		AccountBalanceOf::<Test>::get(collection, &owner)
			.map(|(balance, _)| balance)
			.unwrap_or_default()
	}

	pub(super) fn create_collection(owner: AccountId) -> u32 {
		let next_id = NextCollectionIdOf::<Test>::get().unwrap_or_default();
		assert_ok!(Nfts::create(
			signed(owner),
			owner,
			collection_config_with_all_settings_enabled()
		));
		next_id
	}

	pub(super) fn create_collection_and_mint(
		owner: AccountId,
		mint_to: AccountId,
		item: ItemIdOf<Test>,
	) -> (u32, u32) {
		let collection = create_collection(owner);
		assert_ok!(Nfts::mint(signed(owner), collection, item, mint_to, None));
		(collection, item)
	}

	pub(super) fn create_collection_mint_and_approve(
		owner: AccountId,
		mint_to: AccountId,
		item: ItemIdOf<Test>,
		operator: AccountId,
	) {
		let (collection, item) = create_collection_and_mint(owner, mint_to, item);
		assert_ok!(Nfts::approve_transfer(signed(owner), collection, item, operator, None));
		assert_ok!(Nfts::check_approval_permission(&collection, &Some(item), &owner, &operator));
	}

	pub(super) fn collection_config_with_all_settings_enabled(
	) -> CollectionConfig<Balance, BlockNumberFor<Test>, CollectionIdOf<Test>> {
		CollectionConfig {
			settings: CollectionSettings::all_enabled(),
			max_supply: None,
			mint_settings: MintSettings::default(),
		}
	}

	pub(super) fn get_attribute(
		collection: CollectionIdOf<Test>,
		maybe_item: Option<ItemIdOf<Test>>,
		namespace: AttributeNamespaceOf<Test>,
		key: BoundedVec<u8, <Test as pallet_nfts::Config<NftsInstanceOf<Test>>>::KeyLimit>,
	) -> Option<Vec<u8>> {
		AttributeOf::<Test>::get((collection, maybe_item, namespace, key))
			.map(|attribute| attribute.0.into())
	}
}

mod ensure_codec_indexes {
	use super::{Encode, *};
	use crate::{mock::RuntimeCall::NonFungibles, nonfungibles};

	#[test]
	fn ensure_dispatchable_indexes() {
		use nonfungibles::Call::*;

		[
			(
				approve {
					collection: Default::default(),
					operator: Default::default(),
					item: Default::default(),
					approved: Default::default(),
					deadline: Default::default(),
				},
				3u8,
				"approve",
			),
<<<<<<< HEAD
=======
			(
				transfer {
					to: Default::default(),
					collection: Default::default(),
					item: Default::default(),
				},
				4,
				"transfer",
			),
>>>>>>> 86892f45
			(create { admin: Default::default(), config: Default::default() }, 10, "create"),
			(
				destroy {
					collection: Default::default(),
					witness: DestroyWitness {
						item_metadatas: Default::default(),
						item_configs: Default::default(),
						attributes: Default::default(),
					},
				},
				11,
				"destroy",
			),
			(
				set_attribute {
					collection: Default::default(),
					item: Default::default(),
					namespace: AttributeNamespace::CollectionOwner,
					key: Default::default(),
					value: Default::default(),
				},
				12,
				"set_attribute",
			),
			(
				clear_attribute {
					collection: Default::default(),
					item: Default::default(),
					namespace: AttributeNamespace::CollectionOwner,
					key: Default::default(),
				},
				13,
				"clear_attribute",
			),
			(
				set_metadata {
					collection: Default::default(),
					item: Default::default(),
					data: Default::default(),
				},
				14,
				"set_metadata",
			),
			(
				clear_metadata { collection: Default::default(), item: Default::default() },
				15,
				"clear_metadata",
			),
			(
				set_max_supply { collection: Default::default(), max_supply: Default::default() },
				16,
				"set_max_supply",
			),
			(
				approve_item_attributes {
					collection: Default::default(),
					item: Default::default(),
					delegate: Default::default(),
				},
				17,
				"approve_item_attributes",
			),
			(
				cancel_item_attributes_approval {
					collection: Default::default(),
					item: Default::default(),
					delegate: Default::default(),
					witness: CancelAttributesApprovalWitness {
						account_attributes: Default::default(),
					},
				},
				18,
				"cancel_item_attributes_approval",
			),
			(
				clear_all_transfer_approvals {
					collection: Default::default(),
					item: Default::default(),
				},
				19,
				"clear_all_transfer_approvals",
			),
			(
				clear_collection_approvals {
					collection: Default::default(),
					limit: Default::default(),
				},
				20,
				"clear_collection_approvals",
			),
			(
				mint {
					collection: Default::default(),
					to: Default::default(),
					item: Default::default(),
					witness: Some(MintWitness {
						owned_item: Default::default(),
						mint_price: Default::default(),
					}),
				},
				21,
				"mint",
			),
			(burn { collection: Default::default(), item: Default::default() }, 22, "burn"),
		]
		.iter()
		.for_each(|(variant, expected_index, name)| {
			assert_eq!(
				NonFungibles(variant.to_owned()).encode()[1],
				*expected_index,
				"{name} dispatchable index changed"
			);
		})
	}

	#[test]
	fn ensure_read_variant_indexes() {
		[
			(
				BalanceOf::<Test> { collection: Default::default(), owner: Default::default() },
				0u8,
				"BalanceOf",
			),
			(
				OwnerOf::<Test> { collection: Default::default(), item: Default::default() },
				1,
				"OwnerOf",
			),
			(
				Allowance::<Test> {
					collection: Default::default(),
					item: Default::default(),
					owner: Default::default(),
					operator: Default::default(),
				},
				2,
				"Allowance",
			),
			(TotalSupply::<Test>(Default::default()), 5, "TotalSupply"),
			(
				GetAttribute::<Test> {
					collection: Default::default(),
					item: Default::default(),
					namespace: AttributeNamespace::CollectionOwner,
					key: Default::default(),
				},
				6,
				"GetAttribute",
			),
			(Collection::<Test>(Default::default()), 7, "Collection"),
			(NextCollectionId, 8, "NextCollectionId"),
			(
				ItemMetadata { collection: Default::default(), item: Default::default() },
				9,
				"ItemMetadata",
			),
		]
		.iter()
		.for_each(|(variant, expected_index, name)| {
			assert_eq!(variant.encode()[0], *expected_index, "{name} variant index changed");
		})
	}
}

mod read_weights {
	use super::*;

	struct ReadWeightInfo {
		balance_of: Weight,
		owner_of: Weight,
		allowance: Weight,
		total_supply: Weight,
		get_attribute: Weight,
		collection: Weight,
		next_collection_id: Weight,
		item_metadata: Weight,
	}

	impl ReadWeightInfo {
		fn new() -> Self {
			Self {
				balance_of: NonFungibles::weight(&BalanceOf {
					collection: COLLECTION,
					owner: ALICE,
				}),
				owner_of: NonFungibles::weight(&OwnerOf { collection: COLLECTION, item: ITEM }),
				allowance: NonFungibles::weight(&Allowance {
					collection: COLLECTION,
					item: Some(ITEM),
					owner: ALICE,
					operator: BOB,
				}),
				total_supply: NonFungibles::weight(&TotalSupply(COLLECTION)),
				get_attribute: NonFungibles::weight(&GetAttribute {
					collection: COLLECTION,
					item: Some(ITEM),
					namespace: AttributeNamespace::CollectionOwner,
					key: BoundedVec::default(),
				}),
				collection: NonFungibles::weight(&Collection(COLLECTION)),
				next_collection_id: NonFungibles::weight(&NextCollectionId),
				item_metadata: NonFungibles::weight(&ItemMetadata {
					collection: COLLECTION,
					item: ITEM,
				}),
			}
		}
	}

	#[test]
	fn ensure_read_matches_benchmarks() {
		let ReadWeightInfo {
			balance_of,
			owner_of,
			allowance,
			total_supply,
			get_attribute,
			collection,
			next_collection_id,
			item_metadata,
		} = ReadWeightInfo::new();

		assert_eq!(balance_of, WeightInfo::balance_of());
		assert_eq!(owner_of, WeightInfo::owner_of());
		assert_eq!(allowance, WeightInfo::allowance());
		assert_eq!(total_supply, WeightInfo::total_supply());
		assert_eq!(get_attribute, WeightInfo::get_attribute());
		assert_eq!(collection, WeightInfo::collection());
		assert_eq!(next_collection_id, WeightInfo::next_collection_id());
		assert_eq!(item_metadata, WeightInfo::item_metadata());
	}

	// These types read from the `Collection` storage.
	#[test]
	fn ensure_collection_variants_match() {
		let ReadWeightInfo { total_supply, collection, .. } = ReadWeightInfo::new();

		assert_eq!(total_supply.proof_size(), collection.proof_size());
	}

	// Proof size is based on `MaxEncodedLen`, not hardware.
	// This test ensures that the data structure sizes do not change with upgrades.
	#[test]
	fn ensure_expected_proof_size_does_not_change() {
		let ReadWeightInfo {
			balance_of,
			owner_of,
			allowance,
			total_supply,
			get_attribute,
			collection,
			next_collection_id,
			item_metadata,
		} = ReadWeightInfo::new();

		// These values come from `weights.rs`.
		assert_eq!(balance_of.proof_size(), 3585);
		assert_eq!(owner_of.proof_size(), 4326);
		assert_eq!(allowance.proof_size(), 4326);
		assert_eq!(total_supply.proof_size(), 3549);
		assert_eq!(get_attribute.proof_size(), 3944);
		assert_eq!(collection.proof_size(), 3549);
		assert_eq!(next_collection_id.proof_size(), 1489);
		assert_eq!(item_metadata.proof_size(), 3812);
	}
}

mod encoding_read_result {
	use super::*;

	#[test]
	fn balance_of() {
		let balance: u32 = 100;
		assert_eq!(ReadResult::BalanceOf::<Test>(balance).encode(), balance.encode());
	}

	#[test]
	fn owner_of() {
		let mut owner = Some(ALICE);
		assert_eq!(ReadResult::OwnerOf::<Test>(owner.clone()).encode(), owner.encode());
		owner = None;
		assert_eq!(ReadResult::OwnerOf::<Test>(owner.clone()).encode(), owner.encode());
	}

	#[test]
	fn allowance() {
		let allowance = false;
		assert_eq!(ReadResult::Allowance::<Test>(allowance).encode(), allowance.encode());
	}

	#[test]
	fn total_supply() {
		let total_supply: u128 = 1_000_000;
		assert_eq!(ReadResult::TotalSupply::<Test>(total_supply).encode(), total_supply.encode());
	}

	#[test]
	fn get_attribute() {
		let mut attribute = Some("some attribute".as_bytes().to_vec());
		assert_eq!(
			ReadResult::GetAttribute::<Test>(attribute.clone()).encode(),
			attribute.encode()
		);
		attribute = None;
		assert_eq!(
			ReadResult::GetAttribute::<Test>(attribute.clone()).encode(),
			attribute.encode()
		);
	}

	#[test]
	fn collection() {
		let mut details = Some(CollectionDetails {
			owner: ALICE,
			owner_deposit: 0,
			items: 0,
			item_metadatas: 0,
			item_configs: 0,
			attributes: 0,
		});
		assert_eq!(ReadResult::Collection::<Test>(details.clone()).encode(), details.encode());
		details = None;
		assert_eq!(ReadResult::Collection::<Test>(details.clone()).encode(), details.encode());
	}

	#[test]
	fn next_collection_id_works() {
		let mut next_collection_id = Some(0);
		assert_eq!(
			ReadResult::NextCollectionId::<Test>(next_collection_id).encode(),
			next_collection_id.encode()
		);
		next_collection_id = None;
		assert_eq!(
			ReadResult::NextCollectionId::<Test>(next_collection_id).encode(),
			next_collection_id.encode()
		);
	}

	#[test]
	fn item_metadata_works() {
		let mut data = Some("some metadata".as_bytes().to_vec());
		assert_eq!(ReadResult::ItemMetadata::<Test>(data.clone()).encode(), data.encode());
		data = None;
		assert_eq!(ReadResult::ItemMetadata::<Test>(data.clone()).encode(), data.encode());
	}
}<|MERGE_RESOLUTION|>--- conflicted
+++ resolved
@@ -164,8 +164,6 @@
 	}
 }
 
-<<<<<<< HEAD
-=======
 mod transfer {
 	use super::*;
 
@@ -236,7 +234,6 @@
 	}
 }
 
->>>>>>> 86892f45
 #[test]
 fn create_works() {
 	new_test_ext().execute_with(|| {
@@ -1000,8 +997,6 @@
 				3u8,
 				"approve",
 			),
-<<<<<<< HEAD
-=======
 			(
 				transfer {
 					to: Default::default(),
@@ -1011,7 +1006,6 @@
 				4,
 				"transfer",
 			),
->>>>>>> 86892f45
 			(create { admin: Default::default(), config: Default::default() }, 10, "create"),
 			(
 				destroy {
