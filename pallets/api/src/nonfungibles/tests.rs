--- conflicted
+++ resolved
@@ -135,11 +135,6 @@
 		let collection = nfts::create_collection(owner);
 
 		// Successfully mint a new collection item.
-<<<<<<< HEAD
-		let balance_before_mint = AccountBalance::<Test>::get(collection, owner);
-		assert_ok!(NonFungibles::mint(signed(owner), owner, collection, ITEM, None));
-		let balance_after_mint = AccountBalance::<Test>::get(collection, owner);
-=======
 		let balance_before_mint = AccountBalance::<Test>::get(collection, account(owner));
 		assert_ok!(NonFungibles::mint(
 			signed(owner),
@@ -149,7 +144,6 @@
 			MintWitness { mint_price: None, owned_item: None }
 		));
 		let balance_after_mint = AccountBalance::<Test>::get(collection, account(owner));
->>>>>>> 6c91ed67
 		assert_eq!(balance_after_mint, 1);
 		assert_eq!(balance_after_mint - balance_before_mint, 1);
 		System::assert_last_event(
@@ -450,12 +444,8 @@
 		let next_collection_id = pallet_nfts::NextCollectionId::<Test>::get().unwrap_or_default();
 		assert_ok!(NonFungibles::create(
 			signed(owner),
-<<<<<<< HEAD
+			next_collection_id,
 			owner,
-=======
-			next_collection_id,
-			account(owner),
->>>>>>> 6c91ed67
 			CreateCollectionConfig {
 				max_supply: None,
 				mint_type: pallet_nfts::MintType::Public,
