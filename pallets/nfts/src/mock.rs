// This file is part of Substrate.

// Copyright (C) Parity Technologies (UK) Ltd.
// SPDX-License-Identifier: Apache-2.0

// Licensed under the Apache License, Version 2.0 (the "License");
// you may not use this file except in compliance with the License.
// You may obtain a copy of the License at
//
// 	http://www.apache.org/licenses/LICENSE-2.0
//
// Unless required by applicable law or agreed to in writing, software
// distributed under the License is distributed on an "AS IS" BASIS,
// WITHOUT WARRANTIES OR CONDITIONS OF ANY KIND, either express or implied.
// See the License for the specific language governing permissions and
// limitations under the License.

//! Test environment for Nfts pallet.

use frame_support::{
	construct_runtime, derive_impl, parameter_types,
	traits::{AsEnsureOriginWithArg, ConstU32, ConstU64},
};
use sp_keystore::{testing::MemoryKeystore, KeystoreExt};
use sp_runtime::{
	traits::{IdentifyAccount, IdentityLookup, Verify},
	BuildStorage, MultiSignature,
};

use super::*;
use crate as pallet_nfts;

type Block = frame_system::mocking::MockBlock<Test>;

construct_runtime!(
	pub enum Test
	{
		System: frame_system,
		Balances: pallet_balances,
		Nfts: pallet_nfts,
	}
);

pub type Signature = MultiSignature;
pub type AccountPublic = <Signature as Verify>::Signer;
pub type AccountId = <AccountPublic as IdentifyAccount>::AccountId;

#[derive_impl(frame_system::config_preludes::TestDefaultConfig)]
impl frame_system::Config for Test {
	type AccountData = pallet_balances::AccountData<u64>;
	type AccountId = AccountId;
	type Block = Block;
	type Lookup = IdentityLookup<Self::AccountId>;
}

#[derive_impl(pallet_balances::config_preludes::TestDefaultConfig)]
impl pallet_balances::Config for Test {
	type AccountStore = System;
}

parameter_types! {
	pub storage Features: PalletFeatures = PalletFeatures::all_enabled();
}

impl Config for Test {
	type ApprovalsLimit = ConstU32<10>;
	type AttributeDepositBase = ConstU64<1>;
<<<<<<< HEAD
	type BalanceDeposit = ConstU64<1>;
	type CollectionApprovalDeposit = ConstU64<1>;
=======
	type CollectionApprovalDeposit = ConstU64<1>;
	type CollectionBalanceDeposit = ConstU64<1>;
>>>>>>> f92bbb9a
	type CollectionDeposit = ConstU64<2>;
	type CollectionId = u32;
	type CreateOrigin = AsEnsureOriginWithArg<frame_system::EnsureSigned<Self::AccountId>>;
	type Currency = Balances;
	type DepositPerByte = ConstU64<1>;
	type Features = Features;
	type ForceOrigin = frame_system::EnsureRoot<Self::AccountId>;
	#[cfg(feature = "runtime-benchmarks")]
	type Helper = ();
	type ItemAttributesApprovalsLimit = ConstU32<2>;
	type ItemDeposit = ConstU64<1>;
	type ItemId = u32;
	type KeyLimit = ConstU32<50>;
	type Locker = ();
	type MaxAttributesPerCall = ConstU32<2>;
	type MaxDeadlineDuration = ConstU64<10000>;
	type MaxTips = ConstU32<10>;
	type MetadataDepositBase = ConstU64<1>;
	/// Using `AccountPublic` here makes it trivial to convert to `AccountId` via `into_account()`.
	type OffchainPublic = AccountPublic;
	/// Off-chain = signature On-chain - therefore no conversion needed.
	/// It needs to be From<MultiSignature> for benchmarking.
	type OffchainSignature = Signature;
	type RuntimeEvent = RuntimeEvent;
	type StringLimit = ConstU32<50>;
	type ValueLimit = ConstU32<50>;
	type WeightInfo = ();
}

pub(crate) fn new_test_ext() -> sp_io::TestExternalities {
	let t = frame_system::GenesisConfig::<Test>::default().build_storage().unwrap();

	let mut ext = sp_io::TestExternalities::new(t);
	ext.register_extension(KeystoreExt::new(MemoryKeystore::new()));
	ext.execute_with(|| System::set_block_number(1));
	ext
}<|MERGE_RESOLUTION|>--- conflicted
+++ resolved
@@ -65,13 +65,8 @@
 impl Config for Test {
 	type ApprovalsLimit = ConstU32<10>;
 	type AttributeDepositBase = ConstU64<1>;
-<<<<<<< HEAD
-	type BalanceDeposit = ConstU64<1>;
-	type CollectionApprovalDeposit = ConstU64<1>;
-=======
 	type CollectionApprovalDeposit = ConstU64<1>;
 	type CollectionBalanceDeposit = ConstU64<1>;
->>>>>>> f92bbb9a
 	type CollectionDeposit = ConstU64<2>;
 	type CollectionId = u32;
 	type CreateOrigin = AsEnsureOriginWithArg<frame_system::EnsureSigned<Self::AccountId>>;
