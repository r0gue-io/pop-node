// This file is part of Substrate.

// Copyright (C) Parity Technologies (UK) Ltd.
// SPDX-License-Identifier: Apache-2.0

// Licensed under the Apache License, Version 2.0 (the "License");
// you may not use this file except in compliance with the License.
// You may obtain a copy of the License at
//
// 	http://www.apache.org/licenses/LICENSE-2.0
//
// Unless required by applicable law or agreed to in writing, software
// distributed under the License is distributed on an "AS IS" BASIS,
// WITHOUT WARRANTIES OR CONDITIONS OF ANY KIND, either express or implied.
// See the License for the specific language governing permissions and
// limitations under the License.

//! Tests for Nfts pallet.

use enumflags2::BitFlags;
use frame_support::{
	assert_noop, assert_ok,
	dispatch::WithPostDispatchInfo,
	traits::{
		tokens::nonfungibles_v2::{Create, Destroy, Inspect, Mutate},
		Currency, Get,
	},
};
use frame_system::pallet_prelude::BlockNumberFor;
use pallet_balances::Error as BalancesError;
use sp_core::{bounded::BoundedVec, Pair};
use sp_runtime::{
	traits::{Dispatchable, IdentifyAccount},
	DispatchError::BadOrigin,
	MultiSignature, MultiSigner,
};

use crate::{mock::*, Event, SystemConfig, *};

type AccountIdOf<Test> = <Test as frame_system::Config>::AccountId;
type AccountBalance = crate::AccountBalance<Test>;
type CollectionApprovals = crate::CollectionApprovals<Test>;
type CollectionApprovalDeposit = <Test as Config>::CollectionApprovalDeposit;
type WeightOf = <Test as Config>::WeightInfo;

fn account(id: u8) -> AccountIdOf<Test> {
	[id; 32].into()
}

fn root() -> RuntimeOrigin {
	RuntimeOrigin::root()
}

fn none() -> RuntimeOrigin {
	RuntimeOrigin::none()
}

fn items() -> Vec<(AccountIdOf<Test>, u32, u32)> {
	let mut r: Vec<_> = Account::<Test>::iter().map(|x| x.0).collect();
	r.sort();
	let mut s: Vec<_> = Item::<Test>::iter().map(|x| (x.2.owner, x.0, x.1)).collect();
	s.sort();
	assert_eq!(r, s);
	for collection in Item::<Test>::iter()
		.map(|x| x.0)
		.scan(None, |s, item| {
			if s.map_or(false, |last| last == item) {
				*s = Some(item);
				Some(None)
			} else {
				Some(Some(item))
			}
		})
		.flatten()
	{
		let details = Collection::<Test>::get(collection).unwrap();
		let items = Item::<Test>::iter_prefix(collection).count() as u32;
		assert_eq!(details.items, items);
	}
	r
}

fn collections() -> Vec<(AccountIdOf<Test>, u32)> {
	let mut r: Vec<_> = CollectionAccount::<Test>::iter().map(|x| (x.0, x.1)).collect();
	r.sort();
	let mut s: Vec<_> = Collection::<Test>::iter().map(|x| (x.1.owner, x.0)).collect();
	s.sort();
	assert_eq!(r, s);
	r
}

macro_rules! bvec {
	($( $x:tt )*) => {
		vec![$( $x )*].try_into().unwrap()
	}
}

fn attributes(
	collection: u32,
) -> Vec<(Option<u32>, AttributeNamespace<AccountIdOf<Test>>, Vec<u8>, Vec<u8>)> {
	let mut s: Vec<_> = Attribute::<Test>::iter_prefix((collection,))
		.map(|(k, v)| (k.0, k.1, k.2.into(), v.0.into()))
		.collect();
	s.sort_by_key(|k: &(Option<u32>, AttributeNamespace<AccountIdOf<Test>>, Vec<u8>, Vec<u8>)| k.0);
	s.sort_by_key(|k: &(Option<u32>, AttributeNamespace<AccountIdOf<Test>>, Vec<u8>, Vec<u8>)| {
		k.2.clone()
	});
	s
}

fn approvals(collection_id: u32, item_id: u32) -> Vec<(AccountIdOf<Test>, Option<u64>)> {
	let item = Item::<Test>::get(collection_id, item_id).unwrap();
	let s: Vec<_> = item.approvals.into_iter().collect();
	s
}

fn item_attributes_approvals(collection_id: u32, item_id: u32) -> Vec<AccountIdOf<Test>> {
	let approvals = ItemAttributesApprovalsOf::<Test>::get(collection_id, item_id);
	let s: Vec<_> = approvals.into_iter().collect();
	s
}

fn events() -> Vec<Event<Test>> {
	let result = System::events()
		.into_iter()
		.map(|r| r.event)
		.filter_map(|e| if let mock::RuntimeEvent::Nfts(inner) = e { Some(inner) } else { None })
		.collect::<Vec<_>>();

	System::reset_events();

	result
}

fn collection_config_from_disabled_settings(
	settings: BitFlags<CollectionSetting>,
) -> CollectionConfigFor<Test> {
	CollectionConfig {
		settings: CollectionSettings::from_disabled(settings),
		max_supply: None,
		mint_settings: MintSettings::default(),
	}
}

fn collection_config_with_all_settings_enabled() -> CollectionConfigFor<Test> {
	CollectionConfig {
		settings: CollectionSettings::all_enabled(),
		max_supply: None,
		mint_settings: MintSettings::default(),
	}
}

fn default_collection_config() -> CollectionConfigFor<Test> {
	collection_config_from_disabled_settings(CollectionSetting::DepositRequired.into())
}

fn default_item_config() -> ItemConfig {
	ItemConfig { settings: ItemSettings::all_enabled() }
}

fn item_config_from_disabled_settings(settings: BitFlags<ItemSetting>) -> ItemConfig {
	ItemConfig { settings: ItemSettings::from_disabled(settings) }
}

<<<<<<< HEAD
fn clear_collection_approvals(
	origin: RuntimeOrigin,
	maybe_owner: Option<&AccountId>,
	collection: CollectionId,
	limit: u32,
) -> DispatchResultWithPostInfo {
	match maybe_owner {
		Some(owner) =>
			Nfts::force_clear_collection_approvals(origin, owner.clone(), collection, limit),
		None => Nfts::clear_collection_approvals(origin, collection, limit),
	}
}

fn approve_collection_transfer(
	origin: RuntimeOrigin,
	maybe_owner: Option<&AccountId>,
	collection: CollectionId,
	delegate: &AccountId,
	maybe_deadline: Option<BlockNumberFor<Test>>,
) -> DispatchResult {
	match maybe_owner {
		Some(owner) => Nfts::force_approve_collection_transfer(
			origin,
			owner.clone(),
			collection,
			delegate.clone(),
			maybe_deadline,
		),
		None =>
			Nfts::approve_collection_transfer(origin, collection, delegate.clone(), maybe_deadline),
	}
}

fn cancel_collection_approval(
	origin: RuntimeOrigin,
	maybe_owner: Option<&AccountId>,
	collection: CollectionId,
	delegate: &AccountId,
) -> DispatchResult {
	match maybe_owner {
		Some(owner) => Nfts::force_cancel_collection_approval(
			origin,
			owner.clone(),
			collection,
			delegate.clone(),
		),
		None => Nfts::cancel_collection_approval(origin, collection, delegate.clone()),
	}
}

fn balance_deposit() -> DepositBalanceOf<Test> {
	<<Test as Config>::CollectionBalanceDeposit>::get()
}

=======
>>>>>>> 881a04ca
#[test]
fn basic_setup_works() {
	new_test_ext().execute_with(|| {
		assert_eq!(items(), vec![]);
	});
}

#[test]
fn basic_minting_should_work() {
	new_test_ext().execute_with(|| {
		assert_ok!(Nfts::force_create(
			RuntimeOrigin::root(),
			account(1),
			default_collection_config()
		));
		assert_eq!(collections(), vec![(account(1), 0)]);
		assert_ok!(Nfts::mint(RuntimeOrigin::signed(account(1)), 0, 42, account(1), None));
		assert_eq!(items(), vec![(account(1), 0, 42)]);

		assert_ok!(Nfts::force_create(
			RuntimeOrigin::root(),
			account(2),
			default_collection_config()
		));
		assert_eq!(collections(), vec![(account(1), 0), (account(2), 1)]);
		assert_ok!(Nfts::mint(RuntimeOrigin::signed(account(2)), 1, 69, account(1), None));
		assert_eq!(items(), vec![(account(1), 0, 42), (account(1), 1, 69)]);
	});
}

#[test]
fn lifecycle_should_work() {
	new_test_ext().execute_with(|| {
		let balance_deposit = balance_deposit();

		Balances::make_free_balance_be(&account(1), 100);
		Balances::make_free_balance_be(&account(2), 100);
		assert_ok!(Nfts::create(
			RuntimeOrigin::signed(account(1)),
			account(1),
			collection_config_with_all_settings_enabled()
		));
		assert_eq!(Balances::reserved_balance(&account(1)), 2);
		assert_eq!(collections(), vec![(account(1), 0)]);
		assert_ok!(Nfts::set_collection_metadata(
			RuntimeOrigin::signed(account(1)),
			0,
			bvec![0, 0]
		));
		assert_eq!(Balances::reserved_balance(&account(1)), 5);
		assert!(CollectionMetadataOf::<Test>::contains_key(0));

		assert_ok!(Nfts::force_mint(
			RuntimeOrigin::signed(account(1)),
			0,
			42,
			account(10),
			default_item_config()
		));
		assert_eq!(Balances::reserved_balance(&account(1)), 6 + balance_deposit);
		assert_ok!(Nfts::force_mint(
			RuntimeOrigin::signed(account(1)),
			0,
			69,
			account(20),
			default_item_config()
		));
		assert_eq!(Balances::reserved_balance(&account(1)), 7 + 2 * balance_deposit);
		assert_ok!(Nfts::mint(RuntimeOrigin::signed(account(1)), 0, 70, account(1), None));
		assert_eq!(items(), vec![(account(1), 0, 70), (account(10), 0, 42), (account(20), 0, 69)]);
		assert_eq!(Collection::<Test>::get(0).unwrap().items, 3);
		assert_eq!(Collection::<Test>::get(0).unwrap().item_metadatas, 0);
		assert_eq!(Collection::<Test>::get(0).unwrap().item_configs, 3);

		assert_eq!(Balances::reserved_balance(&account(1)), 8 + 3 * balance_deposit);
		assert_ok!(Nfts::transfer(RuntimeOrigin::signed(account(1)), 0, 70, account(2)));
		assert_eq!(Balances::reserved_balance(&account(1)), 8 + 3 * balance_deposit);
		assert_eq!(Balances::reserved_balance(&account(2)), 0);

		assert_ok!(Nfts::set_metadata(RuntimeOrigin::signed(account(1)), 0, 42, bvec![42, 42]));
		assert_eq!(Balances::reserved_balance(&account(1)), 11 + 3 * balance_deposit);
		assert!(ItemMetadataOf::<Test>::contains_key(0, 42));
		assert_ok!(Nfts::set_metadata(RuntimeOrigin::signed(account(1)), 0, 69, bvec![69, 69]));
		assert_eq!(Balances::reserved_balance(&account(1)), 14 + 3 * balance_deposit);
		assert!(ItemMetadataOf::<Test>::contains_key(0, 69));
		assert!(ItemConfigOf::<Test>::contains_key(0, 69));
		let w = Nfts::get_destroy_witness(&0).unwrap();
		assert_eq!(w.item_metadatas, 2);
		assert_eq!(w.item_configs, 3);
		assert_noop!(
			Nfts::destroy(RuntimeOrigin::signed(account(1)), 0, w),
			Error::<Test>::CollectionNotEmpty
		);

		assert_ok!(Nfts::set_attribute(
			RuntimeOrigin::signed(account(1)),
			0,
			Some(69),
			AttributeNamespace::CollectionOwner,
			bvec![0],
			bvec![0],
		));
		assert_ok!(Nfts::burn(RuntimeOrigin::signed(account(10)), 0, 42));
		assert_ok!(Nfts::burn(RuntimeOrigin::signed(account(20)), 0, 69));
		assert_ok!(Nfts::burn(RuntimeOrigin::root(), 0, 70));

		let w = Nfts::get_destroy_witness(&0).unwrap();
		assert_eq!(w.attributes, 1);
		assert_eq!(w.item_metadatas, 0);
		assert_eq!(w.item_configs, 0);
		assert_ok!(Nfts::destroy(RuntimeOrigin::signed(account(1)), 0, w));
		assert_eq!(Balances::reserved_balance(&account(1)), 0);

		assert!(!Collection::<Test>::contains_key(0));
		assert!(!CollectionConfigOf::<Test>::contains_key(0));
		assert!(!Item::<Test>::contains_key(0, 42));
		assert!(!Item::<Test>::contains_key(0, 69));
		assert!(!CollectionMetadataOf::<Test>::contains_key(0));
		assert!(!ItemMetadataOf::<Test>::contains_key(0, 42));
		assert!(!ItemMetadataOf::<Test>::contains_key(0, 69));
		assert!(!ItemConfigOf::<Test>::contains_key(0, 69));
		assert_eq!(attributes(0), vec![]);
		assert_eq!(collections(), vec![]);
		assert_eq!(items(), vec![]);
	});
}

#[test]
fn destroy_with_bad_witness_should_not_work() {
	new_test_ext().execute_with(|| {
		Balances::make_free_balance_be(&account(1), 100);
		assert_ok!(Nfts::create(
			RuntimeOrigin::signed(account(1)),
			account(1),
			collection_config_with_all_settings_enabled()
		));

		let w = Collection::<Test>::get(0).unwrap().destroy_witness();
		assert_noop!(
			Nfts::destroy(
				RuntimeOrigin::signed(account(1)),
				0,
				DestroyWitness { item_configs: 1, ..w }
			),
			Error::<Test>::BadWitness
		);
	});
}

#[test]
fn destroy_should_work() {
	new_test_ext().execute_with(|| {
		Balances::make_free_balance_be(&account(1), 100);
		assert_ok!(Nfts::create(
			RuntimeOrigin::signed(account(1)),
			account(1),
			collection_config_with_all_settings_enabled()
		));

		assert_ok!(Nfts::mint(RuntimeOrigin::signed(account(1)), 0, 42, account(2), None));
		assert_noop!(
			Nfts::destroy(
				RuntimeOrigin::signed(account(1)),
				0,
				Nfts::get_destroy_witness(&0).unwrap()
			),
			Error::<Test>::CollectionNotEmpty
		);
		assert_ok!(Nfts::lock_item_transfer(RuntimeOrigin::signed(account(1)), 0, 42));
		assert_ok!(Nfts::burn(RuntimeOrigin::signed(account(2)), 0, 42));
		assert_eq!(Collection::<Test>::get(0).unwrap().item_configs, 1);
		assert_eq!(ItemConfigOf::<Test>::iter_prefix(0).count() as u32, 1);
		assert!(ItemConfigOf::<Test>::contains_key(0, 42));
		assert_ok!(Nfts::destroy(
			RuntimeOrigin::signed(account(1)),
			0,
			Nfts::get_destroy_witness(&0).unwrap()
		));
		assert!(!ItemConfigOf::<Test>::contains_key(0, 42));
		assert_eq!(ItemConfigOf::<Test>::iter_prefix(0).count() as u32, 0);
	});
}

#[test]
fn destroy_with_collection_approvals_returns_error() {
	new_test_ext().execute_with(|| {
		let collection_id = 0;
		let collection_owner = account(1);
		let delegate = account(3);
		let item_id = 42;
		let item_owner = account(2);

		Balances::make_free_balance_be(&collection_owner, 100);
		assert_ok!(Nfts::create(
			RuntimeOrigin::signed(collection_owner.clone()),
			collection_owner.clone(),
			collection_config_with_all_settings_enabled()
		));

		CollectionApprovals::set(
			(collection_id, item_owner.clone(), delegate.clone()),
			Some((None, 0)),
		);
		// Throws error `CollectionApprovalsExist`.
		assert_noop!(
			Nfts::destroy(
				RuntimeOrigin::signed(collection_owner.clone()),
				collection_id,
				Nfts::get_destroy_witness(&collection_id).unwrap()
			),
			Error::<Test>::CollectionApprovalsExist
		);
		assert_ok!(Nfts::cancel_collection_approval(
			RuntimeOrigin::signed(item_owner.clone()),
			collection_id,
			delegate
		));

		// Successfully destroy the collection.
		assert_ok!(Nfts::destroy(
			RuntimeOrigin::signed(collection_owner.clone()),
			collection_id,
			Nfts::get_destroy_witness(&collection_id).unwrap()
		));
		assert!(!ItemConfigOf::<Test>::contains_key(collection_id, item_id));
		assert_eq!(ItemConfigOf::<Test>::iter_prefix(collection_id).count() as u32, collection_id);
	});
}

#[test]
fn mint_should_work() {
	new_test_ext().execute_with(|| {
		assert_ok!(Nfts::force_create(
			RuntimeOrigin::root(),
			account(1),
			default_collection_config()
		));
		// Minting doesn't require a deposit because the collection's `DepositRequired` setting is
		// disabled.
		assert_ok!(Nfts::mint(RuntimeOrigin::signed(account(1)), 0, 42, account(1), None));
		assert_eq!(Nfts::owner(0, 42).unwrap(), account(1));
		assert_eq!(collections(), vec![(account(1), 0)]);
		assert_eq!(items(), vec![(account(1), 0, 42)]);

		// validate minting start and end settings
		assert_ok!(Nfts::update_mint_settings(
			RuntimeOrigin::signed(account(1)),
			0,
			MintSettings {
				start_block: Some(2),
				end_block: Some(3),
				mint_type: MintType::Public,
				..Default::default()
			}
		));

		System::set_block_number(1);
		assert_noop!(
			Nfts::mint(RuntimeOrigin::signed(account(2)), 0, 43, account(1), None),
			Error::<Test>::MintNotStarted
		);
		System::set_block_number(4);
		assert_noop!(
			Nfts::mint(RuntimeOrigin::signed(account(2)), 0, 43, account(1), None),
			Error::<Test>::MintEnded
		);

		// validate price
		assert_ok!(Nfts::update_mint_settings(
			RuntimeOrigin::signed(account(1)),
			0,
			MintSettings { mint_type: MintType::Public, price: Some(1), ..Default::default() }
		));
		Balances::make_free_balance_be(&account(2), 100);
		assert_noop!(
			Nfts::mint(RuntimeOrigin::signed(account(2)), 0, 43, account(2), None,),
			Error::<Test>::WitnessRequired
		);
		assert_noop!(
			Nfts::mint(
				RuntimeOrigin::signed(account(2)),
				0,
				43,
				account(2),
				Some(MintWitness { ..Default::default() })
			),
			Error::<Test>::BadWitness
		);
		assert_noop!(
			Nfts::mint(
				RuntimeOrigin::signed(account(2)),
				0,
				43,
				account(2),
				Some(MintWitness { mint_price: Some(0), ..Default::default() })
			),
			Error::<Test>::BadWitness
		);
		assert_ok!(Nfts::mint(
			RuntimeOrigin::signed(account(2)),
			0,
			43,
			account(2),
			Some(MintWitness { mint_price: Some(1), ..Default::default() })
		));
		assert_eq!(Balances::total_balance(&account(2)), 99);

		// validate types
		assert_ok!(Nfts::force_create(
			RuntimeOrigin::root(),
			account(1),
			default_collection_config()
		));
		assert_ok!(Nfts::update_mint_settings(
			RuntimeOrigin::signed(account(1)),
			1,
			MintSettings { mint_type: MintType::HolderOf(0), ..Default::default() }
		));
		assert_noop!(
			Nfts::mint(RuntimeOrigin::signed(account(3)), 1, 42, account(3), None),
			Error::<Test>::WitnessRequired
		);
		assert_noop!(
			Nfts::mint(RuntimeOrigin::signed(account(2)), 1, 42, account(2), None),
			Error::<Test>::WitnessRequired
		);
		assert_noop!(
			Nfts::mint(
				RuntimeOrigin::signed(account(2)),
				1,
				42,
				account(2),
				Some(MintWitness { owned_item: Some(42), ..Default::default() })
			),
			Error::<Test>::BadWitness
		);
		assert_ok!(Nfts::mint(
			RuntimeOrigin::signed(account(2)),
			1,
			42,
			account(2),
			Some(MintWitness { owned_item: Some(43), ..Default::default() })
		));
		assert!(events().contains(&Event::<Test>::PalletAttributeSet {
			collection: 0,
			item: Some(43),
			attribute: PalletAttributes::<<Test as Config>::CollectionId>::UsedToClaim(1),
			value: Nfts::construct_attribute_value(vec![]).unwrap(),
		}));

		// can't mint twice
		assert_noop!(
			Nfts::mint(
				RuntimeOrigin::signed(account(2)),
				1,
				46,
				account(2),
				Some(MintWitness { owned_item: Some(43), ..Default::default() })
			),
			Error::<Test>::AlreadyClaimed
		);
	});
}

#[test]
fn mint_should_update_account_balance_works() {
	new_test_ext().execute_with(|| {
		let collection_id = 0;
		let owner = account(1);
		let balance_deposit = balance_deposit();

		Balances::make_free_balance_be(&owner, 100);
		assert_ok!(Nfts::force_create(
			RuntimeOrigin::root(),
			owner.clone(),
			collection_config_with_all_settings_enabled()
		));

		assert_ok!(Nfts::mint(
			RuntimeOrigin::signed(owner.clone()),
			collection_id,
			42,
			owner.clone(),
			None
		));
		assert_eq!(
			AccountBalance::get(collection_id, &owner),
			Some((1, (owner.clone(), balance_deposit)))
		);

		// Additive.
		assert_ok!(Nfts::mint(
			RuntimeOrigin::signed(owner.clone()),
			collection_id,
			43,
			owner.clone(),
			None
		));
		assert_eq!(AccountBalance::get(collection_id, &owner), Some((2, (owner, balance_deposit))));
	});
}

#[test]
fn mint_requires_deposit_works() {
	new_test_ext().execute_with(|| {
		let collection_id = 0;
		let collection_owner = account(1);
		let balance_deposit = balance_deposit();
		let mut item_id = 42;
		let item_owner = account(2);

		assert_ok!(Nfts::force_create(
			RuntimeOrigin::root(),
			collection_owner.clone(),
			collection_config_with_all_settings_enabled()
		));

		Balances::make_free_balance_be(&collection_owner, 100);
		// Minting reserves deposit from the collection owner.
		{
			assert_ok!(Nfts::mint(
				RuntimeOrigin::signed(collection_owner.clone()),
				collection_id,
				item_id,
				item_owner.clone(),
				None
			));
			assert_eq!(
				AccountBalance::get(collection_id, item_owner.clone()),
				Some((1, (collection_owner.clone(), balance_deposit)))
			);
			assert_eq!(Balances::reserved_balance(&collection_owner), 1 + balance_deposit);
			assert_eq!(Nfts::owner(collection_id, item_id).unwrap(), item_owner);
		}

		// Mint for accounts with a non-zero balance requires no additional reserves.
		{
			item_id = 43;
			assert_ok!(Nfts::mint(
				RuntimeOrigin::signed(collection_owner.clone()),
				collection_id,
				item_id,
				item_owner.clone(),
				None
			));
			assert_eq!(
				AccountBalance::get(collection_id, &item_owner),
				Some((2, (collection_owner.clone(), balance_deposit)))
			);
			assert_eq!(Balances::reserved_balance(&collection_owner), 2 + balance_deposit);
			assert_eq!(Nfts::owner(collection_id, item_id).unwrap(), item_owner);
		}

		assert_eq!(collections(), vec![(account(1), 0)]);
		assert_eq!(items(), vec![(account(2), 0, 42), (account(2), 0, 43)]);
	});
}

#[test]
fn transfer_should_work() {
	new_test_ext().execute_with(|| {
		assert_ok!(Nfts::force_create(
			RuntimeOrigin::root(),
			account(1),
			default_collection_config()
		));
		assert_ok!(Nfts::force_mint(
			RuntimeOrigin::signed(account(1)),
			0,
			42,
			account(2),
			default_item_config()
		));

		assert_ok!(Nfts::transfer(RuntimeOrigin::signed(account(2)), 0, 42, account(3)));
		assert_eq!(items(), vec![(account(3), 0, 42)]);
		assert_noop!(
			Nfts::transfer(RuntimeOrigin::signed(account(2)), 0, 42, account(4)),
			Error::<Test>::NoPermission
		);

		assert_ok!(Nfts::approve_transfer(
			RuntimeOrigin::signed(account(3)),
			0,
			42,
			account(2),
			None
		));
		assert_ok!(Nfts::transfer(RuntimeOrigin::signed(account(2)), 0, 42, account(4)));

		// validate we can't transfer non-transferable items
		let collection_id = 1;
		assert_ok!(Nfts::force_create(
			RuntimeOrigin::root(),
			account(1),
			collection_config_from_disabled_settings(
				CollectionSetting::TransferableItems | CollectionSetting::DepositRequired
			)
		));

		assert_ok!(Nfts::force_mint(
			RuntimeOrigin::signed(account(1)),
			1,
			1,
			account(42),
			default_item_config()
		));

		assert_noop!(
			Nfts::transfer(RuntimeOrigin::signed(account(1)), collection_id, 42, account(3)),
			Error::<Test>::ItemsNonTransferable
		);
	});
}

#[test]
fn transfer_should_update_account_balance_works() {
	new_test_ext().execute_with(|| {
		let collection_id = 0;
		let dest = account(3);
		let item_id = 42;
		let owner = account(1);

		assert_ok!(Nfts::force_create(
			RuntimeOrigin::root(),
			owner.clone(),
			default_collection_config()
		));
		assert_ok!(Nfts::force_mint(
			RuntimeOrigin::signed(owner.clone()),
			collection_id,
			item_id,
			owner.clone(),
			default_item_config()
		));
		assert_ok!(Nfts::transfer(
			RuntimeOrigin::signed(owner.clone()),
			collection_id,
			item_id,
			dest.clone()
		));
		assert!(!AccountBalance::contains_key(collection_id, &owner));
		assert_eq!(AccountBalance::get(collection_id, &dest), Some((1, (owner, 0))));
	});
}

#[test]
fn transfer_requires_deposit_works() {
	new_test_ext().execute_with(|| {
		let balance_deposit = balance_deposit();
		let collection_id = 0;
		let collection_owner = account(1);
		let delegate = account(5);
		let mut dest = account(3);
		let mut item_id = 42;
		let item_owner = account(2);

		Balances::make_free_balance_be(&collection_owner, 100);
		Balances::make_free_balance_be(&item_owner, 100);
		assert_ok!(Nfts::force_create(
			RuntimeOrigin::root(),
			collection_owner.clone(),
			collection_config_with_all_settings_enabled()
		));

		assert_ok!(Nfts::force_mint(
			RuntimeOrigin::signed(collection_owner.clone()),
			collection_id,
			item_id,
			item_owner.clone(),
			default_item_config()
		));

		// Reserve funds from `item_owner` when transferring to `dest`.
		{
			assert_ok!(Nfts::transfer(
				RuntimeOrigin::signed(item_owner.clone()),
				collection_id,
				item_id,
				dest.clone()
			));
			assert_eq!(
				AccountBalance::get(collection_id, &dest),
				Some((1, (item_owner.clone(), balance_deposit)))
			);
			assert_eq!(Balances::reserved_balance(&item_owner), balance_deposit);
			assert_eq!(Balances::reserved_balance(&dest), 0);
			assert!(items().contains(&(dest, collection_id, item_id)));
		}

		// Reserve funds from the `item_owner` during a delegated transfer initiated by the
		// `delegate` to the `dest`.
		{
			item_id = 43;
			dest = account(4);

			assert_ok!(Nfts::force_mint(
				RuntimeOrigin::signed(collection_owner),
				collection_id,
				item_id,
				item_owner.clone(),
				default_item_config()
			));
			assert_ok!(Nfts::approve_transfer(
				RuntimeOrigin::signed(item_owner.clone()),
				collection_id,
				item_id,
				delegate.clone(),
				None
			));

			assert_ok!(Nfts::transfer(
				RuntimeOrigin::signed(account(5)),
				collection_id,
				item_id,
				dest.clone()
			));
			assert_eq!(
				AccountBalance::get(collection_id, &dest),
				Some((1, (item_owner.clone(), balance_deposit)))
			);
			assert_eq!(Balances::reserved_balance(&item_owner), 2 * balance_deposit);
			assert_eq!(Balances::reserved_balance(&delegate), 0);
			assert_eq!(Balances::reserved_balance(&dest), 0);
			assert!(items().contains(&(dest, collection_id, item_id)));
		}
	});
}

#[test]
fn locking_transfer_should_work() {
	new_test_ext().execute_with(|| {
		Balances::make_free_balance_be(&account(1), 100);
		assert_ok!(Nfts::force_create(
			RuntimeOrigin::root(),
			account(1),
			default_collection_config()
		));
		assert_ok!(Nfts::mint(RuntimeOrigin::signed(account(1)), 0, 42, account(1), None));
		assert_ok!(Nfts::lock_item_transfer(RuntimeOrigin::signed(account(1)), 0, 42));
		assert_noop!(
			Nfts::transfer(RuntimeOrigin::signed(account(1)), 0, 42, account(2)),
			Error::<Test>::ItemLocked
		);

		assert_ok!(Nfts::unlock_item_transfer(RuntimeOrigin::signed(account(1)), 0, 42));
		assert_ok!(Nfts::lock_collection(
			RuntimeOrigin::signed(account(1)),
			0,
			CollectionSettings::from_disabled(CollectionSetting::TransferableItems.into())
		));
		assert_noop!(
			Nfts::transfer(RuntimeOrigin::signed(account(1)), 0, 42, account(2)),
			Error::<Test>::ItemsNonTransferable
		);

		assert_ok!(Nfts::force_collection_config(
			RuntimeOrigin::root(),
			0,
			collection_config_with_all_settings_enabled(),
		));
		assert_ok!(Nfts::transfer(RuntimeOrigin::signed(account(1)), 0, 42, account(2)));
	});
}

#[test]
fn origin_guards_should_work() {
	new_test_ext().execute_with(|| {
		assert_ok!(Nfts::force_create(
			RuntimeOrigin::root(),
			account(1),
			default_collection_config()
		));
		assert_ok!(Nfts::mint(RuntimeOrigin::signed(account(1)), 0, 42, account(1), None));

		Balances::make_free_balance_be(&account(2), 100);
		assert_ok!(Nfts::set_accept_ownership(RuntimeOrigin::signed(account(2)), Some(0)));
		assert_noop!(
			Nfts::transfer_ownership(RuntimeOrigin::signed(account(2)), 0, account(2)),
			Error::<Test>::NoPermission
		);
		assert_noop!(
			Nfts::set_team(
				RuntimeOrigin::signed(account(2)),
				0,
				Some(account(2)),
				Some(account(2)),
				Some(account(2)),
			),
			Error::<Test>::NoPermission
		);
		assert_noop!(
			Nfts::lock_item_transfer(RuntimeOrigin::signed(account(2)), 0, 42),
			Error::<Test>::NoPermission
		);
		assert_noop!(
			Nfts::unlock_item_transfer(RuntimeOrigin::signed(account(2)), 0, 42),
			Error::<Test>::NoPermission
		);
		assert_noop!(
			Nfts::mint(RuntimeOrigin::signed(account(2)), 0, 69, account(2), None),
			Error::<Test>::NoPermission
		);
		assert_ok!(Nfts::mint(RuntimeOrigin::signed(account(1)), 0, 43, account(2), None));
		assert_noop!(
			Nfts::burn(RuntimeOrigin::signed(account(1)), 0, 43),
			Error::<Test>::NoPermission
		);
		let w = Nfts::get_destroy_witness(&0).unwrap();
		assert_noop!(
			Nfts::destroy(RuntimeOrigin::signed(account(2)), 0, w),
			Error::<Test>::NoPermission
		);
	});
}

#[test]
fn transfer_owner_should_work() {
	new_test_ext().execute_with(|| {
		let balance_deposit = balance_deposit();

		Balances::make_free_balance_be(&account(1), 100);
		Balances::make_free_balance_be(&account(2), 100);
		Balances::make_free_balance_be(&account(3), 100);
		assert_ok!(Nfts::create(
			RuntimeOrigin::signed(account(1)),
			account(1),
			collection_config_with_all_settings_enabled()
		));
		assert_eq!(collections(), vec![(account(1), 0)]);
		assert_noop!(
			Nfts::transfer_ownership(RuntimeOrigin::signed(account(1)), 0, account(2)),
			Error::<Test>::Unaccepted
		);
		assert_eq!(System::consumers(&account(2)), 0);

		assert_ok!(Nfts::set_accept_ownership(RuntimeOrigin::signed(account(2)), Some(0)));
		assert_eq!(System::consumers(&account(2)), 1);

		assert_ok!(Nfts::transfer_ownership(RuntimeOrigin::signed(account(1)), 0, account(2)));
		assert_eq!(System::consumers(&account(2)), 1); // one consumer is added due to deposit repatriation

		assert_eq!(collections(), vec![(account(2), 0)]);
		assert_eq!(Balances::total_balance(&account(1)), 98);
		assert_eq!(Balances::total_balance(&account(2)), 102);
		assert_eq!(Balances::reserved_balance(&account(1)), 0);
		assert_eq!(Balances::reserved_balance(&account(2)), 2);

		assert_ok!(Nfts::set_accept_ownership(RuntimeOrigin::signed(account(1)), Some(0)));
		assert_noop!(
			Nfts::transfer_ownership(RuntimeOrigin::signed(account(1)), 0, account(1)),
			Error::<Test>::NoPermission
		);

		// Mint and set metadata now and make sure that deposit gets transferred back.
		assert_ok!(Nfts::set_collection_metadata(
			RuntimeOrigin::signed(account(1)),
			0,
			bvec![0u8; 20],
		));
		assert_ok!(Nfts::mint(RuntimeOrigin::signed(account(1)), 0, 42, account(1), None));
		assert_eq!(Balances::reserved_balance(&account(1)), 1 + balance_deposit);
		assert_ok!(Nfts::set_metadata(RuntimeOrigin::signed(account(1)), 0, 42, bvec![0u8; 20]));
		assert_ok!(Nfts::set_accept_ownership(RuntimeOrigin::signed(account(3)), Some(0)));
		assert_ok!(Nfts::transfer_ownership(RuntimeOrigin::signed(account(2)), 0, account(3)));
		assert_eq!(collections(), vec![(account(3), 0)]);
		assert_eq!(Balances::total_balance(&account(2)), 58);
		assert_eq!(Balances::total_balance(&account(3)), 144);
		assert_eq!(Balances::reserved_balance(&account(2)), 0);
		assert_eq!(Balances::reserved_balance(&account(3)), 44);

		assert_ok!(Nfts::transfer(RuntimeOrigin::signed(account(1)), 0, 42, account(2)));
		// The reserved balance of account 1 is incremented to create a new storage record for the
		// account 2.
		assert_eq!(Balances::reserved_balance(&account(1)), 1 + balance_deposit);
		assert_eq!(Balances::reserved_balance(&account(2)), 0);

		// 2's acceptance from before is reset when it became an owner, so it cannot be transferred
		// without a fresh acceptance.
		assert_noop!(
			Nfts::transfer_ownership(RuntimeOrigin::signed(account(3)), 0, account(2)),
			Error::<Test>::Unaccepted
		);
	});
}

#[test]
fn set_team_should_work() {
	new_test_ext().execute_with(|| {
		assert_ok!(Nfts::force_create(
			RuntimeOrigin::root(),
			account(1),
			default_collection_config(),
		));
		assert_ok!(Nfts::set_team(
			RuntimeOrigin::signed(account(1)),
			0,
			Some(account(2)),
			Some(account(3)),
			Some(account(4)),
		));

		assert_ok!(Nfts::mint(RuntimeOrigin::signed(account(2)), 0, 42, account(2), None));

		// admin can't transfer/burn items he doesn't own
		assert_noop!(
			Nfts::transfer(RuntimeOrigin::signed(account(3)), 0, 42, account(3)),
			Error::<Test>::NoPermission
		);
		assert_noop!(
			Nfts::burn(RuntimeOrigin::signed(account(3)), 0, 42),
			Error::<Test>::NoPermission
		);

		assert_ok!(Nfts::lock_item_transfer(RuntimeOrigin::signed(account(4)), 0, 42));
		assert_ok!(Nfts::unlock_item_transfer(RuntimeOrigin::signed(account(4)), 0, 42));

		// validate we can set any role to None
		assert_ok!(Nfts::set_team(
			RuntimeOrigin::signed(account(1)),
			0,
			Some(account(2)),
			Some(account(3)),
			None,
		));
		assert_noop!(
			Nfts::lock_item_transfer(RuntimeOrigin::signed(account(4)), 0, 42),
			Error::<Test>::NoPermission
		);

		// set all the roles to None
		assert_ok!(Nfts::set_team(RuntimeOrigin::signed(account(1)), 0, None, None, None,));

		// validate we can't set the roles back
		assert_noop!(
			Nfts::set_team(
				RuntimeOrigin::signed(account(1)),
				0,
				Some(account(2)),
				Some(account(3)),
				None,
			),
			Error::<Test>::NoPermission
		);

		// only the root account can change the roles from None to Some()
		assert_ok!(Nfts::set_team(
			RuntimeOrigin::root(),
			0,
			Some(account(2)),
			Some(account(3)),
			None,
		));
	});
}

#[test]
fn set_collection_metadata_should_work() {
	new_test_ext().execute_with(|| {
		// Cannot add metadata to unknown item
		assert_noop!(
			Nfts::set_collection_metadata(RuntimeOrigin::signed(account(1)), 0, bvec![0u8; 20]),
			Error::<Test>::NoPermission,
		);
		assert_ok!(Nfts::force_create(
			RuntimeOrigin::root(),
			account(1),
			collection_config_with_all_settings_enabled()
		));
		// Cannot add metadata to unowned item
		assert_noop!(
			Nfts::set_collection_metadata(RuntimeOrigin::signed(account(2)), 0, bvec![0u8; 20]),
			Error::<Test>::NoPermission,
		);

		// Successfully add metadata and take deposit
		Balances::make_free_balance_be(&account(1), 30);
		assert_ok!(Nfts::set_collection_metadata(
			RuntimeOrigin::signed(account(1)),
			0,
			bvec![0u8; 20]
		));
		assert_eq!(Balances::free_balance(&account(1)), 9);
		assert!(CollectionMetadataOf::<Test>::contains_key(0));

		// Force origin works, too.
		assert_ok!(Nfts::set_collection_metadata(RuntimeOrigin::root(), 0, bvec![0u8; 18]));

		// Update deposit
		assert_ok!(Nfts::set_collection_metadata(
			RuntimeOrigin::signed(account(1)),
			0,
			bvec![0u8; 15]
		));
		assert_eq!(Balances::free_balance(&account(1)), 14);
		assert_ok!(Nfts::set_collection_metadata(
			RuntimeOrigin::signed(account(1)),
			0,
			bvec![0u8; 25]
		));
		assert_eq!(Balances::free_balance(&account(1)), 4);

		// Cannot over-reserve
		assert_noop!(
			Nfts::set_collection_metadata(RuntimeOrigin::signed(account(1)), 0, bvec![0u8; 40]),
			BalancesError::<Test, _>::InsufficientBalance,
		);

		// Can't set or clear metadata once frozen
		assert_ok!(Nfts::set_collection_metadata(
			RuntimeOrigin::signed(account(1)),
			0,
			bvec![0u8; 15]
		));
		assert_ok!(Nfts::lock_collection(
			RuntimeOrigin::signed(account(1)),
			0,
			CollectionSettings::from_disabled(CollectionSetting::UnlockedMetadata.into())
		));
		assert_noop!(
			Nfts::set_collection_metadata(RuntimeOrigin::signed(account(1)), 0, bvec![0u8; 15]),
			Error::<Test, _>::LockedCollectionMetadata,
		);
		assert_noop!(
			Nfts::clear_collection_metadata(RuntimeOrigin::signed(account(1)), 0),
			Error::<Test>::LockedCollectionMetadata
		);

		// Clear Metadata
		assert_ok!(Nfts::set_collection_metadata(RuntimeOrigin::root(), 0, bvec![0u8; 15]));
		assert_noop!(
			Nfts::clear_collection_metadata(RuntimeOrigin::signed(account(2)), 0),
			Error::<Test>::NoPermission
		);
		assert_noop!(
			Nfts::clear_collection_metadata(RuntimeOrigin::signed(account(1)), 1),
			Error::<Test>::NoPermission
		);
		assert_noop!(
			Nfts::clear_collection_metadata(RuntimeOrigin::signed(account(1)), 0),
			Error::<Test>::LockedCollectionMetadata
		);
		assert_ok!(Nfts::clear_collection_metadata(RuntimeOrigin::root(), 0));
		assert!(!CollectionMetadataOf::<Test>::contains_key(0));
	});
}

#[test]
fn set_item_metadata_should_work() {
	new_test_ext().execute_with(|| {
		let balance_deposit = balance_deposit();

		Balances::make_free_balance_be(&account(1), 30);

		// Cannot add metadata to unknown item
		assert_ok!(Nfts::force_create(
			RuntimeOrigin::root(),
			account(1),
			collection_config_with_all_settings_enabled()
		));
		assert_ok!(Nfts::mint(RuntimeOrigin::signed(account(1)), 0, 42, account(1), None));
		// Cannot add metadata to unowned item
		assert_noop!(
			Nfts::set_metadata(RuntimeOrigin::signed(account(2)), 0, 42, bvec![0u8; 20]),
			Error::<Test>::NoPermission,
		);

		// Successfully add metadata and take deposit
		assert_ok!(Nfts::set_metadata(RuntimeOrigin::signed(account(1)), 0, 42, bvec![0u8; 20]));
		assert_eq!(Balances::free_balance(&account(1)), 8 - balance_deposit);
		assert!(ItemMetadataOf::<Test>::contains_key(0, 42));

		// Force origin works, too.
		assert_ok!(Nfts::set_metadata(RuntimeOrigin::root(), 0, 42, bvec![0u8; 18]));

		// Update deposit
		assert_ok!(Nfts::set_metadata(RuntimeOrigin::signed(account(1)), 0, 42, bvec![0u8; 15]));
		assert_eq!(Balances::free_balance(&account(1)), 13 - balance_deposit);
		assert_ok!(Nfts::set_metadata(RuntimeOrigin::signed(account(1)), 0, 42, bvec![0u8; 25]));
		assert_eq!(Balances::free_balance(&account(1)), 3 - balance_deposit);

		// Cannot over-reserve
		assert_noop!(
			Nfts::set_metadata(RuntimeOrigin::signed(account(1)), 0, 42, bvec![0u8; 40]),
			BalancesError::<Test, _>::InsufficientBalance,
		);

		// Can't set or clear metadata once frozen
		assert_ok!(Nfts::set_metadata(RuntimeOrigin::signed(account(1)), 0, 42, bvec![0u8; 15]));
		assert_ok!(Nfts::lock_item_properties(
			RuntimeOrigin::signed(account(1)),
			0,
			42,
			true,
			false
		));
		assert_noop!(
			Nfts::set_metadata(RuntimeOrigin::signed(account(1)), 0, 42, bvec![0u8; 15]),
			Error::<Test, _>::LockedItemMetadata,
		);
		assert_noop!(
			Nfts::clear_metadata(RuntimeOrigin::signed(account(1)), 0, 42),
			Error::<Test>::LockedItemMetadata,
		);

		// Clear Metadata
		assert_ok!(Nfts::set_metadata(RuntimeOrigin::root(), 0, 42, bvec![0u8; 15]));
		assert_noop!(
			Nfts::clear_metadata(RuntimeOrigin::signed(account(2)), 0, 42),
			Error::<Test>::NoPermission,
		);
		assert_noop!(
			Nfts::clear_metadata(RuntimeOrigin::signed(account(1)), 1, 42),
			Error::<Test>::NoPermission,
		);
		assert_ok!(Nfts::clear_metadata(RuntimeOrigin::root(), 0, 42));
		assert!(!ItemMetadataOf::<Test>::contains_key(0, 42));
	});
}

#[test]
fn set_collection_owner_attributes_should_work() {
	new_test_ext().execute_with(|| {
		let balance_deposit = balance_deposit();

		Balances::make_free_balance_be(&account(1), 100);

		assert_ok!(Nfts::force_create(
			RuntimeOrigin::root(),
			account(1),
			collection_config_with_all_settings_enabled()
		));
		assert_ok!(Nfts::mint(RuntimeOrigin::signed(account(1)), 0, 0, account(1), None));

		assert_ok!(Nfts::set_attribute(
			RuntimeOrigin::signed(account(1)),
			0,
			None,
			AttributeNamespace::CollectionOwner,
			bvec![0],
			bvec![0],
		));
		assert_ok!(Nfts::set_attribute(
			RuntimeOrigin::signed(account(1)),
			0,
			Some(0),
			AttributeNamespace::CollectionOwner,
			bvec![0],
			bvec![0],
		));
		assert_ok!(Nfts::set_attribute(
			RuntimeOrigin::signed(account(1)),
			0,
			Some(0),
			AttributeNamespace::CollectionOwner,
			bvec![1],
			bvec![0],
		));
		assert_eq!(
			attributes(0),
			vec![
				(None, AttributeNamespace::CollectionOwner, bvec![0], bvec![0]),
				(Some(0), AttributeNamespace::CollectionOwner, bvec![0], bvec![0]),
				(Some(0), AttributeNamespace::CollectionOwner, bvec![1], bvec![0]),
			]
		);
		assert_eq!(Balances::reserved_balance(account(1)), 10 + balance_deposit);
		assert_eq!(Collection::<Test>::get(0).unwrap().owner_deposit, 9);

		assert_ok!(Nfts::set_attribute(
			RuntimeOrigin::signed(account(1)),
			0,
			None,
			AttributeNamespace::CollectionOwner,
			bvec![0],
			bvec![0; 10],
		));
		assert_eq!(
			attributes(0),
			vec![
				(None, AttributeNamespace::CollectionOwner, bvec![0], bvec![0; 10]),
				(Some(0), AttributeNamespace::CollectionOwner, bvec![0], bvec![0]),
				(Some(0), AttributeNamespace::CollectionOwner, bvec![1], bvec![0]),
			]
		);
		assert_eq!(Balances::reserved_balance(account(1)), 19 + balance_deposit);
		assert_eq!(Collection::<Test>::get(0).unwrap().owner_deposit, 18);

		assert_ok!(Nfts::clear_attribute(
			RuntimeOrigin::signed(account(1)),
			0,
			Some(0),
			AttributeNamespace::CollectionOwner,
			bvec![1],
		));
		assert_eq!(
			attributes(0),
			vec![
				(None, AttributeNamespace::CollectionOwner, bvec![0], bvec![0; 10]),
				(Some(0), AttributeNamespace::CollectionOwner, bvec![0], bvec![0]),
			]
		);
		assert_eq!(Balances::reserved_balance(account(1)), 16 + balance_deposit);

		assert_ok!(Nfts::burn(RuntimeOrigin::root(), 0, 0));
		let w = Nfts::get_destroy_witness(&0).unwrap();
		assert_ok!(Nfts::destroy(RuntimeOrigin::signed(account(1)), 0, w));
		assert_eq!(attributes(0), vec![]);
		assert_eq!(Balances::reserved_balance(account(1)), 0);
	});
}

#[test]
fn set_collection_system_attributes_should_work() {
	new_test_ext().execute_with(|| {
		Balances::make_free_balance_be(&account(1), 100);

		assert_ok!(Nfts::force_create(
			RuntimeOrigin::root(),
			account(1),
			collection_config_with_all_settings_enabled()
		));
		assert_ok!(Nfts::mint(RuntimeOrigin::signed(account(1)), 0, 0, account(1), None));

		let collection_id = 0;
		let attribute_key = [0u8];
		let attribute_value = [0u8];

		assert_ok!(<Nfts as Mutate<AccountIdOf<Test>, ItemConfig>>::set_collection_attribute(
			&collection_id,
			&attribute_key,
			&attribute_value
		));

		assert_eq!(attributes(0), vec![(None, AttributeNamespace::Pallet, bvec![0], bvec![0])]);

		assert_eq!(
			<Nfts as Inspect<AccountIdOf<Test>>>::system_attribute(
				&collection_id,
				None,
				&attribute_key
			),
			Some(attribute_value.to_vec())
		);

		// test typed system attribute
		let typed_attribute_key = [0u8; 32];
		#[derive(Encode, Decode, Clone, PartialEq, Eq, RuntimeDebug)]
		struct TypedAttributeValue(u32);
		let typed_attribute_value = TypedAttributeValue(42);

		assert_ok!(
			<Nfts as Mutate<AccountIdOf<Test>, ItemConfig>>::set_typed_collection_attribute(
				&collection_id,
				&typed_attribute_key,
				&typed_attribute_value
			)
		);

		assert_eq!(
			<Nfts as Inspect<AccountIdOf<Test>>>::typed_system_attribute(
				&collection_id,
				None,
				&typed_attribute_key
			),
			Some(typed_attribute_value)
		);

		// check storage
		assert_eq!(
			attributes(collection_id),
			[
				(None, AttributeNamespace::Pallet, bvec![0], bvec![0]),
				(
					None,
					AttributeNamespace::Pallet,
					bvec![
						0, 0, 0, 0, 0, 0, 0, 0, 0, 0, 0, 0, 0, 0, 0, 0, 0, 0, 0, 0, 0, 0, 0, 0, 0,
						0, 0, 0, 0, 0, 0, 0
					],
					bvec![42, 0, 0, 0]
				)
			]
		);

		assert_ok!(Nfts::burn(RuntimeOrigin::root(), collection_id, 0));
		let w = Nfts::get_destroy_witness(&0).unwrap();
		assert_ok!(Nfts::destroy(RuntimeOrigin::signed(account(1)), collection_id, w));
		assert_eq!(attributes(collection_id), vec![]);
	})
}

#[test]
fn set_item_owner_attributes_should_work() {
	new_test_ext().execute_with(|| {
		Balances::make_free_balance_be(&account(1), 100);
		Balances::make_free_balance_be(&account(2), 100);
		Balances::make_free_balance_be(&account(3), 100);

		assert_ok!(Nfts::force_create(
			RuntimeOrigin::root(),
			account(1),
			collection_config_with_all_settings_enabled()
		));
		assert_ok!(Nfts::force_mint(
			RuntimeOrigin::signed(account(1)),
			0,
			0,
			account(2),
			default_item_config()
		));

		// can't set for the collection
		assert_noop!(
			Nfts::set_attribute(
				RuntimeOrigin::signed(account(2)),
				0,
				None,
				AttributeNamespace::ItemOwner,
				bvec![0],
				bvec![0],
			),
			Error::<Test>::NoPermission,
		);
		// can't set for the non-owned item
		assert_noop!(
			Nfts::set_attribute(
				RuntimeOrigin::signed(account(1)),
				0,
				Some(0),
				AttributeNamespace::ItemOwner,
				bvec![0],
				bvec![0],
			),
			Error::<Test>::NoPermission,
		);
		assert_ok!(Nfts::set_attribute(
			RuntimeOrigin::signed(account(2)),
			0,
			Some(0),
			AttributeNamespace::ItemOwner,
			bvec![0],
			bvec![0],
		));
		assert_ok!(Nfts::set_attribute(
			RuntimeOrigin::signed(account(2)),
			0,
			Some(0),
			AttributeNamespace::ItemOwner,
			bvec![1],
			bvec![0],
		));
		assert_ok!(Nfts::set_attribute(
			RuntimeOrigin::signed(account(2)),
			0,
			Some(0),
			AttributeNamespace::ItemOwner,
			bvec![2],
			bvec![0],
		));
		assert_eq!(
			attributes(0),
			vec![
				(Some(0), AttributeNamespace::ItemOwner, bvec![0], bvec![0]),
				(Some(0), AttributeNamespace::ItemOwner, bvec![1], bvec![0]),
				(Some(0), AttributeNamespace::ItemOwner, bvec![2], bvec![0]),
			]
		);
		assert_eq!(Balances::reserved_balance(account(2)), 9);

		// validate an attribute can be updated
		assert_ok!(Nfts::set_attribute(
			RuntimeOrigin::signed(account(2)),
			0,
			Some(0),
			AttributeNamespace::ItemOwner,
			bvec![0],
			bvec![0; 10],
		));
		assert_eq!(
			attributes(0),
			vec![
				(Some(0), AttributeNamespace::ItemOwner, bvec![0], bvec![0; 10]),
				(Some(0), AttributeNamespace::ItemOwner, bvec![1], bvec![0]),
				(Some(0), AttributeNamespace::ItemOwner, bvec![2], bvec![0]),
			]
		);
		assert_eq!(Balances::reserved_balance(account(2)), 18);

		// validate only item's owner (or the root) can remove an attribute
		assert_noop!(
			Nfts::clear_attribute(
				RuntimeOrigin::signed(account(1)),
				0,
				Some(0),
				AttributeNamespace::ItemOwner,
				bvec![1],
			),
			Error::<Test>::NoPermission,
		);
		assert_ok!(Nfts::clear_attribute(
			RuntimeOrigin::signed(account(2)),
			0,
			Some(0),
			AttributeNamespace::ItemOwner,
			bvec![1],
		));
		assert_eq!(
			attributes(0),
			vec![
				(Some(0), AttributeNamespace::ItemOwner, bvec![0], bvec![0; 10]),
				(Some(0), AttributeNamespace::ItemOwner, bvec![2], bvec![0])
			]
		);
		assert_eq!(Balances::reserved_balance(account(2)), 15);

		// transfer item
		assert_ok!(Nfts::transfer(RuntimeOrigin::signed(account(2)), 0, 0, account(3)));

		// validate the attribute are still here & the deposit belongs to the previous owner
		assert_eq!(
			attributes(0),
			vec![
				(Some(0), AttributeNamespace::ItemOwner, bvec![0], bvec![0; 10]),
				(Some(0), AttributeNamespace::ItemOwner, bvec![2], bvec![0])
			]
		);
		let key: BoundedVec<_, _> = bvec![0];
		let (_, deposit) =
			Attribute::<Test>::get((0, Some(0), AttributeNamespace::ItemOwner, &key)).unwrap();
		assert_eq!(deposit.account, Some(account(2)));
		assert_eq!(deposit.amount, 12);

		// on attribute update the deposit should be returned to the previous owner
		assert_ok!(Nfts::set_attribute(
			RuntimeOrigin::signed(account(3)),
			0,
			Some(0),
			AttributeNamespace::ItemOwner,
			bvec![0],
			bvec![0; 11],
		));
		let (_, deposit) =
			Attribute::<Test>::get((0, Some(0), AttributeNamespace::ItemOwner, &key)).unwrap();
		assert_eq!(deposit.account, Some(account(3)));
		assert_eq!(deposit.amount, 13);
		assert_eq!(Balances::reserved_balance(account(2)), 3 + balance_deposit());
		assert_eq!(Balances::reserved_balance(account(3)), 13);

		// validate attributes on item deletion
		assert_ok!(Nfts::burn(RuntimeOrigin::signed(account(3)), 0, 0));
		assert_eq!(
			attributes(0),
			vec![
				(Some(0), AttributeNamespace::ItemOwner, bvec![0], bvec![0; 11]),
				(Some(0), AttributeNamespace::ItemOwner, bvec![2], bvec![0])
			]
		);
		assert_ok!(Nfts::clear_attribute(
			RuntimeOrigin::signed(account(3)),
			0,
			Some(0),
			AttributeNamespace::ItemOwner,
			bvec![0],
		));
		assert_ok!(Nfts::clear_attribute(
			RuntimeOrigin::signed(account(2)),
			0,
			Some(0),
			AttributeNamespace::ItemOwner,
			bvec![2],
		));
		assert_eq!(Balances::reserved_balance(account(2)), 0);
		assert_eq!(Balances::reserved_balance(account(3)), 0);
	});
}

#[test]
fn set_external_account_attributes_should_work() {
	new_test_ext().execute_with(|| {
		Balances::make_free_balance_be(&account(1), 100);
		Balances::make_free_balance_be(&account(2), 100);

		assert_ok!(Nfts::force_create(
			RuntimeOrigin::root(),
			account(1),
			collection_config_with_all_settings_enabled()
		));
		assert_ok!(Nfts::force_mint(
			RuntimeOrigin::signed(account(1)),
			0,
			0,
			account(1),
			default_item_config()
		));
		assert_ok!(Nfts::approve_item_attributes(
			RuntimeOrigin::signed(account(1)),
			0,
			0,
			account(2)
		));

		assert_noop!(
			Nfts::set_attribute(
				RuntimeOrigin::signed(account(2)),
				0,
				Some(0),
				AttributeNamespace::Account(account(1)),
				bvec![0],
				bvec![0],
			),
			Error::<Test>::NoPermission,
		);
		assert_ok!(Nfts::set_attribute(
			RuntimeOrigin::signed(account(2)),
			0,
			Some(0),
			AttributeNamespace::Account(account(2)),
			bvec![0],
			bvec![0],
		));
		assert_ok!(Nfts::set_attribute(
			RuntimeOrigin::signed(account(2)),
			0,
			Some(0),
			AttributeNamespace::Account(account(2)),
			bvec![1],
			bvec![0],
		));
		assert_eq!(
			attributes(0),
			vec![
				(Some(0), AttributeNamespace::Account(account(2)), bvec![0], bvec![0]),
				(Some(0), AttributeNamespace::Account(account(2)), bvec![1], bvec![0]),
			]
		);
		assert_eq!(Balances::reserved_balance(account(2)), 6);

		// remove permission to set attributes
		assert_ok!(Nfts::cancel_item_attributes_approval(
			RuntimeOrigin::signed(account(1)),
			0,
			0,
			account(2),
			CancelAttributesApprovalWitness { account_attributes: 2 },
		));
		assert_eq!(attributes(0), vec![]);
		assert_eq!(Balances::reserved_balance(account(2)), 0);
		assert_noop!(
			Nfts::set_attribute(
				RuntimeOrigin::signed(account(2)),
				0,
				Some(0),
				AttributeNamespace::Account(account(2)),
				bvec![0],
				bvec![0],
			),
			Error::<Test>::NoPermission,
		);
	});
}

#[test]
fn validate_deposit_required_setting() {
	new_test_ext().execute_with(|| {
		Balances::make_free_balance_be(&account(1), 100);
		Balances::make_free_balance_be(&account(2), 100);
		Balances::make_free_balance_be(&account(3), 100);

		// with the disabled DepositRequired setting, only the collection's owner can set the
		// attributes for free.
		assert_ok!(Nfts::force_create(
			RuntimeOrigin::root(),
			account(1),
			default_collection_config()
		));
		assert_ok!(Nfts::force_mint(
			RuntimeOrigin::signed(account(1)),
			0,
			0,
			account(2),
			default_item_config()
		));
		assert_ok!(Nfts::approve_item_attributes(
			RuntimeOrigin::signed(account(2)),
			0,
			0,
			account(3)
		));

		assert_ok!(Nfts::set_attribute(
			RuntimeOrigin::signed(account(1)),
			0,
			Some(0),
			AttributeNamespace::CollectionOwner,
			bvec![0],
			bvec![0],
		));
		assert_ok!(Nfts::set_attribute(
			RuntimeOrigin::signed(account(2)),
			0,
			Some(0),
			AttributeNamespace::ItemOwner,
			bvec![1],
			bvec![0],
		));
		assert_ok!(Nfts::set_attribute(
			RuntimeOrigin::signed(account(3)),
			0,
			Some(0),
			AttributeNamespace::Account(account(3)),
			bvec![2],
			bvec![0],
		));
		assert_ok!(<Nfts as Mutate<<Test as SystemConfig>::AccountId, ItemConfig>>::set_attribute(
			&0,
			&0,
			&[3],
			&[0],
		));
		assert_eq!(
			attributes(0),
			vec![
				(Some(0), AttributeNamespace::CollectionOwner, bvec![0], bvec![0]),
				(Some(0), AttributeNamespace::ItemOwner, bvec![1], bvec![0]),
				(Some(0), AttributeNamespace::Account(account(3)), bvec![2], bvec![0]),
				(Some(0), AttributeNamespace::Pallet, bvec![3], bvec![0]),
			]
		);
		assert_eq!(Balances::reserved_balance(account(1)), 0);
		assert_eq!(Balances::reserved_balance(account(2)), 3);
		assert_eq!(Balances::reserved_balance(account(3)), 3);

		assert_ok!(
			<Nfts as Mutate<<Test as SystemConfig>::AccountId, ItemConfig>>::clear_attribute(
				&0,
				&0,
				&[3],
			)
		);
		assert_eq!(
			attributes(0),
			vec![
				(Some(0), AttributeNamespace::CollectionOwner, bvec![0], bvec![0]),
				(Some(0), AttributeNamespace::ItemOwner, bvec![1], bvec![0]),
				(Some(0), AttributeNamespace::Account(account(3)), bvec![2], bvec![0]),
			]
		);
	});
}

#[test]
fn set_attribute_should_respect_lock() {
	new_test_ext().execute_with(|| {
		Balances::make_free_balance_be(&account(1), 100);

		assert_ok!(Nfts::force_create(
			RuntimeOrigin::root(),
			account(1),
			collection_config_with_all_settings_enabled(),
		));
		assert_ok!(Nfts::mint(RuntimeOrigin::signed(account(1)), 0, 0, account(1), None));
		assert_ok!(Nfts::mint(RuntimeOrigin::signed(account(1)), 0, 1, account(1), None));

		assert_ok!(Nfts::set_attribute(
			RuntimeOrigin::signed(account(1)),
			0,
			None,
			AttributeNamespace::CollectionOwner,
			bvec![0],
			bvec![0],
		));
		assert_ok!(Nfts::set_attribute(
			RuntimeOrigin::signed(account(1)),
			0,
			Some(0),
			AttributeNamespace::CollectionOwner,
			bvec![0],
			bvec![0],
		));
		assert_ok!(Nfts::set_attribute(
			RuntimeOrigin::signed(account(1)),
			0,
			Some(1),
			AttributeNamespace::CollectionOwner,
			bvec![0],
			bvec![0],
		));
		assert_eq!(
			attributes(0),
			vec![
				(None, AttributeNamespace::CollectionOwner, bvec![0], bvec![0]),
				(Some(0), AttributeNamespace::CollectionOwner, bvec![0], bvec![0]),
				(Some(1), AttributeNamespace::CollectionOwner, bvec![0], bvec![0]),
			]
		);
		assert_eq!(Balances::reserved_balance(account(1)), 11 + balance_deposit());

		assert_ok!(Nfts::set_collection_metadata(RuntimeOrigin::signed(account(1)), 0, bvec![]));
		assert_ok!(Nfts::lock_collection(
			RuntimeOrigin::signed(account(1)),
			0,
			CollectionSettings::from_disabled(CollectionSetting::UnlockedAttributes.into())
		));

		let e = Error::<Test>::LockedCollectionAttributes;
		assert_noop!(
			Nfts::set_attribute(
				RuntimeOrigin::signed(account(1)),
				0,
				None,
				AttributeNamespace::CollectionOwner,
				bvec![0],
				bvec![0],
			),
			e
		);
		assert_ok!(Nfts::set_attribute(
			RuntimeOrigin::signed(account(1)),
			0,
			Some(0),
			AttributeNamespace::CollectionOwner,
			bvec![0],
			bvec![1],
		));

		assert_ok!(Nfts::lock_item_properties(
			RuntimeOrigin::signed(account(1)),
			0,
			0,
			false,
			true
		));
		let e = Error::<Test>::LockedItemAttributes;
		assert_noop!(
			Nfts::set_attribute(
				RuntimeOrigin::signed(account(1)),
				0,
				Some(0),
				AttributeNamespace::CollectionOwner,
				bvec![0],
				bvec![1],
			),
			e
		);
		assert_ok!(Nfts::set_attribute(
			RuntimeOrigin::signed(account(1)),
			0,
			Some(1),
			AttributeNamespace::CollectionOwner,
			bvec![0],
			bvec![1],
		));
	});
}

#[test]
fn preserve_config_for_frozen_items() {
	new_test_ext().execute_with(|| {
		Balances::make_free_balance_be(&account(1), 100);

		assert_ok!(Nfts::force_create(
			RuntimeOrigin::root(),
			account(1),
			collection_config_with_all_settings_enabled()
		));
		assert_ok!(Nfts::mint(RuntimeOrigin::signed(account(1)), 0, 0, account(1), None));
		assert_ok!(Nfts::mint(RuntimeOrigin::signed(account(1)), 0, 1, account(1), None));

		// if the item is not locked/frozen then the config gets deleted on item burn
		assert_ok!(Nfts::burn(RuntimeOrigin::signed(account(1)), 0, 1));
		assert!(!ItemConfigOf::<Test>::contains_key(0, 1));

		// lock the item and ensure the config stays unchanged
		assert_ok!(Nfts::lock_item_properties(RuntimeOrigin::signed(account(1)), 0, 0, true, true));

		let expect_config = item_config_from_disabled_settings(
			ItemSetting::UnlockedAttributes | ItemSetting::UnlockedMetadata,
		);
		let config = ItemConfigOf::<Test>::get(0, 0).unwrap();
		assert_eq!(config, expect_config);

		assert_ok!(Nfts::burn(RuntimeOrigin::signed(account(1)), 0, 0));
		let config = ItemConfigOf::<Test>::get(0, 0).unwrap();
		assert_eq!(config, expect_config);

		// can't mint with the different config
		assert_noop!(
			Nfts::force_mint(
				RuntimeOrigin::signed(account(1)),
				0,
				0,
				account(2),
				default_item_config()
			),
			Error::<Test>::InconsistentItemConfig
		);

		assert_ok!(Nfts::update_mint_settings(
			RuntimeOrigin::signed(account(1)),
			0,
			MintSettings {
				default_item_settings: ItemSettings::from_disabled(
					ItemSetting::UnlockedAttributes | ItemSetting::UnlockedMetadata
				),
				..Default::default()
			}
		));
		assert_ok!(Nfts::mint(RuntimeOrigin::signed(account(1)), 0, 0, account(1), None));
	});
}

#[test]
fn force_update_collection_should_work() {
	new_test_ext().execute_with(|| {
		let balance_deposit = balance_deposit();

		Balances::make_free_balance_be(&account(1), 100);

		assert_ok!(Nfts::force_create(
			RuntimeOrigin::root(),
			account(1),
			collection_config_with_all_settings_enabled()
		));
		assert_ok!(Nfts::mint(RuntimeOrigin::signed(account(1)), 0, 42, account(1), None));
		assert_ok!(Nfts::force_mint(
			RuntimeOrigin::signed(account(1)),
			0,
			69,
			account(2),
			default_item_config(),
		));
		assert_ok!(Nfts::set_collection_metadata(
			RuntimeOrigin::signed(account(1)),
			0,
			bvec![0; 20]
		));
		assert_ok!(Nfts::set_metadata(RuntimeOrigin::signed(account(1)), 0, 42, bvec![0; 20]));
		assert_ok!(Nfts::set_metadata(RuntimeOrigin::signed(account(1)), 0, 69, bvec![0; 20]));
		assert_eq!(Balances::reserved_balance(account(1)), 65 + 2 * balance_deposit);

		// force item status to be free holding
		assert_ok!(Nfts::force_collection_config(
			RuntimeOrigin::root(),
			0,
			collection_config_from_disabled_settings(CollectionSetting::DepositRequired.into()),
		));
		assert_ok!(Nfts::mint(RuntimeOrigin::signed(account(1)), 0, 142, account(1), None));
		assert_ok!(Nfts::force_mint(
			RuntimeOrigin::signed(account(1)),
			0,
			169,
			account(2),
			default_item_config(),
		));
		assert_ok!(Nfts::set_metadata(RuntimeOrigin::signed(account(1)), 0, 142, bvec![0; 20]));
		assert_ok!(Nfts::set_metadata(RuntimeOrigin::signed(account(1)), 0, 169, bvec![0; 20]));

		Balances::make_free_balance_be(&account(5), 100);
		assert_ok!(Nfts::force_collection_owner(RuntimeOrigin::root(), 0, account(5)));
		assert_ok!(Nfts::set_team(
			RuntimeOrigin::root(),
			0,
			Some(account(2)),
			Some(account(5)),
			Some(account(4)),
		));
		assert_eq!(collections(), vec![(account(5), 0)]);
		assert_eq!(Balances::reserved_balance(account(1)), 2 + 2 * balance_deposit);
		assert_eq!(Balances::reserved_balance(account(5)), 63);

		assert_ok!(Nfts::redeposit(
			RuntimeOrigin::signed(account(5)),
			0,
			bvec![0, 42, 50, 69, 100]
		));
		assert_eq!(Balances::reserved_balance(account(1)), 2 * balance_deposit);

		assert_ok!(Nfts::set_metadata(RuntimeOrigin::signed(account(5)), 0, 42, bvec![0; 20]));
		assert_eq!(Balances::reserved_balance(account(5)), 42);

		assert_ok!(Nfts::set_metadata(RuntimeOrigin::signed(account(5)), 0, 69, bvec![0; 20]));
		assert_eq!(Balances::reserved_balance(account(5)), 21);

		assert_ok!(Nfts::set_collection_metadata(
			RuntimeOrigin::signed(account(5)),
			0,
			bvec![0; 20]
		));
		assert_eq!(Balances::reserved_balance(account(5)), 0);

		// validate new roles
		assert_ok!(Nfts::set_team(
			RuntimeOrigin::root(),
			0,
			Some(account(2)),
			Some(account(3)),
			Some(account(4)),
		));
		assert_eq!(
			CollectionRoleOf::<Test>::get(0, account(2)).unwrap(),
			CollectionRoles(CollectionRole::Issuer.into())
		);
		assert_eq!(
			CollectionRoleOf::<Test>::get(0, account(3)).unwrap(),
			CollectionRoles(CollectionRole::Admin.into())
		);
		assert_eq!(
			CollectionRoleOf::<Test>::get(0, account(4)).unwrap(),
			CollectionRoles(CollectionRole::Freezer.into())
		);

		assert_ok!(Nfts::set_team(
			RuntimeOrigin::root(),
			0,
			Some(account(3)),
			Some(account(2)),
			Some(account(3)),
		));

		assert_eq!(
			CollectionRoleOf::<Test>::get(0, account(2)).unwrap(),
			CollectionRoles(CollectionRole::Admin.into())
		);
		assert_eq!(
			CollectionRoleOf::<Test>::get(0, account(3)).unwrap(),
			CollectionRoles(CollectionRole::Issuer | CollectionRole::Freezer)
		);
	});
}

#[test]
fn burn_works() {
	new_test_ext().execute_with(|| {
		let balance_deposit = balance_deposit();

		Balances::make_free_balance_be(&account(1), 100);
		assert_ok!(Nfts::force_create(
			RuntimeOrigin::root(),
			account(1),
			collection_config_with_all_settings_enabled()
		));
		assert_ok!(Nfts::set_team(
			RuntimeOrigin::signed(account(1)),
			0,
			Some(account(2)),
			Some(account(3)),
			Some(account(4)),
		));

		assert_noop!(
			Nfts::burn(RuntimeOrigin::signed(account(5)), 0, 42),
			Error::<Test>::UnknownItem
		);

		assert_ok!(Nfts::force_mint(
			RuntimeOrigin::signed(account(2)),
			0,
			42,
			account(5),
			default_item_config()
		));
		assert_ok!(Nfts::force_mint(
			RuntimeOrigin::signed(account(2)),
			0,
			69,
			account(5),
			default_item_config()
		));
		assert_eq!(Balances::reserved_balance(account(1)), 2 + balance_deposit);

		assert_noop!(
			Nfts::burn(RuntimeOrigin::signed(account(0)), 0, 42),
			Error::<Test>::NoPermission
		);

		assert_ok!(Nfts::burn(RuntimeOrigin::signed(account(5)), 0, 42));
		assert_ok!(Nfts::burn(RuntimeOrigin::signed(account(5)), 0, 69));
		assert_eq!(Balances::reserved_balance(account(1)), 0);
	});
}

#[test]
fn burn_should_update_account_balance_works() {
	new_test_ext().execute_with(|| {
		let collection_id = 0;
		let owner = account(1);

		Balances::make_free_balance_be(&owner, 100);
		assert_ok!(Nfts::force_create(
			RuntimeOrigin::root(),
			owner.clone(),
			collection_config_with_all_settings_enabled()
		));
		assert_ok!(Nfts::mint(
			RuntimeOrigin::signed(owner.clone()),
			collection_id,
			42,
			owner.clone(),
			None,
		));
		assert_ok!(Nfts::mint(
			RuntimeOrigin::signed(owner.clone()),
			collection_id,
			43,
			owner.clone(),
			None,
		));

		assert_ok!(Nfts::burn(RuntimeOrigin::signed(owner.clone()), collection_id, 42));
		assert_eq!(
			AccountBalance::get(collection_id, &owner),
			Some((1, (owner.clone(), balance_deposit())))
		);

		assert_ok!(Nfts::burn(RuntimeOrigin::signed(owner.clone()), collection_id, 43));
		assert!(!AccountBalance::contains_key(collection_id, &owner));
	});
}

#[test]
fn burn_removes_deposit_works() {
	new_test_ext().execute_with(|| {
		let collection_id = 0;
		let owner = account(1);

		assert_ok!(Nfts::force_create(
			RuntimeOrigin::root(),
			owner.clone(),
			collection_config_with_all_settings_enabled()
		));

		Balances::make_free_balance_be(&owner, 100);
		assert_ok!(Nfts::mint(
			RuntimeOrigin::signed(owner.clone()),
			collection_id,
			42,
			owner.clone(),
			None
		));
		assert_ok!(Nfts::mint(
			RuntimeOrigin::signed(owner.clone()),
			collection_id,
			43,
			owner.clone(),
			None
		));

		assert_ok!(Nfts::burn(RuntimeOrigin::signed(owner.clone()), collection_id, 42));
		assert_eq!(Balances::reserved_balance(&owner), 1 + balance_deposit());
		assert_eq!(items(), vec![(owner.clone(), 0, 43)]);

		assert_ok!(Nfts::burn(RuntimeOrigin::signed(owner.clone()), collection_id, 43));
		assert_eq!(Balances::reserved_balance(&owner), 0);
		assert_eq!(items(), vec![]);
	});
}

#[test]
fn approval_lifecycle_works() {
	new_test_ext().execute_with(|| {
		assert_ok!(Nfts::force_create(
			RuntimeOrigin::root(),
			account(1),
			default_collection_config()
		));
		assert_ok!(Nfts::force_mint(
			RuntimeOrigin::signed(account(1)),
			0,
			42,
			account(2),
			default_item_config()
		));
		assert_ok!(Nfts::approve_transfer(
			RuntimeOrigin::signed(account(2)),
			0,
			42,
			account(3),
			None
		));
		assert_ok!(Nfts::transfer(RuntimeOrigin::signed(account(3)), 0, 42, account(4)));
		assert_noop!(
			Nfts::transfer(RuntimeOrigin::signed(account(3)), 0, 42, account(3)),
			Error::<Test>::NoPermission
		);
		assert!(Item::<Test>::get(0, 42).unwrap().approvals.is_empty());

		assert_ok!(Nfts::approve_transfer(
			RuntimeOrigin::signed(account(4)),
			0,
			42,
			account(2),
			None
		));
		assert_ok!(Nfts::transfer(RuntimeOrigin::signed(account(2)), 0, 42, account(2)));

		// ensure we can't buy an item when the collection has a NonTransferableItems flag
		let collection_id = 1;
		assert_ok!(Nfts::force_create(
			RuntimeOrigin::root(),
			account(1),
			collection_config_from_disabled_settings(
				CollectionSetting::TransferableItems | CollectionSetting::DepositRequired
			)
		));

		assert_ok!(Nfts::mint(
			RuntimeOrigin::signed(account(1)),
			1,
			collection_id,
			account(1),
			None,
		));

		assert_noop!(
			Nfts::approve_transfer(
				RuntimeOrigin::signed(account(1)),
				collection_id,
				1,
				account(2),
				None
			),
			Error::<Test>::ItemsNonTransferable
		);
	});
}

#[test]
fn cancel_approval_works() {
	new_test_ext().execute_with(|| {
		assert_ok!(Nfts::force_create(
			RuntimeOrigin::root(),
			account(1),
			default_collection_config()
		));
		assert_ok!(Nfts::force_mint(
			RuntimeOrigin::signed(account(1)),
			0,
			42,
			account(2),
			default_item_config()
		));

		assert_ok!(Nfts::approve_transfer(
			RuntimeOrigin::signed(account(2)),
			0,
			42,
			account(3),
			None
		));
		assert_noop!(
			Nfts::cancel_approval(RuntimeOrigin::signed(account(2)), 1, 42, account(3)),
			Error::<Test>::UnknownItem
		);
		assert_noop!(
			Nfts::cancel_approval(RuntimeOrigin::signed(account(2)), 0, 43, account(3)),
			Error::<Test>::UnknownItem
		);
		assert_noop!(
			Nfts::cancel_approval(RuntimeOrigin::signed(account(3)), 0, 42, account(3)),
			Error::<Test>::NoPermission
		);
		assert_noop!(
			Nfts::cancel_approval(RuntimeOrigin::signed(account(2)), 0, 42, account(4)),
			Error::<Test>::NotDelegate
		);

		assert_ok!(Nfts::cancel_approval(RuntimeOrigin::signed(account(2)), 0, 42, account(3)));
		assert!(events().contains(&Event::<Test>::ApprovalCancelled {
			collection: 0,
			item: Some(42),
			owner: account(2),
			delegate: account(3)
		}));
		assert_noop!(
			Nfts::cancel_approval(RuntimeOrigin::signed(account(2)), 0, 42, account(3)),
			Error::<Test>::NotDelegate
		);

		let current_block = 1;
		System::set_block_number(current_block);
		assert_ok!(Nfts::force_mint(
			RuntimeOrigin::signed(account(1)),
			0,
			69,
			account(2),
			default_item_config()
		));
		// approval expires after 2 blocks.
		assert_ok!(Nfts::approve_transfer(
			RuntimeOrigin::signed(account(2)),
			0,
			42,
			account(3),
			Some(2)
		));
		assert_noop!(
			Nfts::cancel_approval(RuntimeOrigin::signed(account(5)), 0, 42, account(3)),
			Error::<Test>::NoPermission
		);

		System::set_block_number(current_block + 3);
		// 5 can cancel the approval since the deadline has passed.
		assert_ok!(Nfts::cancel_approval(RuntimeOrigin::signed(account(5)), 0, 42, account(3)));
		assert_eq!(approvals(0, 69), vec![]);
	});
}

#[test]
fn cancel_approval_ensures_no_active_collection_approval() {
	new_test_ext().execute_with(|| {
		let collection_id = 0;
		let delegate = account(3);
		let item_id = 42;
		let owner = account(1);

		Balances::make_free_balance_be(&owner, 100);
		assert_ok!(Nfts::force_create(
			RuntimeOrigin::root(),
			owner.clone(),
			default_collection_config()
		));
		assert_ok!(Nfts::force_mint(
			RuntimeOrigin::signed(account(1)),
			collection_id,
			item_id,
			owner.clone(),
			default_item_config()
		));
		assert_ok!(Nfts::approve_transfer(
			RuntimeOrigin::signed(owner.clone()),
			collection_id,
			item_id,
			delegate.clone(),
			None
		));
		assert_ok!(Nfts::approve_collection_transfer(
			RuntimeOrigin::signed(owner.clone()),
			collection_id,
			delegate.clone(),
			None
		));
		// Delegate has an active collection approval.
		assert_noop!(
			Nfts::cancel_approval(
				RuntimeOrigin::signed(owner.clone()),
				collection_id,
				item_id,
				delegate.clone()
			),
			Error::<Test>::DelegateApprovalConflict
		);
		assert_ok!(Nfts::cancel_collection_approval(
			RuntimeOrigin::signed(owner.clone()),
			collection_id,
			delegate.clone()
		));
		assert_ok!(Nfts::cancel_approval(
			RuntimeOrigin::signed(owner),
			collection_id,
			item_id,
			delegate
		));
	});
}

#[test]
fn approving_multiple_accounts_works() {
	new_test_ext().execute_with(|| {
		assert_ok!(Nfts::force_create(
			RuntimeOrigin::root(),
			account(1),
			default_collection_config()
		));
		assert_ok!(Nfts::force_mint(
			RuntimeOrigin::signed(account(1)),
			0,
			42,
			account(2),
			default_item_config()
		));

		let current_block = 1;
		System::set_block_number(current_block);
		assert_ok!(Nfts::approve_transfer(
			RuntimeOrigin::signed(account(2)),
			0,
			42,
			account(3),
			None
		));
		assert_ok!(Nfts::approve_transfer(
			RuntimeOrigin::signed(account(2)),
			0,
			42,
			account(4),
			None
		));
		assert_ok!(Nfts::approve_transfer(
			RuntimeOrigin::signed(account(2)),
			0,
			42,
			account(5),
			Some(2)
		));
		assert_eq!(
			events().last_chunk::<3>(),
			Some(&[
				Event::TransferApproved {
					collection: 0,
					item: Some(42),
					owner: account(2),
					delegate: account(3),
					deadline: None
				},
				Event::TransferApproved {
					collection: 0,
					item: Some(42),
					owner: account(2),
					delegate: account(4),
					deadline: None
				},
				Event::TransferApproved {
					collection: 0,
					item: Some(42),
					owner: account(2),
					delegate: account(5),
					deadline: Some(current_block + 2)
				}
			])
		);
		assert_eq!(
			approvals(0, 42),
			vec![(account(3), None), (account(4), None), (account(5), Some(current_block + 2))]
		);

		assert_ok!(Nfts::transfer(RuntimeOrigin::signed(account(4)), 0, 42, account(6)));
		assert_noop!(
			Nfts::transfer(RuntimeOrigin::signed(account(3)), 0, 42, account(7)),
			Error::<Test>::NoPermission
		);
		assert_noop!(
			Nfts::transfer(RuntimeOrigin::signed(account(5)), 0, 42, account(8)),
			Error::<Test>::NoPermission
		);
	});
}

#[test]
fn approvals_limit_works() {
	new_test_ext().execute_with(|| {
		assert_ok!(Nfts::force_create(
			RuntimeOrigin::root(),
			account(1),
			default_collection_config()
		));
		assert_ok!(Nfts::force_mint(
			RuntimeOrigin::signed(account(1)),
			0,
			42,
			account(2),
			default_item_config()
		));

		for i in 3..13 {
			assert_ok!(Nfts::approve_transfer(
				RuntimeOrigin::signed(account(2)),
				0,
				42,
				account(i),
				None
			));
		}
		// the limit is 10
		assert_noop!(
			Nfts::approve_transfer(RuntimeOrigin::signed(account(2)), 0, 42, account(14), None),
			Error::<Test>::ReachedApprovalLimit
		);
	});
}

#[test]
fn approval_deadline_works() {
	new_test_ext().execute_with(|| {
		System::set_block_number(0);
		assert!(System::block_number().is_zero());

		assert_ok!(Nfts::force_create(
			RuntimeOrigin::root(),
			account(1),
			collection_config_from_disabled_settings(CollectionSetting::DepositRequired.into())
		));
		assert_ok!(Nfts::force_mint(
			RuntimeOrigin::signed(account(1)),
			0,
			42,
			account(2),
			default_item_config()
		));

		// the approval expires after the 2nd block.
		assert_ok!(Nfts::approve_transfer(
			RuntimeOrigin::signed(account(2)),
			0,
			42,
			account(3),
			Some(2)
		));

		System::set_block_number(3);
		assert_noop!(
			Nfts::transfer(RuntimeOrigin::signed(account(3)), 0, 42, account(4)),
			Error::<Test>::ApprovalExpired
		);
		System::set_block_number(1);
		assert_ok!(Nfts::transfer(RuntimeOrigin::signed(account(3)), 0, 42, account(4)));

		assert_eq!(System::block_number(), 1);
		// make a new approval with a deadline after 4 blocks, so it will expire after the 5th
		// block.
		assert_ok!(Nfts::approve_transfer(
			RuntimeOrigin::signed(account(4)),
			0,
			42,
			account(6),
			Some(4)
		));
		// this should still work.
		System::set_block_number(5);
		assert_ok!(Nfts::transfer(RuntimeOrigin::signed(account(6)), 0, 42, account(5)));
	});
}

#[test]
fn cancel_approval_works_with_admin() {
	new_test_ext().execute_with(|| {
		assert_ok!(Nfts::force_create(
			RuntimeOrigin::root(),
			account(1),
			default_collection_config()
		));
		assert_ok!(Nfts::force_mint(
			RuntimeOrigin::signed(account(1)),
			0,
			42,
			account(2),
			default_item_config()
		));

		assert_ok!(Nfts::approve_transfer(
			RuntimeOrigin::signed(account(2)),
			0,
			42,
			account(3),
			None
		));
		assert_noop!(
			Nfts::cancel_approval(RuntimeOrigin::signed(account(2)), 1, 42, account(1)),
			Error::<Test>::UnknownItem
		);
		assert_noop!(
			Nfts::cancel_approval(RuntimeOrigin::signed(account(2)), 0, 43, account(1)),
			Error::<Test>::UnknownItem
		);
		assert_noop!(
			Nfts::cancel_approval(RuntimeOrigin::signed(account(2)), 0, 42, account(4)),
			Error::<Test>::NotDelegate
		);

		assert_ok!(Nfts::cancel_approval(RuntimeOrigin::signed(account(2)), 0, 42, account(3)));
		assert!(events().contains(&Event::<Test>::ApprovalCancelled {
			collection: 0,
			item: Some(42),
			owner: account(2),
			delegate: account(3)
		}));

		assert_noop!(
			Nfts::cancel_approval(RuntimeOrigin::signed(account(2)), 0, 42, account(1)),
			Error::<Test>::NotDelegate
		);
	});
}

#[test]
fn cancel_approval_works_with_force() {
	new_test_ext().execute_with(|| {
		assert_ok!(Nfts::force_create(
			RuntimeOrigin::root(),
			account(1),
			default_collection_config()
		));
		assert_ok!(Nfts::force_mint(
			RuntimeOrigin::signed(account(1)),
			0,
			42,
			account(2),
			default_item_config()
		));

		assert_ok!(Nfts::approve_transfer(
			RuntimeOrigin::signed(account(2)),
			0,
			42,
			account(3),
			None
		));
		assert_noop!(
			Nfts::cancel_approval(RuntimeOrigin::root(), 1, 42, account(1)),
			Error::<Test>::UnknownItem
		);
		assert_noop!(
			Nfts::cancel_approval(RuntimeOrigin::root(), 0, 43, account(1)),
			Error::<Test>::UnknownItem
		);
		assert_noop!(
			Nfts::cancel_approval(RuntimeOrigin::root(), 0, 42, account(4)),
			Error::<Test>::NotDelegate
		);

		assert_ok!(Nfts::cancel_approval(RuntimeOrigin::root(), 0, 42, account(3)));
		assert!(events().contains(&Event::<Test>::ApprovalCancelled {
			collection: 0,
			item: Some(42),
			owner: account(2),
			delegate: account(3)
		}));
		assert_noop!(
			Nfts::cancel_approval(RuntimeOrigin::root(), 0, 42, account(1)),
			Error::<Test>::NotDelegate
		);
	});
}

#[test]
fn clear_all_transfer_approvals_works() {
	new_test_ext().execute_with(|| {
		assert_ok!(Nfts::force_create(
			RuntimeOrigin::root(),
			account(1),
			default_collection_config()
		));
		assert_ok!(Nfts::force_mint(
			RuntimeOrigin::signed(account(1)),
			0,
			42,
			account(2),
			default_item_config()
		));

		assert_ok!(Nfts::approve_transfer(
			RuntimeOrigin::signed(account(2)),
			0,
			42,
			account(3),
			None
		));
		assert_ok!(Nfts::approve_transfer(
			RuntimeOrigin::signed(account(2)),
			0,
			42,
			account(4),
			None
		));

		assert_noop!(
			Nfts::clear_all_transfer_approvals(RuntimeOrigin::signed(account(3)), 0, 42),
			Error::<Test>::NoPermission
		);

		assert_ok!(Nfts::clear_all_transfer_approvals(RuntimeOrigin::signed(account(2)), 0, 42));

		assert!(events().contains(&Event::<Test>::AllApprovalsCancelled {
			collection: 0,
			item: 42,
			owner: account(2),
		}));
		assert_eq!(approvals(0, 42), vec![]);

		assert_noop!(
			Nfts::transfer(RuntimeOrigin::signed(account(3)), 0, 42, account(5)),
			Error::<Test>::NoPermission
		);
		assert_noop!(
			Nfts::transfer(RuntimeOrigin::signed(account(4)), 0, 42, account(5)),
			Error::<Test>::NoPermission
		);
	});
}

#[test]
fn clear_all_transfer_approvals_ensures_no_active_collection_approval() {
	new_test_ext().execute_with(|| {
		let collection_id = 0;
		let delegate = account(3);
		let item_id = 42;
		let owner = account(1);

		Balances::make_free_balance_be(&owner, 100);
		assert_ok!(Nfts::force_create(
			RuntimeOrigin::root(),
			owner.clone(),
			default_collection_config()
		));
		assert_ok!(Nfts::force_mint(
			RuntimeOrigin::signed(owner.clone()),
			collection_id,
			item_id,
			owner.clone(),
			default_item_config()
		));
		assert_ok!(Nfts::approve_transfer(
			RuntimeOrigin::signed(owner.clone()),
			collection_id,
			item_id,
			delegate.clone(),
			None
		));
		assert_ok!(Nfts::approve_collection_transfer(
			RuntimeOrigin::signed(owner.clone()),
			collection_id,
			delegate.clone(),
			None
		));
		// Delegate has an active collection approval.
		assert_noop!(
			Nfts::clear_all_transfer_approvals(
				RuntimeOrigin::signed(owner.clone()),
				collection_id,
				item_id
			),
			Error::<Test>::DelegateApprovalConflict
		);
		assert_ok!(Nfts::cancel_collection_approval(
			RuntimeOrigin::signed(owner.clone()),
			collection_id,
			delegate
		));
		assert_ok!(Nfts::clear_all_transfer_approvals(
			RuntimeOrigin::signed(owner),
			collection_id,
			item_id
		));
	});
}

#[test]
fn max_supply_should_work() {
	new_test_ext().execute_with(|| {
		let collection_id = 0;
		let user_id = account(1);
		let max_supply = 1;

		// validate set_collection_max_supply
		assert_ok!(Nfts::force_create(
			RuntimeOrigin::root(),
			user_id.clone(),
			default_collection_config()
		));
		assert_eq!(CollectionConfigOf::<Test>::get(collection_id).unwrap().max_supply, None);
		assert!(!events().contains(&Event::<Test>::CollectionMaxSupplySet {
			collection: collection_id,
			max_supply,
		}));

		assert_ok!(Nfts::set_collection_max_supply(
			RuntimeOrigin::signed(user_id.clone()),
			collection_id,
			max_supply
		));
		assert_eq!(
			CollectionConfigOf::<Test>::get(collection_id).unwrap().max_supply,
			Some(max_supply)
		);

		assert!(events().contains(&Event::<Test>::CollectionMaxSupplySet {
			collection: collection_id,
			max_supply,
		}));

		assert_ok!(Nfts::set_collection_max_supply(
			RuntimeOrigin::signed(user_id.clone()),
			collection_id,
			max_supply + 1
		));
		assert_ok!(Nfts::lock_collection(
			RuntimeOrigin::signed(user_id.clone()),
			collection_id,
			CollectionSettings::from_disabled(CollectionSetting::UnlockedMaxSupply.into())
		));
		assert_noop!(
			Nfts::set_collection_max_supply(
				RuntimeOrigin::signed(user_id.clone()),
				collection_id,
				max_supply + 2
			),
			Error::<Test>::MaxSupplyLocked
		);

		// validate we can't mint more to max supply
		assert_ok!(Nfts::mint(
			RuntimeOrigin::signed(user_id.clone()),
			collection_id,
			0,
			user_id.clone(),
			None
		));
		assert_ok!(Nfts::mint(
			RuntimeOrigin::signed(user_id.clone()),
			collection_id,
			1,
			user_id.clone(),
			None
		));
		assert_noop!(
			Nfts::mint(
				RuntimeOrigin::signed(user_id.clone()),
				collection_id,
				2,
				user_id.clone(),
				None
			),
			Error::<Test>::MaxSupplyReached
		);

		// validate the event gets emitted when we set the max supply on collection create
		let collection_id = 1;
		assert_ok!(Nfts::force_create(
			RuntimeOrigin::root(),
			user_id.clone(),
			CollectionConfig { max_supply: Some(max_supply), ..default_collection_config() }
		));
		assert_eq!(
			CollectionConfigOf::<Test>::get(collection_id).unwrap().max_supply,
			Some(max_supply)
		);
		assert!(events().contains(&Event::<Test>::CollectionMaxSupplySet {
			collection: collection_id,
			max_supply,
		}));
	});
}

#[test]
fn mint_settings_should_work() {
	new_test_ext().execute_with(|| {
		let collection_id = 0;
		let user_id = account(1);
		let item_id = 0;

		assert_ok!(Nfts::force_create(
			RuntimeOrigin::root(),
			user_id.clone(),
			default_collection_config()
		));
		assert_ok!(Nfts::mint(
			RuntimeOrigin::signed(user_id.clone()),
			collection_id,
			item_id,
			user_id.clone(),
			None,
		));
		assert_eq!(
			ItemConfigOf::<Test>::get(collection_id, item_id)
				.unwrap()
				.settings
				.get_disabled(),
			ItemSettings::all_enabled().get_disabled()
		);

		let collection_id = 1;
		assert_ok!(Nfts::force_create(
			RuntimeOrigin::root(),
			user_id.clone(),
			CollectionConfig {
				mint_settings: MintSettings {
					default_item_settings: ItemSettings::from_disabled(
						ItemSetting::Transferable | ItemSetting::UnlockedMetadata
					),
					..Default::default()
				},
				..default_collection_config()
			}
		));
		assert_ok!(Nfts::mint(
			RuntimeOrigin::signed(user_id.clone()),
			collection_id,
			item_id,
			user_id.clone(),
			None,
		));
		assert_eq!(
			ItemConfigOf::<Test>::get(collection_id, item_id)
				.unwrap()
				.settings
				.get_disabled(),
			ItemSettings::from_disabled(ItemSetting::Transferable | ItemSetting::UnlockedMetadata)
				.get_disabled()
		);
	});
}

#[test]
fn set_price_should_work() {
	new_test_ext().execute_with(|| {
		let user_id = account(1);
		let collection_id = 0;
		let item_1 = 1;
		let item_2 = 2;

		assert_ok!(Nfts::force_create(
			RuntimeOrigin::root(),
			user_id.clone(),
			default_collection_config()
		));

		assert_ok!(Nfts::mint(
			RuntimeOrigin::signed(user_id.clone()),
			collection_id,
			item_1,
			user_id.clone(),
			None,
		));
		assert_ok!(Nfts::mint(
			RuntimeOrigin::signed(user_id.clone()),
			collection_id,
			item_2,
			user_id.clone(),
			None,
		));

		assert_ok!(Nfts::set_price(
			RuntimeOrigin::signed(user_id.clone()),
			collection_id,
			item_1,
			Some(1),
			None,
		));

		assert_ok!(Nfts::set_price(
			RuntimeOrigin::signed(user_id.clone()),
			collection_id,
			item_2,
			Some(2),
			Some(account(3)),
		));

		let item = ItemPriceOf::<Test>::get(collection_id, item_1).unwrap();
		assert_eq!(item.0, 1);
		assert_eq!(item.1, None);

		let item = ItemPriceOf::<Test>::get(collection_id, item_2).unwrap();
		assert_eq!(item.0, 2);
		assert_eq!(item.1, Some(account(3)));

		assert!(events().contains(&Event::<Test>::ItemPriceSet {
			collection: collection_id,
			item: item_1,
			price: 1,
			whitelisted_buyer: None,
		}));

		// validate we can unset the price
		assert_ok!(Nfts::set_price(
			RuntimeOrigin::signed(user_id.clone()),
			collection_id,
			item_2,
			None,
			None
		));
		assert!(events().contains(&Event::<Test>::ItemPriceRemoved {
			collection: collection_id,
			item: item_2
		}));
		assert!(!ItemPriceOf::<Test>::contains_key(collection_id, item_2));

		// ensure we can't set price when the items are non-transferable
		let collection_id = 1;
		assert_ok!(Nfts::force_create(
			RuntimeOrigin::root(),
			user_id.clone(),
			collection_config_from_disabled_settings(
				CollectionSetting::TransferableItems | CollectionSetting::DepositRequired
			)
		));

		assert_ok!(Nfts::mint(
			RuntimeOrigin::signed(user_id.clone()),
			collection_id,
			item_1,
			user_id.clone(),
			None,
		));

		assert_noop!(
			Nfts::set_price(
				RuntimeOrigin::signed(user_id.clone()),
				collection_id,
				item_1,
				Some(2),
				None
			),
			Error::<Test>::ItemsNonTransferable
		);
	});
}

#[test]
fn buy_item_should_work() {
	new_test_ext().execute_with(|| {
		let user_1 = account(1);
		let user_2 = account(2);
		let user_3 = account(3);
		let collection_id = 0;
		let item_1 = 1;
		let item_2 = 2;
		let item_3 = 3;
		let price_1 = 20;
		let price_2 = 30;
		let initial_balance = 100;

		Balances::make_free_balance_be(&user_1, initial_balance);
		Balances::make_free_balance_be(&user_2, initial_balance);
		Balances::make_free_balance_be(&user_3, initial_balance);

		assert_ok!(Nfts::force_create(
			RuntimeOrigin::root(),
			user_1.clone(),
			default_collection_config()
		));

		assert_ok!(Nfts::mint(
			RuntimeOrigin::signed(user_1.clone()),
			collection_id,
			item_1,
			user_1.clone(),
			None
		));
		assert_ok!(Nfts::mint(
			RuntimeOrigin::signed(user_1.clone()),
			collection_id,
			item_2,
			user_1.clone(),
			None
		));
		assert_ok!(Nfts::mint(
			RuntimeOrigin::signed(user_1.clone()),
			collection_id,
			item_3,
			user_1.clone(),
			None
		));

		assert_ok!(Nfts::set_price(
			RuntimeOrigin::signed(user_1.clone()),
			collection_id,
			item_1,
			Some(price_1),
			None,
		));

		assert_ok!(Nfts::set_price(
			RuntimeOrigin::signed(user_1.clone()),
			collection_id,
			item_2,
			Some(price_2),
			Some(user_3.clone()),
		));

		// can't buy for less
		assert_noop!(
			Nfts::buy_item(RuntimeOrigin::signed(user_2.clone()), collection_id, item_1, 1),
			Error::<Test>::BidTooLow
		);

		// pass the higher price to validate it will still deduct correctly
		assert_ok!(Nfts::buy_item(
			RuntimeOrigin::signed(user_2.clone()),
			collection_id,
			item_1,
			price_1 + 1,
		));

		// validate the new owner & balances
		let item = Item::<Test>::get(collection_id, item_1).unwrap();
		assert_eq!(item.owner, user_2.clone());
		assert_eq!(Balances::total_balance(&user_1.clone()), initial_balance + price_1);
		assert_eq!(Balances::total_balance(&user_2.clone()), initial_balance - price_1);

		// can't buy from yourself
		assert_noop!(
			Nfts::buy_item(RuntimeOrigin::signed(user_1.clone()), collection_id, item_2, price_2),
			Error::<Test>::NoPermission
		);

		// can't buy when the item is listed for a specific buyer
		assert_noop!(
			Nfts::buy_item(RuntimeOrigin::signed(user_2.clone()), collection_id, item_2, price_2),
			Error::<Test>::NoPermission
		);

		// can buy when I'm a whitelisted buyer
		assert_ok!(Nfts::buy_item(
			RuntimeOrigin::signed(user_3.clone()),
			collection_id,
			item_2,
			price_2
		));

		assert!(events().contains(&Event::<Test>::ItemBought {
			collection: collection_id,
			item: item_2,
			price: price_2,
			seller: user_1.clone(),
			buyer: user_3.clone(),
		}));

		// ensure we reset the buyer field
		assert!(!ItemPriceOf::<Test>::contains_key(collection_id, item_2));

		// can't buy when item is not for sale
		assert_noop!(
			Nfts::buy_item(RuntimeOrigin::signed(user_2.clone()), collection_id, item_3, price_2),
			Error::<Test>::NotForSale
		);

		// ensure we can't buy an item when the collection or an item are frozen
		{
			assert_ok!(Nfts::set_price(
				RuntimeOrigin::signed(user_1.clone()),
				collection_id,
				item_3,
				Some(price_1),
				None,
			));

			// lock the collection
			assert_ok!(Nfts::lock_collection(
				RuntimeOrigin::signed(user_1.clone()),
				collection_id,
				CollectionSettings::from_disabled(CollectionSetting::TransferableItems.into())
			));

			let buy_item_call = mock::RuntimeCall::Nfts(crate::Call::<Test>::buy_item {
				collection: collection_id,
				item: item_3,
				bid_price: price_1,
			});
			assert_noop!(
				buy_item_call.dispatch(RuntimeOrigin::signed(user_2.clone())),
				Error::<Test>::ItemsNonTransferable
			);

			// unlock the collection
			assert_ok!(Nfts::force_collection_config(
				RuntimeOrigin::root(),
				collection_id,
				collection_config_with_all_settings_enabled(),
			));

			// lock the transfer
			assert_ok!(Nfts::lock_item_transfer(
				RuntimeOrigin::signed(user_1.clone()),
				collection_id,
				item_3,
			));

			let buy_item_call = mock::RuntimeCall::Nfts(crate::Call::<Test>::buy_item {
				collection: collection_id,
				item: item_3,
				bid_price: price_1,
			});
			assert_noop!(
				buy_item_call.dispatch(RuntimeOrigin::signed(user_2)),
				Error::<Test>::ItemLocked
			);
		}
	});
}

#[test]
fn buy_item_should_update_account_balance_works() {
	new_test_ext().execute_with(|| {
		let user_1 = account(1);
		let user_2 = account(2);
		let collection_id = 0;
		let item_1 = 1;
		let price_1 = 20;
		let initial_balance = 100;

		Balances::make_free_balance_be(&user_1, initial_balance);
		Balances::make_free_balance_be(&user_2, initial_balance);

		assert_ok!(Nfts::force_create(
			RuntimeOrigin::root(),
			user_1.clone(),
			default_collection_config()
		));

		assert_ok!(Nfts::mint(
			RuntimeOrigin::signed(user_1.clone()),
			collection_id,
			item_1,
			user_1.clone(),
			None
		));

		assert_ok!(Nfts::set_price(
			RuntimeOrigin::signed(user_1.clone()),
			collection_id,
			item_1,
			Some(price_1),
			None,
		));

		assert_ok!(Nfts::buy_item(
			RuntimeOrigin::signed(user_2.clone()),
			collection_id,
			item_1,
			price_1 + 1,
		));
		assert!(!AccountBalance::contains_key(collection_id, &user_1));
		assert_eq!(AccountBalance::get(collection_id, &user_2), Some((1, (user_2, 0))));
	});
}

#[test]
fn buy_item_requires_deposit_works() {
	new_test_ext().execute_with(|| {
		let user_1 = account(1);
		let user_2 = account(2);
		let collection_id = 0;
		let item_1 = 1;
		let price_1 = 20;
		let initial_balance = 100;

		Balances::make_free_balance_be(&user_1, initial_balance);
		Balances::make_free_balance_be(&user_2, initial_balance);

		assert_ok!(Nfts::force_create(
			RuntimeOrigin::root(),
			user_1.clone(),
			collection_config_with_all_settings_enabled()
		));

		assert_ok!(Nfts::mint(
			RuntimeOrigin::signed(user_1.clone()),
			collection_id,
			item_1,
			user_1.clone(),
			None
		));

		assert_ok!(Nfts::set_price(
			RuntimeOrigin::signed(user_1.clone()),
			collection_id,
			item_1,
			Some(price_1),
			None,
		));

		assert_ok!(Nfts::buy_item(
			RuntimeOrigin::signed(user_2.clone()),
			collection_id,
			item_1,
			price_1 + 1,
		));
		assert!(!AccountBalance::contains_key(collection_id, &user_1));
		assert_eq!(
			AccountBalance::get(collection_id, &user_2),
			Some((1, (user_2, balance_deposit())))
		);
	});
}

#[test]
fn pay_tips_should_work() {
	new_test_ext().execute_with(|| {
		let user_1 = account(1);
		let user_2 = account(2);
		let user_3 = account(3);
		let collection_id = 0;
		let item_id = 1;
		let tip = 2;
		let initial_balance = 100;

		Balances::make_free_balance_be(&user_1, initial_balance);
		Balances::make_free_balance_be(&user_2, initial_balance);
		Balances::make_free_balance_be(&user_3, initial_balance);

		assert_ok!(Nfts::pay_tips(
			RuntimeOrigin::signed(user_1.clone()),
			bvec![
				ItemTip {
					collection: collection_id,
					item: item_id,
					receiver: user_2.clone(),
					amount: tip
				},
				ItemTip {
					collection: collection_id,
					item: item_id,
					receiver: user_3.clone(),
					amount: tip
				},
			]
		));

		assert_eq!(Balances::total_balance(&user_1), initial_balance - tip * 2);
		assert_eq!(Balances::total_balance(&user_2), initial_balance + tip);
		assert_eq!(Balances::total_balance(&user_3), initial_balance + tip);

		let events = events();
		assert!(events.contains(&Event::<Test>::TipSent {
			collection: collection_id,
			item: item_id,
			sender: user_1.clone(),
			receiver: user_2.clone(),
			amount: tip,
		}));
		assert!(events.contains(&Event::<Test>::TipSent {
			collection: collection_id,
			item: item_id,
			sender: user_1.clone(),
			receiver: user_3.clone(),
			amount: tip,
		}));
	});
}

#[test]
fn create_cancel_swap_should_work() {
	new_test_ext().execute_with(|| {
		System::set_block_number(1);
		let user_id = account(1);
		let collection_id = 0;
		let item_1 = 1;
		let item_2 = 2;
		let price = 1;
		let price_direction = PriceDirection::Receive;
		let price_with_direction = PriceWithDirection { amount: price, direction: price_direction };
		let duration = 2;
		let expect_deadline = 3;

		assert_ok!(Nfts::force_create(
			RuntimeOrigin::root(),
			user_id.clone(),
			default_collection_config()
		));

		assert_ok!(Nfts::mint(
			RuntimeOrigin::signed(user_id.clone()),
			collection_id,
			item_1,
			user_id.clone(),
			None,
		));
		assert_ok!(Nfts::mint(
			RuntimeOrigin::signed(user_id.clone()),
			collection_id,
			item_2,
			user_id.clone(),
			None,
		));

		// validate desired item and the collection exists
		assert_noop!(
			Nfts::create_swap(
				RuntimeOrigin::signed(user_id.clone()),
				collection_id,
				item_1,
				collection_id,
				Some(item_2 + 1),
				Some(price_with_direction.clone()),
				duration,
			),
			Error::<Test>::UnknownItem
		);
		assert_noop!(
			Nfts::create_swap(
				RuntimeOrigin::signed(user_id.clone()),
				collection_id,
				item_1,
				collection_id + 1,
				None,
				Some(price_with_direction.clone()),
				duration,
			),
			Error::<Test>::UnknownCollection
		);

		let max_duration: u64 = <Test as Config>::MaxDeadlineDuration::get();
		assert_noop!(
			Nfts::create_swap(
				RuntimeOrigin::signed(user_id.clone()),
				collection_id,
				item_1,
				collection_id,
				Some(item_2),
				Some(price_with_direction.clone()),
				max_duration.saturating_add(1),
			),
			Error::<Test>::WrongDuration
		);

		assert_ok!(Nfts::create_swap(
			RuntimeOrigin::signed(user_id.clone()),
			collection_id,
			item_1,
			collection_id,
			Some(item_2),
			Some(price_with_direction.clone()),
			duration,
		));

		let swap = PendingSwapOf::<Test>::get(collection_id, item_1).unwrap();
		assert_eq!(swap.desired_collection, collection_id);
		assert_eq!(swap.desired_item, Some(item_2));
		assert_eq!(swap.price, Some(price_with_direction.clone()));
		assert_eq!(swap.deadline, expect_deadline);

		assert!(events().contains(&Event::<Test>::SwapCreated {
			offered_collection: collection_id,
			offered_item: item_1,
			desired_collection: collection_id,
			desired_item: Some(item_2),
			price: Some(price_with_direction.clone()),
			deadline: expect_deadline,
		}));

		// validate we can cancel the swap
		assert_ok!(Nfts::cancel_swap(
			RuntimeOrigin::signed(user_id.clone()),
			collection_id,
			item_1
		));
		assert!(events().contains(&Event::<Test>::SwapCancelled {
			offered_collection: collection_id,
			offered_item: item_1,
			desired_collection: collection_id,
			desired_item: Some(item_2),
			price: Some(price_with_direction.clone()),
			deadline: expect_deadline,
		}));
		assert!(!PendingSwapOf::<Test>::contains_key(collection_id, item_1));

		// validate anyone can cancel the expired swap
		assert_ok!(Nfts::create_swap(
			RuntimeOrigin::signed(user_id.clone()),
			collection_id,
			item_1,
			collection_id,
			Some(item_2),
			Some(price_with_direction.clone()),
			duration,
		));
		assert_noop!(
			Nfts::cancel_swap(RuntimeOrigin::signed(account(2)), collection_id, item_1),
			Error::<Test>::NoPermission
		);
		System::set_block_number(expect_deadline + 1);
		assert_ok!(Nfts::cancel_swap(RuntimeOrigin::signed(account(2)), collection_id, item_1));

		// validate optional desired_item param
		assert_ok!(Nfts::create_swap(
			RuntimeOrigin::signed(user_id),
			collection_id,
			item_1,
			collection_id,
			None,
			Some(price_with_direction),
			duration,
		));

		let swap = PendingSwapOf::<Test>::get(collection_id, item_1).unwrap();
		assert_eq!(swap.desired_item, None);
	});
}

#[test]
fn claim_swap_should_work() {
	new_test_ext().execute_with(|| {
		System::set_block_number(1);
		let user_1 = account(1);
		let user_2 = account(2);
		let collection_id = 0;
		let item_1 = 1;
		let item_2 = 2;
		let item_3 = 3;
		let item_4 = 4;
		let item_5 = 5;
		let price = 100;
		let price_direction = PriceDirection::Receive;
		let price_with_direction =
			PriceWithDirection { amount: price, direction: price_direction.clone() };
		let duration = 2;
		let initial_balance = 1000;
		let deadline = 1 + duration;

		Balances::make_free_balance_be(&user_1, initial_balance);
		Balances::make_free_balance_be(&user_2, initial_balance);

		assert_ok!(Nfts::force_create(
			RuntimeOrigin::root(),
			user_1.clone(),
			default_collection_config()
		));

		assert_ok!(Nfts::mint(
			RuntimeOrigin::signed(user_1.clone()),
			collection_id,
			item_1,
			user_1.clone(),
			None,
		));
		assert_ok!(Nfts::force_mint(
			RuntimeOrigin::signed(user_1.clone()),
			collection_id,
			item_2,
			user_2.clone(),
			default_item_config(),
		));
		assert_ok!(Nfts::force_mint(
			RuntimeOrigin::signed(user_1.clone()),
			collection_id,
			item_3,
			user_2.clone(),
			default_item_config(),
		));
		assert_ok!(Nfts::mint(
			RuntimeOrigin::signed(user_1.clone()),
			collection_id,
			item_4,
			user_1.clone(),
			None,
		));
		assert_ok!(Nfts::force_mint(
			RuntimeOrigin::signed(user_1.clone()),
			collection_id,
			item_5,
			user_2.clone(),
			default_item_config(),
		));

		assert_ok!(Nfts::create_swap(
			RuntimeOrigin::signed(user_1.clone()),
			collection_id,
			item_1,
			collection_id,
			Some(item_2),
			Some(price_with_direction.clone()),
			duration,
		));

		// validate the deadline
		System::set_block_number(5);
		assert_noop!(
			Nfts::claim_swap(
				RuntimeOrigin::signed(user_2.clone()),
				collection_id,
				item_2,
				collection_id,
				item_1,
				Some(price_with_direction.clone()),
			),
			Error::<Test>::DeadlineExpired
		);
		System::set_block_number(1);

		// validate edge cases
		assert_noop!(
			Nfts::claim_swap(
				RuntimeOrigin::signed(user_2.clone()),
				collection_id,
				item_2,
				collection_id,
				item_4, // no swap was created for that asset
				Some(price_with_direction.clone()),
			),
			Error::<Test>::UnknownSwap
		);
		assert_noop!(
			Nfts::claim_swap(
				RuntimeOrigin::signed(user_2.clone()),
				collection_id,
				item_4, // not my item
				collection_id,
				item_1,
				Some(price_with_direction.clone()),
			),
			Error::<Test>::NoPermission
		);
		assert_noop!(
			Nfts::claim_swap(
				RuntimeOrigin::signed(user_2.clone()),
				collection_id,
				item_5, // my item, but not the one another part wants
				collection_id,
				item_1,
				Some(price_with_direction.clone()),
			),
			Error::<Test>::UnknownSwap
		);
		assert_noop!(
			Nfts::claim_swap(
				RuntimeOrigin::signed(user_2.clone()),
				collection_id,
				item_2,
				collection_id,
				item_1,
				Some(PriceWithDirection { amount: price + 1, direction: price_direction.clone() }), // wrong price
			),
			Error::<Test>::UnknownSwap
		);
		assert_noop!(
			Nfts::claim_swap(
				RuntimeOrigin::signed(user_2.clone()),
				collection_id,
				item_2,
				collection_id,
				item_1,
				Some(PriceWithDirection { amount: price, direction: PriceDirection::Send }), // wrong direction
			),
			Error::<Test>::UnknownSwap
		);

		assert_ok!(Nfts::claim_swap(
			RuntimeOrigin::signed(user_2.clone()),
			collection_id,
			item_2,
			collection_id,
			item_1,
			Some(price_with_direction.clone()),
		));

		// validate the new owner
		let item = Item::<Test>::get(collection_id, item_1).unwrap();
		assert_eq!(item.owner, user_2.clone());
		let item = Item::<Test>::get(collection_id, item_2).unwrap();
		assert_eq!(item.owner, user_1.clone());

		// validate the balances
		assert_eq!(Balances::total_balance(&user_1), initial_balance + price);
		assert_eq!(Balances::total_balance(&user_2), initial_balance - price);

		// ensure we reset the swap
		assert!(!PendingSwapOf::<Test>::contains_key(collection_id, item_1));

		// validate the event
		assert!(events().contains(&Event::<Test>::SwapClaimed {
			sent_collection: collection_id,
			sent_item: item_2,
			sent_item_owner: user_2.clone(),
			received_collection: collection_id,
			received_item: item_1,
			received_item_owner: user_1.clone(),
			price: Some(price_with_direction.clone()),
			deadline,
		}));

		// validate the optional desired_item param and another price direction
		let price_direction = PriceDirection::Send;
		let price_with_direction = PriceWithDirection { amount: price, direction: price_direction };
		Balances::make_free_balance_be(&user_1, initial_balance);
		Balances::make_free_balance_be(&user_2, initial_balance);

		assert_ok!(Nfts::create_swap(
			RuntimeOrigin::signed(user_1.clone()),
			collection_id,
			item_4,
			collection_id,
			None,
			Some(price_with_direction.clone()),
			duration,
		));
		assert_ok!(Nfts::claim_swap(
			RuntimeOrigin::signed(user_2.clone()),
			collection_id,
			item_1,
			collection_id,
			item_4,
			Some(price_with_direction),
		));
		let item = Item::<Test>::get(collection_id, item_1).unwrap();
		assert_eq!(item.owner, user_1);
		let item = Item::<Test>::get(collection_id, item_4).unwrap();
		assert_eq!(item.owner, user_2);

		assert_eq!(Balances::total_balance(&user_1), initial_balance - price);
		assert_eq!(Balances::total_balance(&user_2), initial_balance + price);
	});
}

#[test]
fn claim_swap_should_update_account_balance_works() {
	new_test_ext().execute_with(|| {
		System::set_block_number(1);
		let user_1 = account(1);
		let user_2 = account(2);
		let collection_id = 0;
		let item_1 = 1;
		let item_2 = 2;
		let price = 100;
		let price_with_direction =
			PriceWithDirection { amount: price, direction: PriceDirection::Receive.clone() };

		Balances::make_free_balance_be(&user_1, 1000);
		Balances::make_free_balance_be(&user_2, 1000);

		assert_ok!(Nfts::force_create(
			RuntimeOrigin::root(),
			user_1.clone(),
			default_collection_config()
		));

		assert_ok!(Nfts::mint(
			RuntimeOrigin::signed(user_1.clone()),
			collection_id,
			item_1,
			user_1.clone(),
			None,
		));
		assert_ok!(Nfts::force_mint(
			RuntimeOrigin::signed(user_1.clone()),
			collection_id,
			item_2,
			user_2.clone(),
			default_item_config(),
		));
		assert_ok!(Nfts::create_swap(
			RuntimeOrigin::signed(user_1.clone()),
			collection_id,
			item_1,
			collection_id,
			Some(item_2),
			Some(price_with_direction.clone()),
			2
		));

		assert_ok!(Nfts::claim_swap(
			RuntimeOrigin::signed(user_2.clone()),
			collection_id,
			item_2,
			collection_id,
			item_1,
			Some(price_with_direction),
		));
		assert_eq!(AccountBalance::get(collection_id, &user_1), Some((1, (user_1, 0))));
		assert_eq!(AccountBalance::get(collection_id, &user_2), Some((1, (user_2, 0))));
	});
}

#[test]
fn claim_swap_requires_deposit_works() {
	new_test_ext().execute_with(|| {
		System::set_block_number(1);
		let user_1 = account(1);
		let user_2 = account(2);
		let collection_id = 0;
		let balance_deposit = balance_deposit();
		let item_1 = 1;
		let item_2 = 2;
		let price = 100;
		let price_with_direction =
			PriceWithDirection { amount: price, direction: PriceDirection::Receive.clone() };

		Balances::make_free_balance_be(&user_1, 1000);
		Balances::make_free_balance_be(&user_2, 1000);

		assert_ok!(Nfts::force_create(
			RuntimeOrigin::root(),
			user_1.clone(),
			collection_config_with_all_settings_enabled()
		));

		assert_ok!(Nfts::mint(
			RuntimeOrigin::signed(user_1.clone()),
			collection_id,
			item_1,
			user_1.clone(),
			None,
		));
		assert_ok!(Nfts::mint(
			RuntimeOrigin::signed(user_1.clone()),
			collection_id,
			item_2,
			user_2.clone(),
			None,
		));
		assert_ok!(Nfts::create_swap(
			RuntimeOrigin::signed(user_1.clone()),
			collection_id,
			item_1,
			collection_id,
			Some(item_2),
			Some(price_with_direction.clone()),
			2
		));

		assert_ok!(Nfts::claim_swap(
			RuntimeOrigin::signed(user_2.clone()),
			collection_id,
			item_2,
			collection_id,
			item_1,
			Some(price_with_direction),
		));
		assert_eq!(
			AccountBalance::get(collection_id, &user_1),
			Some((1, (user_1, balance_deposit)))
		);
		assert_eq!(
			AccountBalance::get(collection_id, &user_2),
			Some((1, (user_2, balance_deposit)))
		);
	});
}

#[test]
fn various_collection_settings() {
	new_test_ext().execute_with(|| {
		// when we set only one value it's required to call .into() on it
		let config =
			collection_config_from_disabled_settings(CollectionSetting::TransferableItems.into());
		assert_ok!(Nfts::force_create(RuntimeOrigin::root(), account(1), config));

		let config = CollectionConfigOf::<Test>::get(0).unwrap();
		assert!(!config.is_setting_enabled(CollectionSetting::TransferableItems));
		assert!(config.is_setting_enabled(CollectionSetting::UnlockedMetadata));

		// no need to call .into() for multiple values
		let config = collection_config_from_disabled_settings(
			CollectionSetting::UnlockedMetadata | CollectionSetting::TransferableItems,
		);
		assert_ok!(Nfts::force_create(RuntimeOrigin::root(), account(1), config));

		let config = CollectionConfigOf::<Test>::get(1).unwrap();
		assert!(!config.is_setting_enabled(CollectionSetting::TransferableItems));
		assert!(!config.is_setting_enabled(CollectionSetting::UnlockedMetadata));

		assert_ok!(Nfts::force_create(
			RuntimeOrigin::root(),
			account(1),
			default_collection_config()
		));
	});
}

#[test]
fn collection_locking_should_work() {
	new_test_ext().execute_with(|| {
		let user_id = account(1);
		let collection_id = 0;

		assert_ok!(Nfts::force_create(
			RuntimeOrigin::root(),
			user_id.clone(),
			collection_config_with_all_settings_enabled()
		));

		let lock_config =
			collection_config_from_disabled_settings(CollectionSetting::DepositRequired.into());
		assert_noop!(
			Nfts::lock_collection(
				RuntimeOrigin::signed(user_id.clone()),
				collection_id,
				lock_config.settings,
			),
			Error::<Test>::WrongSetting
		);

		// validate partial lock
		let lock_config = collection_config_from_disabled_settings(
			CollectionSetting::TransferableItems | CollectionSetting::UnlockedAttributes,
		);
		assert_ok!(Nfts::lock_collection(
			RuntimeOrigin::signed(user_id.clone()),
			collection_id,
			lock_config.settings,
		));

		let stored_config = CollectionConfigOf::<Test>::get(collection_id).unwrap();
		assert_eq!(stored_config, lock_config);

		// validate full lock
		assert_ok!(Nfts::lock_collection(
			RuntimeOrigin::signed(user_id),
			collection_id,
			CollectionSettings::from_disabled(CollectionSetting::UnlockedMetadata.into()),
		));

		let stored_config = CollectionConfigOf::<Test>::get(collection_id).unwrap();
		let full_lock_config = collection_config_from_disabled_settings(
			CollectionSetting::TransferableItems |
				CollectionSetting::UnlockedMetadata |
				CollectionSetting::UnlockedAttributes,
		);
		assert_eq!(stored_config, full_lock_config);
	});
}

#[test]
fn pallet_level_feature_flags_should_work() {
	new_test_ext().execute_with(|| {
		Features::set(&PalletFeatures::from_disabled(
			PalletFeature::Trading | PalletFeature::Approvals | PalletFeature::Attributes,
		));

		let user_id = account(1);
		let collection_id = 0;
		let item_id = 1;

		assert_ok!(Nfts::force_create(
			RuntimeOrigin::root(),
			user_id.clone(),
			default_collection_config()
		));

		assert_ok!(Nfts::mint(
			RuntimeOrigin::signed(user_id.clone()),
			collection_id,
			item_id,
			user_id.clone(),
			None,
		));

		// PalletFeature::Trading
		assert_noop!(
			Nfts::set_price(
				RuntimeOrigin::signed(user_id.clone()),
				collection_id,
				item_id,
				Some(1),
				None
			),
			Error::<Test>::MethodDisabled
		);
		assert_noop!(
			Nfts::buy_item(RuntimeOrigin::signed(user_id.clone()), collection_id, item_id, 1),
			Error::<Test>::MethodDisabled
		);

		// PalletFeature::Approvals
		assert_noop!(
			Nfts::approve_transfer(
				RuntimeOrigin::signed(user_id.clone()),
				collection_id,
				item_id,
				account(2),
				None
			),
			Error::<Test>::MethodDisabled
		);

		// PalletFeature::Attributes
		assert_noop!(
			Nfts::set_attribute(
				RuntimeOrigin::signed(user_id),
				collection_id,
				None,
				AttributeNamespace::CollectionOwner,
				bvec![0],
				bvec![0],
			),
			Error::<Test>::MethodDisabled
		);
	})
}

#[test]
fn group_roles_by_account_should_work() {
	new_test_ext().execute_with(|| {
		assert_eq!(Nfts::group_roles_by_account(vec![]), vec![]);

		let account_to_role = Nfts::group_roles_by_account(vec![
			(account(3), CollectionRole::Freezer),
			(account(1), CollectionRole::Issuer),
			(account(2), CollectionRole::Admin),
		]);
		let expect = vec![
			(account(1), CollectionRoles(CollectionRole::Issuer.into())),
			(account(2), CollectionRoles(CollectionRole::Admin.into())),
			(account(3), CollectionRoles(CollectionRole::Freezer.into())),
		];
		assert_eq!(account_to_role, expect);

		let account_to_role = Nfts::group_roles_by_account(vec![
			(account(3), CollectionRole::Freezer),
			(account(2), CollectionRole::Issuer),
			(account(2), CollectionRole::Admin),
		]);
		let expect = vec![
			(account(2), CollectionRoles(CollectionRole::Issuer | CollectionRole::Admin)),
			(account(3), CollectionRoles(CollectionRole::Freezer.into())),
		];
		assert_eq!(account_to_role, expect);
	})
}

#[test]
fn add_remove_item_attributes_approval_should_work() {
	new_test_ext().execute_with(|| {
		let user_1 = account(1);
		let user_2 = account(2);
		let user_3 = account(3);
		let user_4 = account(4);
		let collection_id = 0;
		let item_id = 0;

		assert_ok!(Nfts::force_create(
			RuntimeOrigin::root(),
			user_1.clone(),
			default_collection_config()
		));
		assert_ok!(Nfts::mint(
			RuntimeOrigin::signed(user_1.clone()),
			collection_id,
			item_id,
			user_1.clone(),
			None
		));
		assert_ok!(Nfts::approve_item_attributes(
			RuntimeOrigin::signed(user_1.clone()),
			collection_id,
			item_id,
			user_2.clone(),
		));
		assert_eq!(item_attributes_approvals(collection_id, item_id), vec![user_2.clone()]);

		assert_ok!(Nfts::approve_item_attributes(
			RuntimeOrigin::signed(user_1.clone()),
			collection_id,
			item_id,
			user_3.clone(),
		));
		assert_ok!(Nfts::approve_item_attributes(
			RuntimeOrigin::signed(user_1.clone()),
			collection_id,
			item_id,
			user_2.clone(),
		));
		assert_eq!(
			item_attributes_approvals(collection_id, item_id),
			vec![user_2.clone(), user_3.clone()]
		);

		assert_noop!(
			Nfts::approve_item_attributes(
				RuntimeOrigin::signed(user_1.clone()),
				collection_id,
				item_id,
				user_4,
			),
			Error::<Test>::ReachedApprovalLimit
		);

		assert_ok!(Nfts::cancel_item_attributes_approval(
			RuntimeOrigin::signed(user_1),
			collection_id,
			item_id,
			user_2,
			CancelAttributesApprovalWitness { account_attributes: 1 },
		));
		assert_eq!(item_attributes_approvals(collection_id, item_id), vec![user_3]);
	})
}

#[test]
fn validate_signature() {
	new_test_ext().execute_with(|| {
		let user_1_pair = sp_core::sr25519::Pair::from_string("//Alice", None).unwrap();
		let user_1_signer = MultiSigner::Sr25519(user_1_pair.public());
		let user_1 = user_1_signer.clone().into_account();
		let mint_data: PreSignedMint<u32, u32, AccountId, u32, u64> = PreSignedMint {
			collection: 0,
			item: 0,
			attributes: vec![],
			metadata: vec![],
			only_account: None,
			deadline: 100000,
			mint_price: None,
		};
		let encoded_data = Encode::encode(&mint_data);
		let signature = MultiSignature::Sr25519(user_1_pair.sign(&encoded_data));
		assert_ok!(Nfts::validate_signature(&encoded_data, &signature, &user_1));

		let mut wrapped_data: Vec<u8> = Vec::new();
		wrapped_data.extend(b"<Bytes>");
		wrapped_data.extend(&encoded_data);
		wrapped_data.extend(b"</Bytes>");

		let signature = MultiSignature::Sr25519(user_1_pair.sign(&wrapped_data));
		assert_ok!(Nfts::validate_signature(&encoded_data, &signature, &user_1));
	})
}

#[test]
fn pre_signed_mints_should_work() {
	new_test_ext().execute_with(|| {
		let user_0 = account(0);
		let user_1_pair = sp_core::sr25519::Pair::from_string("//Alice", None).unwrap();
		let user_1_signer = MultiSigner::Sr25519(user_1_pair.public());
		let user_1 = user_1_signer.clone().into_account();
		let mint_data = PreSignedMint {
			collection: 0,
			item: 0,
			attributes: vec![(vec![0], vec![1]), (vec![2], vec![3])],
			metadata: vec![0, 1],
			only_account: None,
			deadline: 10000000,
			mint_price: Some(10),
		};
		let message = Encode::encode(&mint_data);
		let signature = MultiSignature::Sr25519(user_1_pair.sign(&message));
		let user_2 = account(2);
		let user_3 = account(3);

		Balances::make_free_balance_be(&user_0, 100);
		Balances::make_free_balance_be(&user_2, 100);
		assert_ok!(Nfts::create(
			RuntimeOrigin::signed(user_0.clone()),
			user_1.clone(),
			collection_config_with_all_settings_enabled(),
		));

		assert_ok!(Nfts::mint_pre_signed(
			RuntimeOrigin::signed(user_2.clone()),
			Box::new(mint_data.clone()),
			signature.clone(),
			user_1.clone(),
		));
		assert_eq!(items(), vec![(user_2.clone(), 0, 0)]);
		let metadata = ItemMetadataOf::<Test>::get(0, 0).unwrap();
		assert_eq!(
			metadata.deposit,
			ItemMetadataDeposit { account: Some(user_2.clone()), amount: 3 }
		);
		assert_eq!(metadata.data, vec![0, 1]);

		assert_eq!(
			attributes(0),
			vec![
				(Some(0), AttributeNamespace::CollectionOwner, bvec![0], bvec![1]),
				(Some(0), AttributeNamespace::CollectionOwner, bvec![2], bvec![3]),
			]
		);
		let attribute_key: BoundedVec<_, _> = bvec![0];
		let (_, deposit) = Attribute::<Test>::get((
			0,
			Some(0),
			AttributeNamespace::CollectionOwner,
			&attribute_key,
		))
		.unwrap();
		assert_eq!(deposit.account, Some(user_2.clone()));
		assert_eq!(deposit.amount, 3);

		assert_eq!(Balances::free_balance(&user_0), 100 - 2 + 10); // 2 - collection deposit, 10 - mint price
		assert_eq!(Balances::free_balance(&user_2), 100 - balance_deposit() - 1 - 3 - 6 - 10); // 1 - item deposit, 3 - metadata, 6 - attributes, 10 - mint price

		assert_noop!(
			Nfts::mint_pre_signed(
				RuntimeOrigin::signed(user_2.clone()),
				Box::new(mint_data),
				signature.clone(),
				user_1.clone(),
			),
			Error::<Test>::AlreadyExists
		);

		assert_ok!(Nfts::burn(RuntimeOrigin::signed(user_2.clone()), 0, 0));
		assert_eq!(Balances::free_balance(&user_2), 100 - 6 - 10);

		// validate the `only_account` field
		let mint_data = PreSignedMint {
			collection: 0,
			item: 0,
			attributes: vec![],
			metadata: vec![],
			only_account: Some(account(2)),
			deadline: 10000000,
			mint_price: None,
		};

		// can't mint with the wrong signature
		assert_noop!(
			Nfts::mint_pre_signed(
				RuntimeOrigin::signed(user_2.clone()),
				Box::new(mint_data.clone()),
				signature.clone(),
				user_1.clone(),
			),
			Error::<Test>::WrongSignature
		);

		let message = Encode::encode(&mint_data);
		let signature = MultiSignature::Sr25519(user_1_pair.sign(&message));

		assert_noop!(
			Nfts::mint_pre_signed(
				RuntimeOrigin::signed(user_3),
				Box::new(mint_data.clone()),
				signature.clone(),
				user_1.clone(),
			),
			Error::<Test>::WrongOrigin
		);

		// validate signature's expiration
		System::set_block_number(10000001);
		assert_noop!(
			Nfts::mint_pre_signed(
				RuntimeOrigin::signed(user_2.clone()),
				Box::new(mint_data),
				signature,
				user_1.clone(),
			),
			Error::<Test>::DeadlineExpired
		);
		System::set_block_number(1);

		// validate the collection
		let mint_data = PreSignedMint {
			collection: 1,
			item: 0,
			attributes: vec![],
			metadata: vec![],
			only_account: Some(account(2)),
			deadline: 10000000,
			mint_price: None,
		};
		let message = Encode::encode(&mint_data);
		let signature = MultiSignature::Sr25519(user_1_pair.sign(&message));

		assert_noop!(
			Nfts::mint_pre_signed(
				RuntimeOrigin::signed(user_2.clone()),
				Box::new(mint_data),
				signature,
				user_1.clone(),
			),
			Error::<Test>::NoPermission
		);

		// validate max attributes limit
		let mint_data = PreSignedMint {
			collection: 0,
			item: 0,
			attributes: vec![(vec![0], vec![1]), (vec![2], vec![3]), (vec![2], vec![3])],
			metadata: vec![0, 1],
			only_account: None,
			deadline: 10000000,
			mint_price: None,
		};
		let message = Encode::encode(&mint_data);
		let signature = MultiSignature::Sr25519(user_1_pair.sign(&message));
		assert_noop!(
			Nfts::mint_pre_signed(
				RuntimeOrigin::signed(user_2),
				Box::new(mint_data),
				signature,
				user_1.clone(),
			),
			Error::<Test>::MaxAttributesLimitReached
		);
	})
}

#[test]
fn pre_signed_attributes_should_work() {
	new_test_ext().execute_with(|| {
		let user_1_pair = sp_core::sr25519::Pair::from_string("//Alice", None).unwrap();
		let user_1_signer = MultiSigner::Sr25519(user_1_pair.public());
		let user_1 = user_1_signer.clone().into_account();
		let user_2 = account(2);
		let user_3_pair = sp_core::sr25519::Pair::from_string("//Bob", None).unwrap();
		let user_3_signer = MultiSigner::Sr25519(user_3_pair.public());
		let user_3 = user_3_signer.clone().into_account();
		let collection_id = 0;
		let item_id = 0;

		Balances::make_free_balance_be(&user_1, 100);
		Balances::make_free_balance_be(&user_2, 100);
		Balances::make_free_balance_be(&user_3, 100);
		assert_ok!(Nfts::create(
			RuntimeOrigin::signed(user_1.clone()),
			user_1.clone(),
			collection_config_with_all_settings_enabled(),
		));
		assert_ok!(Nfts::mint(
			RuntimeOrigin::signed(user_1.clone()),
			collection_id,
			item_id,
			user_2.clone(),
			None,
		));

		// validate the CollectionOwner namespace
		let pre_signed_data = PreSignedAttributes {
			collection: 0,
			item: 0,
			attributes: vec![(vec![0], vec![1]), (vec![2], vec![3])],
			namespace: AttributeNamespace::CollectionOwner,
			deadline: 10000000,
		};
		let message = Encode::encode(&pre_signed_data);
		let signature = MultiSignature::Sr25519(user_1_pair.sign(&message));

		assert_ok!(Nfts::set_attributes_pre_signed(
			RuntimeOrigin::signed(user_2.clone()),
			pre_signed_data.clone(),
			signature.clone(),
			user_1.clone(),
		));

		assert_eq!(
			attributes(0),
			vec![
				(Some(0), AttributeNamespace::CollectionOwner, bvec![0], bvec![1]),
				(Some(0), AttributeNamespace::CollectionOwner, bvec![2], bvec![3]),
			]
		);
		let attribute_key: BoundedVec<_, _> = bvec![0];
		let (_, deposit) = Attribute::<Test>::get((
			0,
			Some(0),
			AttributeNamespace::CollectionOwner,
			&attribute_key,
		))
		.unwrap();
		assert_eq!(deposit.account, Some(user_2.clone()));
		assert_eq!(deposit.amount, 3);

		assert_eq!(Balances::free_balance(&user_1), 100 - 2 - 1 - balance_deposit()); // 2 - collection deposit, 1 - item deposit
		assert_eq!(Balances::free_balance(&user_2), 100 - 6); // 6 - attributes

		// validate the deposit gets returned on attribute update from collection's owner
		assert_ok!(Nfts::set_attribute(
			RuntimeOrigin::signed(user_1.clone()),
			collection_id,
			Some(item_id),
			AttributeNamespace::CollectionOwner,
			bvec![0],
			bvec![1],
		));
		let (_, deposit) = Attribute::<Test>::get((
			0,
			Some(0),
			AttributeNamespace::CollectionOwner,
			&attribute_key,
		))
		.unwrap();
		assert_eq!(deposit.account, None);
		assert_eq!(deposit.amount, 3);

		// validate we don't partially modify the state
		assert_eq!(item_attributes_approvals(collection_id, item_id), vec![]);
		let pre_signed_data = PreSignedAttributes {
			collection: 0,
			item: 0,
			attributes: vec![(vec![0], vec![1]), (vec![2; 51], vec![3])],
			namespace: AttributeNamespace::Account(user_3.clone()),
			deadline: 10000000,
		};
		let message = Encode::encode(&pre_signed_data);
		let signature = MultiSignature::Sr25519(user_3_pair.sign(&message));

		assert_noop!(
			Nfts::set_attributes_pre_signed(
				RuntimeOrigin::signed(user_2.clone()),
				pre_signed_data.clone(),
				signature.clone(),
				user_3.clone(),
			),
			Error::<Test>::IncorrectData
		);

		// no new approval was set
		assert_eq!(item_attributes_approvals(collection_id, item_id), vec![]);

		// no new attributes were added
		assert_eq!(
			attributes(0),
			vec![
				(Some(0), AttributeNamespace::CollectionOwner, bvec![0], bvec![1]),
				(Some(0), AttributeNamespace::CollectionOwner, bvec![2], bvec![3]),
			]
		);

		// validate the Account namespace
		let pre_signed_data = PreSignedAttributes {
			collection: 0,
			item: 0,
			attributes: vec![(vec![0], vec![1]), (vec![2], vec![3])],
			namespace: AttributeNamespace::Account(user_3.clone()),
			deadline: 10000000,
		};
		let message = Encode::encode(&pre_signed_data);
		let signature = MultiSignature::Sr25519(user_3_pair.sign(&message));

		assert_ok!(Nfts::set_attributes_pre_signed(
			RuntimeOrigin::signed(user_2.clone()),
			pre_signed_data.clone(),
			signature.clone(),
			user_3.clone(),
		));

		assert_eq!(
			attributes(0),
			vec![
				(Some(0), AttributeNamespace::CollectionOwner, bvec![0], bvec![1]),
				(Some(0), AttributeNamespace::Account(user_3.clone()), bvec![0], bvec![1]),
				(Some(0), AttributeNamespace::CollectionOwner, bvec![2], bvec![3]),
				(Some(0), AttributeNamespace::Account(user_3.clone()), bvec![2], bvec![3]),
			]
		);
		assert_eq!(item_attributes_approvals(collection_id, item_id), vec![user_3.clone()]);

		let attribute_key: BoundedVec<_, _> = bvec![0];
		let (_, deposit) = Attribute::<Test>::get((
			0,
			Some(0),
			AttributeNamespace::Account(user_3.clone()),
			&attribute_key,
		))
		.unwrap();
		assert_eq!(deposit.account, Some(user_2.clone()));
		assert_eq!(deposit.amount, 3);

		assert_eq!(Balances::free_balance(&user_2), 100 - 9);
		assert_eq!(Balances::free_balance(&user_3), 100);

		// validate the deposit gets returned on attribute update from user_3
		assert_ok!(Nfts::set_attribute(
			RuntimeOrigin::signed(user_3.clone()),
			collection_id,
			Some(item_id),
			AttributeNamespace::Account(user_3.clone()),
			bvec![0],
			bvec![1],
		));
		let (_, deposit) = Attribute::<Test>::get((
			0,
			Some(0),
			AttributeNamespace::Account(user_3.clone()),
			&attribute_key,
		))
		.unwrap();
		assert_eq!(deposit.account, Some(user_3.clone()));
		assert_eq!(deposit.amount, 3);

		assert_eq!(Balances::free_balance(&user_2), 100 - 6);
		assert_eq!(Balances::free_balance(&user_3), 100 - 3);

		// can't update with the wrong signature
		assert_noop!(
			Nfts::set_attributes_pre_signed(
				RuntimeOrigin::signed(user_2.clone()),
				pre_signed_data.clone(),
				signature.clone(),
				user_1.clone(),
			),
			Error::<Test>::WrongSignature
		);

		// can't update if I don't own that item
		assert_noop!(
			Nfts::set_attributes_pre_signed(
				RuntimeOrigin::signed(user_3.clone()),
				pre_signed_data.clone(),
				signature.clone(),
				user_3.clone(),
			),
			Error::<Test>::NoPermission
		);

		// can't update the CollectionOwner namespace if the signer is not an owner of that
		// collection
		let pre_signed_data = PreSignedAttributes {
			collection: 0,
			item: 0,
			attributes: vec![(vec![0], vec![1]), (vec![2], vec![3])],
			namespace: AttributeNamespace::CollectionOwner,
			deadline: 10000000,
		};
		let message = Encode::encode(&pre_signed_data);
		let signature = MultiSignature::Sr25519(user_3_pair.sign(&message));

		assert_noop!(
			Nfts::set_attributes_pre_signed(
				RuntimeOrigin::signed(user_2.clone()),
				pre_signed_data.clone(),
				signature.clone(),
				user_3.clone(),
			),
			Error::<Test>::NoPermission
		);

		// validate signature's expiration
		System::set_block_number(10000001);
		assert_noop!(
			Nfts::set_attributes_pre_signed(
				RuntimeOrigin::signed(user_2.clone()),
				pre_signed_data.clone(),
				signature.clone(),
				user_3.clone(),
			),
			Error::<Test>::DeadlineExpired
		);
		System::set_block_number(1);

		// validate item & collection
		let pre_signed_data = PreSignedAttributes {
			collection: 1,
			item: 1,
			attributes: vec![(vec![0], vec![1]), (vec![2], vec![3])],
			namespace: AttributeNamespace::CollectionOwner,
			deadline: 10000000,
		};
		let message = Encode::encode(&pre_signed_data);
		let signature = MultiSignature::Sr25519(user_1_pair.sign(&message));

		assert_noop!(
			Nfts::set_attributes_pre_signed(
				RuntimeOrigin::signed(user_2.clone()),
				pre_signed_data.clone(),
				signature.clone(),
				user_1.clone(),
			),
			Error::<Test>::UnknownItem
		);

		// validate max attributes limit
		let pre_signed_data = PreSignedAttributes {
			collection: 1,
			item: 1,
			attributes: vec![(vec![0], vec![1]), (vec![2], vec![3]), (vec![2], vec![3])],
			namespace: AttributeNamespace::CollectionOwner,
			deadline: 10000000,
		};
		let message = Encode::encode(&pre_signed_data);
		let signature = MultiSignature::Sr25519(user_1_pair.sign(&message));

		assert_noop!(
			Nfts::set_attributes_pre_signed(
				RuntimeOrigin::signed(user_2.clone()),
				pre_signed_data.clone(),
				signature.clone(),
				user_1.clone(),
			),
			Error::<Test>::MaxAttributesLimitReached
		);

		// validate the attribute's value length
		let pre_signed_data = PreSignedAttributes {
			collection: 0,
			item: 0,
			attributes: vec![(vec![0], vec![1]), (vec![2], vec![3; 51])],
			namespace: AttributeNamespace::CollectionOwner,
			deadline: 10000000,
		};
		let message = Encode::encode(&pre_signed_data);
		let signature = MultiSignature::Sr25519(user_1_pair.sign(&message));

		assert_noop!(
			Nfts::set_attributes_pre_signed(
				RuntimeOrigin::signed(user_2.clone()),
				pre_signed_data.clone(),
				signature.clone(),
				user_1.clone(),
			),
			Error::<Test>::IncorrectData
		);
	})
}

#[test]
fn basic_create_collection_with_id_should_work() {
	new_test_ext().execute_with(|| {
		assert_noop!(
			Nfts::create_collection_with_id(
				0u32,
				&account(1),
				&account(1),
				&default_collection_config(),
			),
			Error::<Test>::WrongSetting
		);

		Balances::make_free_balance_be(&account(1), 100);
		Balances::make_free_balance_be(&account(2), 100);

		assert_ok!(Nfts::create_collection_with_id(
			0u32,
			&account(1),
			&account(1),
			&collection_config_with_all_settings_enabled(),
		));

		assert_eq!(collections(), vec![(account(1), 0)]);

		// CollectionId already taken.
		assert_noop!(
			Nfts::create_collection_with_id(
				0u32,
				&account(2),
				&account(2),
				&collection_config_with_all_settings_enabled(),
			),
			Error::<Test>::CollectionIdInUse
		);
	});
}

#[test]
fn clear_collection_metadata_works() {
	new_test_ext().execute_with(|| {
		// Start with an account with 100 tokens, 10 of which are reserved
		Balances::make_free_balance_be(&account(1), 100);
		Balances::reserve(&account(1), 10).unwrap();

		// Creating a collection increases owner deposit by 2
		assert_ok!(Nfts::create(
			RuntimeOrigin::signed(account(1)),
			account(1),
			collection_config_with_all_settings_enabled()
		));
		assert_eq!(Collection::<Test>::get(0).unwrap().owner_deposit, 2);
		assert_eq!(Balances::reserved_balance(&account(1)), 12);

		// Setting collection metadata increases owner deposit by 10
		assert_ok!(Nfts::set_collection_metadata(
			RuntimeOrigin::signed(account(1)),
			0,
			bvec![0, 0, 0, 0, 0, 0, 0, 0, 0],
		));
		assert_eq!(Collection::<Test>::get(0).unwrap().owner_deposit, 12);
		assert_eq!(Balances::reserved_balance(&account(1)), 22);

		// Clearing collection metadata decreases owner deposit by 10
		assert_ok!(Nfts::clear_collection_metadata(RuntimeOrigin::signed(account(1)), 0));
		assert_eq!(Collection::<Test>::get(0).unwrap().owner_deposit, 2);
		assert_eq!(Balances::reserved_balance(&account(1)), 12);

		// Destroying the collection removes it from storage
		assert_ok!(Nfts::destroy(
			RuntimeOrigin::signed(account(1)),
			0,
			DestroyWitness { item_configs: 0, item_metadatas: 0, attributes: 0 }
		));
		assert_eq!(Collection::<Test>::get(0), None);
		assert_eq!(Balances::reserved_balance(&account(1)), 10);
	});
}

#[test]
fn collection_item_works() {
	new_test_ext().execute_with(|| {
		let collection_id = 0;
		let total_items = 10;
		let user_id = account(1);

		// No collection.
		assert_eq!(Nfts::collection_items(collection_id), None);

		assert_ok!(Nfts::force_create(
			RuntimeOrigin::root(),
			user_id.clone(),
			default_collection_config()
		));

		// Mint items and validate the total supply.
		(0..total_items).into_iter().for_each(|i| {
			assert_ok!(Nfts::force_mint(
				RuntimeOrigin::root(),
				collection_id,
				i,
				user_id.clone(),
				ItemConfig::default()
			));
		});
		assert_eq!(Nfts::collection_items(collection_id), Some(total_items));
	});
}

#[test]
fn clear_collection_approvals_works() {
	new_test_ext().execute_with(|| {
		let balance = 100;
		let collection_id = 0;
		let item_id = 42;
		let item_owner = account(1);
		let delegates = 10..20;

		for origin in [root(), none()] {
			assert_noop!(
				Nfts::clear_collection_approvals(origin, collection_id, 0),
				BadOrigin.with_weight(WeightOf::clear_collection_approvals(0))
			);
		}
		assert_ok!(Nfts::force_create(
			RuntimeOrigin::root(),
			item_owner.clone(),
			default_collection_config()
		));
		assert_ok!(Nfts::force_mint(
			RuntimeOrigin::signed(item_owner.clone()),
			collection_id,
			item_id,
			item_owner.clone(),
			default_item_config()
		));
		Balances::make_free_balance_be(&item_owner, balance);
		// Approve delegates.
		let mut approvals = 0u32;
		for i in delegates.clone() {
			assert_ok!(Nfts::approve_collection_transfer(
				RuntimeOrigin::signed(item_owner.clone()),
				collection_id,
				account(i),
				None
			));
			approvals.saturating_inc();
		}

		// Remove zero collection approvals.
		assert_eq!(
			Nfts::clear_collection_approvals(
				RuntimeOrigin::signed(item_owner.clone()),
				collection_id,
				0
			),
			Ok(Some(WeightOf::clear_collection_approvals(0)).into())
		);
		assert_eq!(Balances::free_balance(&item_owner), balance - approvals as u64);
		assert_eq!(
			CollectionApprovals::iter_prefix((collection_id, &item_owner)).count(),
			approvals as usize
		);
		assert!(!events().contains(&Event::<Test>::ApprovalsCancelled {
			collection: collection_id,
			owner: item_owner.clone(),
			approvals
		}));

		// Partially remove collection approvals.
		let limit = 1;
		assert_eq!(
			Nfts::clear_collection_approvals(
				RuntimeOrigin::signed(item_owner.clone()),
				collection_id,
				limit
			),
			Ok(Some(WeightOf::clear_collection_approvals(limit)).into())
		);
		approvals = approvals - limit;
		assert_eq!(Balances::free_balance(&item_owner), balance - approvals as u64);
		assert_eq!(
			CollectionApprovals::iter_prefix((collection_id, item_owner.clone())).count(),
			approvals as usize
		);
		assert!(events().contains(&Event::<Test>::ApprovalsCancelled {
			collection: collection_id,
			owner: item_owner.clone(),
			approvals: limit
		}));

		// Successfully remove all collection approvals. Only charges post-dispatch weight for
		// the removed approvals.
		assert_eq!(
			Nfts::clear_collection_approvals(
				RuntimeOrigin::signed(item_owner.clone()),
				collection_id,
				10
			),
			Ok(Some(WeightOf::clear_collection_approvals(approvals)).into())
		);
		assert_eq!(Balances::free_balance(&item_owner), balance);
		assert!(CollectionApprovals::iter_prefix((collection_id, item_owner.clone()))
			.count()
			.is_zero());
		assert!(events().contains(&Event::<Test>::ApprovalsCancelled {
			collection: collection_id,
			owner: item_owner.clone(),
			approvals,
		}));

		// Remove collection approvals while there are none.
		assert_eq!(
			Nfts::force_clear_collection_approvals(root(), item_owner.clone(), collection_id, 10),
			Ok(Some(WeightOf::clear_collection_approvals(0)).into())
		);
		assert_eq!(Balances::free_balance(&item_owner), balance);
		assert!(events().contains(&Event::<Test>::ApprovalsCancelled {
			collection: collection_id,
			owner: item_owner,
			approvals: 0
		}));

		// Ensure delegates are not able to transfer.
		for i in delegates.clone() {
			assert_noop!(
				Nfts::transfer(
					RuntimeOrigin::signed(account(i)),
					collection_id,
					item_id,
					account(5)
				),
				Error::<Test>::NoPermission
			);
		}
	});
}

#[test]
fn force_clear_collection_approvals_works() {
	new_test_ext().execute_with(|| {
		let balance = 100;
		let collection_id = 0;
		let item_id = 42;
		let item_owner = account(1);
		let delegates = 10..20;

		for origin in [RuntimeOrigin::signed(item_owner.clone()), none()] {
			assert_noop!(
				Nfts::force_clear_collection_approvals(
					origin,
					item_owner.clone(),
					collection_id,
					0
				),
				BadOrigin.with_weight(WeightOf::clear_collection_approvals(0))
			);
		}
		assert_ok!(Nfts::force_create(
			RuntimeOrigin::root(),
			item_owner.clone(),
			default_collection_config()
		));
		assert_ok!(Nfts::force_mint(
			RuntimeOrigin::signed(item_owner.clone()),
			collection_id,
			item_id,
			item_owner.clone(),
			default_item_config()
		));
		Balances::make_free_balance_be(&item_owner, balance);
		// Approve delegates.
		let mut approvals = 0u32;
		for i in delegates.clone() {
			assert_ok!(Nfts::approve_collection_transfer(
				RuntimeOrigin::signed(item_owner.clone()),
				collection_id,
				account(i),
				None
			));
			approvals.saturating_inc();
		}

		// Remove zero collection approvals.
		assert_eq!(
			Nfts::force_clear_collection_approvals(root(), item_owner.clone(), collection_id, 0),
			Ok(Some(WeightOf::clear_collection_approvals(0)).into())
		);
		assert_eq!(Balances::free_balance(&item_owner), balance - approvals as u64);
		assert_eq!(
			CollectionApprovals::iter_prefix((collection_id, &item_owner)).count(),
			approvals as usize
		);
		assert!(!events().contains(&Event::<Test>::ApprovalsCancelled {
			collection: collection_id,
			owner: item_owner.clone(),
			approvals
		}));

		// Partially remove collection approvals.
		let limit = 1;
		assert_eq!(
			Nfts::force_clear_collection_approvals(
				root(),
				item_owner.clone(),
				collection_id,
				limit
			),
			Ok(Some(WeightOf::clear_collection_approvals(limit)).into())
		);
		approvals = approvals - limit;
		assert_eq!(Balances::free_balance(&item_owner), balance - approvals as u64);
		assert_eq!(
			CollectionApprovals::iter_prefix((collection_id, item_owner.clone())).count(),
			approvals as usize
		);
		assert!(events().contains(&Event::<Test>::ApprovalsCancelled {
			collection: collection_id,
			owner: item_owner.clone(),
			approvals: limit
		}));

		// Successfully remove all collection approvals. Only charges post-dispatch weight for
		// the removed approvals.
		assert_eq!(
			Nfts::force_clear_collection_approvals(root(), item_owner.clone(), collection_id, 10),
			Ok(Some(WeightOf::clear_collection_approvals(approvals)).into())
		);
		assert_eq!(Balances::free_balance(&item_owner), balance);
		assert!(CollectionApprovals::iter_prefix((collection_id, item_owner.clone()))
			.count()
			.is_zero());
		assert!(events().contains(&Event::<Test>::ApprovalsCancelled {
			collection: collection_id,
			owner: item_owner.clone(),
			approvals,
		}));

		// Remove collection approvals while there are none.
		assert_eq!(
			Nfts::force_clear_collection_approvals(root(), item_owner.clone(), collection_id, 10),
			Ok(Some(WeightOf::clear_collection_approvals(0)).into())
		);
		assert_eq!(Balances::free_balance(&item_owner), balance);
		assert!(events().contains(&Event::<Test>::ApprovalsCancelled {
			collection: collection_id,
			owner: item_owner,
			approvals: 0
		}));

		// Ensure delegates are not able to transfer.
		for i in delegates.clone() {
			assert_noop!(
				Nfts::transfer(
					RuntimeOrigin::signed(account(i)),
					collection_id,
					item_id,
					account(5)
				),
				Error::<Test>::NoPermission
			);
		}
	});
}

#[test]
fn approve_collection_transfer_works() {
	new_test_ext().execute_with(|| {
		let collection_id = 0;
		let collection_owner = account(1);
		let deadline: BlockNumberFor<Test> = 20;
		let delegate = account(3);
		let deposit = CollectionApprovalDeposit::get();
		let item_id = 42;
		let item_owner = account(2);

		for origin in [root(), none()] {
			assert_noop!(
				Nfts::approve_collection_transfer(origin, collection_id, delegate.clone(), None),
				BadOrigin
			);
		}
		// Approve unknown collection.
		assert_noop!(
			Nfts::approve_collection_transfer(
				RuntimeOrigin::signed(item_owner.clone()),
				collection_id,
				delegate.clone(),
				None
			),
			Error::<Test>::NoItemOwned
		);
		assert_ok!(Nfts::force_create(
			root(),
			collection_owner.clone(),
			default_collection_config()
		));
		// Approve collection without items.
		assert_noop!(
			Nfts::approve_collection_transfer(
				RuntimeOrigin::signed(item_owner.clone()),
				collection_id,
				delegate.clone(),
				None
			),
			Error::<Test>::NoItemOwned
		);
		assert_ok!(Nfts::force_mint(
			RuntimeOrigin::signed(collection_owner.clone()),
			collection_id,
			item_id,
			item_owner.clone(),
			default_item_config()
		));
		// Approve collection without balance.
		assert_noop!(
			Nfts::approve_collection_transfer(
				RuntimeOrigin::signed(item_owner.clone()),
				collection_id,
				delegate.clone(),
				None
			),
			BalancesError::<Test, _>::InsufficientBalance,
		);

		Balances::make_free_balance_be(&item_owner, 100);
		// Approving a collection to a delegate with:
		// 1. no deadline.
		// 2. no deadline, again.
		// 3. deadline.
		// 3. equal deadline.
		// 4. larger deadline.
		// 5. smaller deadline.
		// 6. no deadline, again.
		//
		// This tests all cases of approving the same delegate.
		for deadline in
			[None, None, Some(deadline), Some(deadline), Some(deadline * 2), Some(deadline), None]
		{
			assert_ok!(Nfts::approve_collection_transfer(
				RuntimeOrigin::signed(item_owner.clone()),
				collection_id,
				delegate.clone(),
				deadline,
			));
			let deadline = deadline.map(|d| d + 1);
			System::assert_last_event(
				Event::<Test>::TransferApproved {
					collection: collection_id,
					item: None,
					owner: item_owner.clone(),
					delegate: delegate.clone(),
					deadline,
				}
				.into(),
			);
			assert_eq!(Balances::reserved_balance(&item_owner), deposit);
			assert_eq!(
				CollectionApprovals::get((collection_id, &item_owner, &delegate)),
				Some((deadline, deposit))
			);
		}

		// Set collection settings to non transferable.
		assert_ok!(Nfts::lock_collection(
			RuntimeOrigin::signed(collection_owner),
			collection_id,
			CollectionSettings::from_disabled(CollectionSetting::TransferableItems.into())
		));
		assert_noop!(
			Nfts::approve_collection_transfer(
				RuntimeOrigin::signed(item_owner),
				collection_id,
				delegate,
				None
			),
			Error::<Test>::ItemsNonTransferable
		);
	});
}

#[test]
fn force_approve_collection_transfer_works() {
	new_test_ext().execute_with(|| {
		let collection_id = 0;
		let collection_owner = account(1);
		let deadline: BlockNumberFor<Test> = 20;
		let delegate = account(3);
		let deposit = CollectionApprovalDeposit::get();
		let item_id = 42;
		let item_owner = account(2);

		for origin in [RuntimeOrigin::signed(item_owner.clone()), none()] {
			assert_noop!(
				Nfts::force_approve_collection_transfer(
					origin,
					item_owner.clone(),
					collection_id,
					delegate.clone(),
					None
				),
				BadOrigin
			);
		}
		// Approve unknown collection.
		assert_noop!(
			Nfts::force_approve_collection_transfer(
				root(),
				item_owner.clone(),
				collection_id,
				delegate.clone(),
				None
			),
			Error::<Test>::NoItemOwned
		);
		assert_ok!(Nfts::force_create(
			RuntimeOrigin::root(),
			collection_owner.clone(),
			default_collection_config()
		));
		// Approve collection without items.
		assert_noop!(
			Nfts::force_approve_collection_transfer(
				root(),
				item_owner.clone(),
				collection_id,
				delegate.clone(),
				None
			),
			Error::<Test>::NoItemOwned
		);
		assert_ok!(Nfts::force_mint(
			RuntimeOrigin::signed(collection_owner.clone()),
			collection_id,
			item_id,
			item_owner.clone(),
			default_item_config()
		));
		// Approve collection without balance.
		assert_noop!(
			Nfts::force_approve_collection_transfer(
				root(),
				item_owner.clone(),
				collection_id,
				delegate.clone(),
				None
			),
			BalancesError::<Test, _>::InsufficientBalance,
		);

		Balances::make_free_balance_be(&item_owner, 100);
		// Approving a collection to a delegate with:
		// 1. no deadline.
		// 2. no deadline, again.
		// 3. deadline.
		// 3. equal deadline.
		// 4. larger deadline.
		// 5. smaller deadline.
		// 6. no deadline, again.
		//
		// This tests all cases of approving the same delegate.
		for deadline in
			[None, None, Some(deadline), Some(deadline), Some(deadline * 2), Some(deadline), None]
		{
			assert_ok!(Nfts::force_approve_collection_transfer(
				root(),
				item_owner.clone(),
				collection_id,
				delegate.clone(),
				deadline,
			));
			let deadline = deadline.map(|d| d + 1);
			System::assert_last_event(
				Event::<Test>::TransferApproved {
					collection: collection_id,
					item: None,
					owner: item_owner.clone(),
					delegate: delegate.clone(),
					deadline,
				}
				.into(),
			);
			assert_eq!(Balances::reserved_balance(&item_owner), deposit);
			assert_eq!(
				CollectionApprovals::get((collection_id, &item_owner, &delegate)),
				Some((deadline, deposit))
			);
		}

		// Set collection settings to non transferable.
		assert_ok!(Nfts::lock_collection(
			RuntimeOrigin::signed(collection_owner),
			collection_id,
			CollectionSettings::from_disabled(CollectionSetting::TransferableItems.into())
		));
		assert_noop!(
			Nfts::force_approve_collection_transfer(
				root(),
				item_owner,
				collection_id,
				delegate,
				None
			),
			Error::<Test>::ItemsNonTransferable
		);
	});
}

#[test]
fn cancel_collection_approval_works() {
	new_test_ext().execute_with(|| {
		let collection_id = 0;
		let collection_owner = account(1);
		let delegate = account(3);
		let item_id = 42;
		let item_owner = account(2);

		for origin in [root(), none()] {
			assert_noop!(
				Nfts::cancel_collection_approval(origin, collection_id, delegate.clone()),
				BadOrigin
			);
		}
		Balances::make_free_balance_be(&item_owner, 100);
		assert_ok!(Nfts::force_create(
			RuntimeOrigin::root(),
			collection_owner.clone(),
			default_collection_config()
		));
		assert_ok!(Nfts::force_mint(
			RuntimeOrigin::signed(collection_owner),
			collection_id,
			item_id,
			item_owner.clone(),
			default_item_config()
		));
		// Cancel an approval for a non existing collection.
		assert_noop!(
			Nfts::cancel_collection_approval(
				RuntimeOrigin::signed(item_owner.clone()),
				collection_id,
				delegate.clone()
			),
			Error::<Test>::Unapproved
		);
		assert_ok!(Nfts::approve_collection_transfer(
			RuntimeOrigin::signed(item_owner.clone()),
			collection_id,
			delegate.clone(),
			None
		));
		// Cancel an unapproved delegate.
		assert_noop!(
			Nfts::cancel_collection_approval(
				RuntimeOrigin::signed(item_owner.clone()),
				collection_id,
				account(69)
			),
			Error::<Test>::Unapproved
		);
		// Successfully cancel a collection approval.
		assert_ok!(Nfts::cancel_collection_approval(
			RuntimeOrigin::signed(item_owner.clone()),
			collection_id,
			delegate.clone()
		));
		assert_eq!(Balances::reserved_balance(&item_owner), 0);
		assert!(!CollectionApprovals::contains_key((collection_id, &item_owner, &delegate)));
		System::assert_last_event(
			Event::<Test>::ApprovalCancelled {
				collection: collection_id,
				item: None,
				owner: item_owner,
				delegate,
			}
			.into(),
		);
	});
}

#[test]
fn force_cancel_collection_approval_works() {
	new_test_ext().execute_with(|| {
		let collection_id = 0;
		let collection_owner = account(1);
		let delegate = account(3);
		let item_id = 42;
		let item_owner = account(2);

		for origin in [RuntimeOrigin::signed(item_owner.clone()), none()] {
			assert_noop!(
				Nfts::force_cancel_collection_approval(
					origin,
					item_owner.clone(),
					collection_id,
					delegate.clone()
				),
				BadOrigin
			);
		}
		Balances::make_free_balance_be(&item_owner, 100);
		assert_ok!(Nfts::force_create(
			RuntimeOrigin::root(),
			collection_owner.clone(),
			default_collection_config()
		));
		assert_ok!(Nfts::force_mint(
			RuntimeOrigin::signed(collection_owner),
			collection_id,
			item_id,
			item_owner.clone(),
			default_item_config()
		));
		// Cancel an approval for a non existing collection.
		assert_noop!(
			Nfts::force_cancel_collection_approval(
				root(),
				item_owner.clone(),
				collection_id,
				delegate.clone()
			),
			Error::<Test>::Unapproved
		);
		assert_ok!(Nfts::approve_collection_transfer(
			RuntimeOrigin::signed(item_owner.clone()),
			collection_id,
			delegate.clone(),
			None
		));
		// Cancel an unapproved delegate.
		assert_noop!(
			Nfts::force_cancel_collection_approval(
				root(),
				item_owner.clone(),
				collection_id,
				account(69)
			),
			Error::<Test>::Unapproved
		);
		// Successfully cancel a collection approval.
		assert_ok!(Nfts::force_cancel_collection_approval(
			root(),
			item_owner.clone(),
			collection_id,
			delegate.clone()
		));
		assert_eq!(Balances::reserved_balance(&item_owner), 0);
		assert!(!CollectionApprovals::contains_key((collection_id, &item_owner, &delegate)));
		System::assert_last_event(
			Event::<Test>::ApprovalCancelled {
				collection: collection_id,
				item: None,
				owner: item_owner,
				delegate,
			}
			.into(),
		);
	});
}

#[test]
fn check_approval_without_deadline_works() {
	new_test_ext().execute_with(|| {
		let collection_id = 0;
		let collection_owner = account(1);
		let delegate = account(3);
		let item_id = 42;
		let item_owner = account(2);

		Balances::make_free_balance_be(&item_owner, 100);
		assert_ok!(Nfts::force_create(
			RuntimeOrigin::root(),
			collection_owner.clone(),
			default_collection_config()
		));
		// Item doesn't exist.
		assert_noop!(
			Nfts::check_approval(&collection_id, &None, &item_owner, &delegate),
			Error::<Test>::NoPermission
		);
		assert_noop!(
			Nfts::check_approval(&collection_id, &Some(item_id), &item_owner, &delegate),
			Error::<Test>::UnknownItem
		);
		assert_ok!(Nfts::force_mint(
			RuntimeOrigin::signed(collection_owner.clone()),
			collection_id,
			item_id,
			item_owner.clone(),
			default_item_config()
		));
		// No approval.
		assert_noop!(
			Nfts::check_approval(&collection_id, &None, &item_owner, &delegate),
			Error::<Test>::NoPermission
		);
		assert_noop!(
			Nfts::check_approval(&collection_id, &Some(item_id), &item_owner, &delegate),
			Error::<Test>::NoPermission
		);

		// Approve collection without deadline.
		assert_ok!(Nfts::approve_collection_transfer(
			RuntimeOrigin::signed(item_owner.clone()),
			collection_id,
			delegate.clone(),
			None
		));
		assert_ok!(Nfts::check_approval(&collection_id, &None, &item_owner, &delegate));
		assert_ok!(Nfts::check_approval(&collection_id, &Some(item_id), &item_owner, &delegate));
		assert_ok!(Nfts::cancel_collection_approval(
			RuntimeOrigin::signed(item_owner.clone()),
			collection_id,
			delegate.clone()
		));

		// Approve item without deadline.
		assert_ok!(Nfts::approve_transfer(
			RuntimeOrigin::signed(item_owner.clone()),
			collection_id,
			item_id,
			delegate.clone(),
			None
		));
		assert_noop!(
			Nfts::check_approval(&collection_id, &None, &item_owner, &delegate),
			Error::<Test>::NoPermission
		);
		assert_ok!(Nfts::check_approval(&collection_id, &Some(item_id), &item_owner, &delegate));
		assert_ok!(Nfts::cancel_approval(
			RuntimeOrigin::signed(item_owner.clone()),
			collection_id,
			item_id,
			delegate.clone()
		));

		// Approve collection and item without deadline.
		assert_ok!(Nfts::approve_transfer(
			RuntimeOrigin::signed(item_owner.clone()),
			collection_id,
			item_id,
			delegate.clone(),
			None
		));
		assert_ok!(Nfts::approve_collection_transfer(
			RuntimeOrigin::signed(item_owner.clone()),
			collection_id,
			delegate.clone(),
			None
		));
		assert_ok!(Nfts::check_approval(&collection_id, &None, &item_owner, &delegate));
		assert_ok!(Nfts::check_approval(&collection_id, &Some(item_id), &item_owner, &delegate));
	});
}

#[test]
fn check_approval_with_deadline_works() {
	new_test_ext().execute_with(|| {
		let collection_id = 0;
		let collection_owner = account(1);
		let delegate = account(3);
		let item_id = 42;
		let item_owner = account(2);

		Balances::make_free_balance_be(&item_owner, 100);
		assert_ok!(Nfts::force_create(
			RuntimeOrigin::root(),
			collection_owner.clone(),
			default_collection_config()
		));
		assert_ok!(Nfts::force_mint(
			RuntimeOrigin::signed(collection_owner.clone()),
			collection_id,
			item_id,
			item_owner.clone(),
			default_item_config()
		));

		// Approve collection with deadline.
		let deadline: BlockNumberFor<Test> = 10;
		assert_ok!(Nfts::approve_collection_transfer(
			RuntimeOrigin::signed(item_owner.clone()),
			collection_id,
			delegate.clone(),
			Some(deadline),
		));
		assert_ok!(Nfts::check_approval(&collection_id, &None, &item_owner, &delegate));
		assert_ok!(Nfts::check_approval(&collection_id, &Some(item_id), &item_owner, &delegate));
		// Expire approval.
		System::set_block_number(deadline + System::block_number() + 1);
		assert_noop!(
			Nfts::check_approval(&collection_id, &None, &item_owner, &delegate),
			Error::<Test>::ApprovalExpired
		);
		assert_noop!(
			Nfts::check_approval(&collection_id, &Some(item_id), &item_owner, &delegate),
			Error::<Test>::NoPermission
		);
		assert_ok!(Nfts::cancel_collection_approval(
			RuntimeOrigin::signed(item_owner.clone()),
			collection_id,
			delegate.clone(),
		));

		// Approve item with deadline.
		let deadline: BlockNumberFor<Test> = 20;
		assert_ok!(Nfts::approve_transfer(
			RuntimeOrigin::signed(item_owner.clone()),
			collection_id,
			item_id,
			delegate.clone(),
			Some(deadline),
		));
		assert_noop!(
			Nfts::check_approval(&collection_id, &None, &item_owner, &delegate),
			Error::<Test>::NoPermission
		);
		assert_ok!(Nfts::check_approval(&collection_id, &Some(item_id), &item_owner, &delegate));
		// Expire approval.
		System::set_block_number(deadline + System::block_number() + 1);
		assert_noop!(
			Nfts::check_approval(&collection_id, &None, &item_owner, &delegate),
			Error::<Test>::NoPermission
		);
		assert_noop!(
			Nfts::check_approval(&collection_id, &Some(item_id), &item_owner, &delegate),
			Error::<Test>::ApprovalExpired
		);
		assert_ok!(Nfts::cancel_approval(
			RuntimeOrigin::signed(item_owner.clone()),
			collection_id,
			item_id,
			delegate.clone(),
		));

		// Approve collection and item with deadline.
		let deadline: BlockNumberFor<Test> = 30;
		assert_ok!(Nfts::approve_transfer(
			RuntimeOrigin::signed(item_owner.clone()),
			collection_id,
			item_id,
			delegate.clone(),
			Some(deadline)
		));
		assert_ok!(Nfts::approve_collection_transfer(
			RuntimeOrigin::signed(item_owner.clone()),
			collection_id,
			delegate.clone(),
			Some(deadline)
		));
		assert_ok!(Nfts::check_approval(&collection_id, &None, &item_owner, &delegate));
		assert_ok!(Nfts::check_approval(&collection_id, &Some(item_id), &item_owner, &delegate));
		// Expire approvals.
		System::set_block_number(deadline + System::block_number() + 1);
		assert_noop!(
			Nfts::check_approval(&collection_id, &None, &item_owner, &delegate),
			Error::<Test>::ApprovalExpired
		);
		assert_noop!(
			Nfts::check_approval(&collection_id, &Some(item_id), &item_owner, &delegate),
			Error::<Test>::ApprovalExpired
		);
	});
}

#[test]
fn increment_account_balance_works() {
	new_test_ext().execute_with(|| {
		let collection_id = 0;
		let deposit_account = account(1);
		let deposit_amount = balance_deposit();
		let owner = account(2);
		// Throws error `BalancesError::InsufficientBalance`.
		assert_noop!(
			Nfts::increment_account_balance(
				collection_id,
				&owner,
				(&deposit_account, deposit_amount)
			),
			BalancesError::<Test>::InsufficientBalance
		);
		Balances::make_free_balance_be(&deposit_account, 100);
		// Initialize `AccountBalance` and increase the collection item count for the new account.
		assert_ok!(Nfts::increment_account_balance(
			collection_id,
			&owner,
			(&deposit_account, deposit_amount)
		));
		assert_eq!(Balances::reserved_balance(&deposit_account), deposit_amount);
		assert_eq!(
			AccountBalance::get(collection_id, &owner),
			Some((1, (deposit_account.clone(), deposit_amount)))
		);
		// Increment the balance of a non-zero balance account. No additional reserves.
		assert_ok!(Nfts::increment_account_balance(
			collection_id,
			&owner,
			(&deposit_account, deposit_amount)
		));
		assert_eq!(Balances::reserved_balance(&deposit_account), deposit_amount);
		assert_eq!(
			AccountBalance::get(collection_id, &owner),
			Some((2, (deposit_account.clone(), deposit_amount)))
		);
	});
}

#[test]
fn decrement_account_balance_works() {
	new_test_ext().execute_with(|| {
		let collection_id = 0;
		let balance = 2u32;
		let deposit_account = account(1);
		let deposit_amount = balance_deposit();
		let owner = account(2);

		Balances::make_free_balance_be(&deposit_account, 100);
		// Decrement non-existing `AccountBalance` record.
		assert_noop!(
			Nfts::decrement_account_balance(collection_id, &deposit_account),
			Error::<Test>::NoItemOwned
		);
		// Set account balance and reserve `DepositBalance`.
		AccountBalance::insert(
			collection_id,
			&owner,
			(&balance, (&deposit_account, deposit_amount)),
		);
		<Test as Config>::Currency::reserve(&deposit_account, deposit_amount).expect("should work");
		// Successfully decrement the value of the `AccountBalance` entry.
		assert_ok!(Nfts::decrement_account_balance(collection_id, &owner));
		assert_eq!(
			AccountBalance::get(collection_id, &owner),
			Some((balance - 1, (deposit_account.clone(), deposit_amount)))
		);
		assert_eq!(Balances::reserved_balance(&deposit_account), deposit_amount);
		// `AccountBalance` record is deleted, and the depositor's funds are unreserved if
		// the `AccountBalance` value reaches zero after decrementing.
		assert_ok!(Nfts::decrement_account_balance(collection_id, &owner));
		assert_eq!(Balances::reserved_balance(&deposit_account), 0);
		assert!(!AccountBalance::contains_key(collection_id, &owner));
	});
}<|MERGE_RESOLUTION|>--- conflicted
+++ resolved
@@ -162,63 +162,6 @@
 	ItemConfig { settings: ItemSettings::from_disabled(settings) }
 }
 
-<<<<<<< HEAD
-fn clear_collection_approvals(
-	origin: RuntimeOrigin,
-	maybe_owner: Option<&AccountId>,
-	collection: CollectionId,
-	limit: u32,
-) -> DispatchResultWithPostInfo {
-	match maybe_owner {
-		Some(owner) =>
-			Nfts::force_clear_collection_approvals(origin, owner.clone(), collection, limit),
-		None => Nfts::clear_collection_approvals(origin, collection, limit),
-	}
-}
-
-fn approve_collection_transfer(
-	origin: RuntimeOrigin,
-	maybe_owner: Option<&AccountId>,
-	collection: CollectionId,
-	delegate: &AccountId,
-	maybe_deadline: Option<BlockNumberFor<Test>>,
-) -> DispatchResult {
-	match maybe_owner {
-		Some(owner) => Nfts::force_approve_collection_transfer(
-			origin,
-			owner.clone(),
-			collection,
-			delegate.clone(),
-			maybe_deadline,
-		),
-		None =>
-			Nfts::approve_collection_transfer(origin, collection, delegate.clone(), maybe_deadline),
-	}
-}
-
-fn cancel_collection_approval(
-	origin: RuntimeOrigin,
-	maybe_owner: Option<&AccountId>,
-	collection: CollectionId,
-	delegate: &AccountId,
-) -> DispatchResult {
-	match maybe_owner {
-		Some(owner) => Nfts::force_cancel_collection_approval(
-			origin,
-			owner.clone(),
-			collection,
-			delegate.clone(),
-		),
-		None => Nfts::cancel_collection_approval(origin, collection, delegate.clone()),
-	}
-}
-
-fn balance_deposit() -> DepositBalanceOf<Test> {
-	<<Test as Config>::CollectionBalanceDeposit>::get()
-}
-
-=======
->>>>>>> 881a04ca
 #[test]
 fn basic_setup_works() {
 	new_test_ext().execute_with(|| {
