--- conflicted
+++ resolved
@@ -170,8 +170,9 @@
 	limit: u32,
 ) -> DispatchResultWithPostInfo {
 	match maybe_owner {
-		Some(owner) =>
-			Nfts::force_clear_collection_approvals(origin, owner.clone(), collection, limit),
+		Some(owner) => {
+			Nfts::force_clear_collection_approvals(origin, owner.clone(), collection, limit)
+		},
 		None => Nfts::clear_collection_approvals(origin, collection, limit),
 	}
 }
@@ -191,8 +192,9 @@
 			delegate.clone(),
 			maybe_deadline,
 		),
-		None =>
-			Nfts::approve_collection_transfer(origin, collection, delegate.clone(), maybe_deadline),
+		None => {
+			Nfts::approve_collection_transfer(origin, collection, delegate.clone(), maybe_deadline)
+		},
 	}
 }
 
@@ -284,11 +286,7 @@
 			account(20),
 			default_item_config()
 		));
-<<<<<<< HEAD
 		assert_eq!(Balances::reserved_balance(&account(1)), 7 + 2 * balance_deposit);
-=======
-		assert_eq!(Balances::reserved_balance(&account(1)), 7);
->>>>>>> 4b4cd220
 		assert_ok!(Nfts::mint(RuntimeOrigin::signed(account(1)), 0, 70, account(1), None));
 		assert_eq!(items(), vec![(account(1), 0, 70), (account(10), 0, 42), (account(20), 0, 69)]);
 		assert_eq!(Collection::<Test>::get(0).unwrap().items, 3);
@@ -297,13 +295,8 @@
 
 		assert_eq!(Balances::reserved_balance(&account(1)), 8 + 3 * balance_deposit);
 		assert_ok!(Nfts::transfer(RuntimeOrigin::signed(account(1)), 0, 70, account(2)));
-<<<<<<< HEAD
 		assert_eq!(Balances::reserved_balance(&account(1)), 8 + 2 * balance_deposit);
 		assert_eq!(Balances::reserved_balance(&account(2)), balance_deposit);
-=======
-		assert_eq!(Balances::reserved_balance(&account(1)), 8);
-		assert_eq!(Balances::reserved_balance(&account(2)), 0);
->>>>>>> 4b4cd220
 
 		assert_ok!(Nfts::set_metadata(RuntimeOrigin::signed(account(1)), 0, 42, bvec![42, 42]));
 		assert_eq!(Balances::reserved_balance(&account(1)), 11 + 2 * balance_deposit);
@@ -466,10 +459,6 @@
 		// Minting doesn't require a deposit because the collection's `DepositRequired` setting is
 		// disabled.
 		assert_ok!(Nfts::mint(RuntimeOrigin::signed(account(1)), 0, 42, account(1), None));
-<<<<<<< HEAD
-		assert_eq!(AccountBalance::get(0, account(1)), Some((1, (account(1), 0))));
-=======
->>>>>>> 4b4cd220
 		assert_eq!(Nfts::owner(0, 42).unwrap(), account(1));
 		assert_eq!(collections(), vec![(account(1), 0)]);
 		assert_eq!(items(), vec![(account(1), 0, 42)]);
@@ -628,6 +617,62 @@
 }
 
 #[test]
+fn mint_requires_deposit_works() {
+	new_test_ext().execute_with(|| {
+		let collection_id = 0;
+		let collection_owner = account(1);
+		let balance_deposit = balance_deposit();
+		let mut item_id = 42;
+		let item_owner = account(2);
+
+		assert_ok!(Nfts::force_create(
+			RuntimeOrigin::root(),
+			collection_owner.clone(),
+			collection_config_with_all_settings_enabled()
+		));
+
+		Balances::make_free_balance_be(&collection_owner, 100);
+		// Minting reserves deposit from the collection owner.
+		{
+			assert_ok!(Nfts::mint(
+				RuntimeOrigin::signed(collection_owner.clone()),
+				collection_id,
+				item_id,
+				item_owner.clone(),
+				None
+			));
+			assert_eq!(
+				AccountBalance::get(collection_id, item_owner.clone()),
+				Some((1, (collection_owner.clone(), balance_deposit)))
+			);
+			assert_eq!(Balances::reserved_balance(&collection_owner), 1 + balance_deposit);
+			assert_eq!(Nfts::owner(collection_id, item_id).unwrap(), item_owner);
+		}
+
+		// Mint for accounts with a non-zero balance requires no additional reserves.
+		{
+			item_id = 43;
+			assert_ok!(Nfts::mint(
+				RuntimeOrigin::signed(collection_owner.clone()),
+				collection_id,
+				item_id,
+				item_owner.clone(),
+				None
+			));
+			assert_eq!(
+				AccountBalance::get(collection_id, &item_owner),
+				Some((2, (collection_owner.clone(), balance_deposit)))
+			);
+			assert_eq!(Balances::reserved_balance(&collection_owner), 2 + balance_deposit);
+			assert_eq!(Nfts::owner(collection_id, item_id).unwrap(), item_owner);
+		}
+
+		assert_eq!(collections(), vec![(account(1), 0)]);
+		assert_eq!(items(), vec![(account(2), 0, 42), (account(2), 0, 43)]);
+	});
+}
+
+#[test]
 fn transfer_should_work() {
 	new_test_ext().execute_with(|| {
 		assert_ok!(Nfts::force_create(
@@ -712,6 +757,108 @@
 		));
 		assert!(!AccountBalance::contains_key(collection_id, &owner));
 		assert_eq!(AccountBalance::get(collection_id, &dest), 1);
+	});
+}
+
+#[test]
+fn transfer_requires_deposit_works() {
+	new_test_ext().execute_with(|| {
+		let collection_id = 0;
+		let collection_owner = account(1);
+		let balance_deposit = balance_deposit();
+		let mut dest = account(3);
+		let mut item_id = 42;
+		let item_owner = account(2);
+
+		Balances::make_free_balance_be(&collection_owner, 100);
+		Balances::make_free_balance_be(&item_owner, 100);
+		assert_ok!(Nfts::force_create(
+			RuntimeOrigin::root(),
+			collection_owner.clone(),
+			collection_config_with_all_settings_enabled()
+		));
+
+		assert_ok!(Nfts::force_mint(
+			RuntimeOrigin::signed(collection_owner.clone()),
+			collection_id,
+			item_id,
+			item_owner.clone(),
+			default_item_config()
+		));
+
+		// Reserve funds from `owner` as `dest` does not exist.
+		{
+			assert_ok!(Nfts::transfer(
+				RuntimeOrigin::signed(item_owner.clone()),
+				collection_id,
+				item_id,
+				dest.clone()
+			));
+			assert_eq!(
+				AccountBalance::get(collection_id, &dest),
+				Some((1, (item_owner.clone(), balance_deposit)))
+			);
+			assert_eq!(Balances::reserved_balance(&item_owner), balance_deposit);
+			assert_eq!(Balances::reserved_balance(&dest), 0);
+			assert!(items().contains(&(dest, collection_id, item_id)));
+		}
+
+		// Reserve funds from `owner` since `dest` lacks sufficient balance.
+		{
+			item_id = 43;
+			dest = account(4);
+
+			assert_ok!(Nfts::force_mint(
+				RuntimeOrigin::signed(account(1)),
+				collection_id,
+				item_id,
+				item_owner.clone(),
+				default_item_config()
+			));
+
+			Balances::make_free_balance_be(&dest, 1);
+			assert_ok!(Nfts::transfer(
+				RuntimeOrigin::signed(item_owner.clone()),
+				collection_id,
+				item_id,
+				dest.clone()
+			));
+			assert_eq!(
+				AccountBalance::get(collection_id, &dest),
+				Some((1, (item_owner.clone(), balance_deposit)))
+			);
+			assert_eq!(Balances::reserved_balance(&item_owner), 2 * balance_deposit);
+			assert_eq!(Balances::reserved_balance(&dest), 0);
+			assert!(items().contains(&(dest, collection_id, item_id)));
+		}
+
+		// Reserves funds from `dest` since `dest` exists and has sufficient balance.
+		{
+			item_id = 44;
+			dest = account(5);
+
+			assert_ok!(Nfts::force_mint(
+				RuntimeOrigin::signed(account(1)),
+				collection_id,
+				item_id,
+				item_owner.clone(),
+				default_item_config()
+			));
+			Balances::make_free_balance_be(&dest, 1 + balance_deposit);
+			assert_ok!(Nfts::transfer(
+				RuntimeOrigin::signed(item_owner.clone()),
+				collection_id,
+				item_id,
+				dest.clone()
+			));
+			assert_eq!(
+				AccountBalance::get(collection_id, &dest),
+				Some((1, (dest.clone(), balance_deposit)))
+			);
+			assert_eq!(Balances::reserved_balance(&item_owner), 2 * balance_deposit);
+			assert_eq!(Balances::reserved_balance(&dest), balance_deposit);
+			assert!(items().contains(&(dest, collection_id, item_id)));
+		}
 	});
 }
 
@@ -2003,6 +2150,44 @@
 
 		assert_ok!(Nfts::burn(RuntimeOrigin::signed(owner.clone()), collection_id, 43));
 		assert!(!AccountBalance::contains_key(collection_id, &owner));
+	});
+}
+
+#[test]
+fn burn_removes_deposit_works() {
+	new_test_ext().execute_with(|| {
+		let collection_id = 0;
+		let owner = account(1);
+
+		assert_ok!(Nfts::force_create(
+			RuntimeOrigin::root(),
+			owner.clone(),
+			collection_config_with_all_settings_enabled()
+		));
+
+		Balances::make_free_balance_be(&owner, 100);
+		assert_ok!(Nfts::mint(
+			RuntimeOrigin::signed(owner.clone()),
+			collection_id,
+			42,
+			owner.clone(),
+			None
+		));
+		assert_ok!(Nfts::mint(
+			RuntimeOrigin::signed(owner.clone()),
+			collection_id,
+			43,
+			owner.clone(),
+			None
+		));
+
+		assert_ok!(Nfts::burn(RuntimeOrigin::signed(owner.clone()), collection_id, 42));
+		assert_eq!(Balances::reserved_balance(&owner), 1 + balance_deposit());
+		assert_eq!(items(), vec![(owner.clone(), 0, 43)]);
+
+		assert_ok!(Nfts::burn(RuntimeOrigin::signed(owner.clone()), collection_id, 43));
+		assert_eq!(Balances::reserved_balance(&owner), 0);
+		assert_eq!(items(), vec![]);
 	});
 }
 
@@ -3578,9 +3763,9 @@
 
 		let stored_config = CollectionConfigOf::<Test>::get(collection_id).unwrap();
 		let full_lock_config = collection_config_from_disabled_settings(
-			CollectionSetting::TransferableItems |
-				CollectionSetting::UnlockedMetadata |
-				CollectionSetting::UnlockedAttributes,
+			CollectionSetting::TransferableItems
+				| CollectionSetting::UnlockedMetadata
+				| CollectionSetting::UnlockedAttributes,
 		);
 		assert_eq!(stored_config, full_lock_config);
 	});
@@ -5027,464 +5212,6 @@
 			Error::<Test>::NoPermission
 		);
 	});
-<<<<<<< HEAD
-}
-
-#[test]
-fn mint_should_update_account_balance_works() {
-	new_test_ext().execute_with(|| {
-		let collection_id = 0;
-		let owner = account(1);
-		let balance_deposit = balance_deposit();
-
-		Balances::make_free_balance_be(&owner, 100);
-		assert_ok!(Nfts::force_create(
-			RuntimeOrigin::root(),
-			owner.clone(),
-			collection_config_with_all_settings_enabled()
-		));
-
-		assert_ok!(Nfts::mint(
-			RuntimeOrigin::signed(owner.clone()),
-			collection_id,
-			42,
-			owner.clone(),
-			None
-		));
-		assert_eq!(
-			AccountBalance::get(collection_id, &owner),
-			Some((1, (owner.clone(), balance_deposit)))
-		);
-
-		// Additive.
-		assert_ok!(Nfts::mint(
-			RuntimeOrigin::signed(owner.clone()),
-			collection_id,
-			43,
-			owner.clone(),
-			None
-		));
-		assert_eq!(
-			AccountBalance::get(collection_id, &owner),
-			Some((2, (owner.clone(), balance_deposit)))
-		);
-	});
-}
-
-#[test]
-fn burn_should_update_account_balance_works() {
-	new_test_ext().execute_with(|| {
-		let collection_id = 0;
-		let owner = account(1);
-
-		Balances::make_free_balance_be(&owner, 100);
-		assert_ok!(Nfts::force_create(
-			RuntimeOrigin::root(),
-			owner.clone(),
-			collection_config_with_all_settings_enabled()
-		));
-		assert_ok!(Nfts::mint(
-			RuntimeOrigin::signed(owner.clone()),
-			collection_id,
-			42,
-			owner.clone(),
-			None,
-		));
-		assert_ok!(Nfts::mint(
-			RuntimeOrigin::signed(owner.clone()),
-			collection_id,
-			43,
-			owner.clone(),
-			None,
-		));
-
-		assert_ok!(Nfts::burn(RuntimeOrigin::signed(owner.clone()), collection_id, 42));
-		assert_eq!(
-			AccountBalance::get(collection_id, &owner),
-			Some((1, (owner.clone(), balance_deposit())))
-		);
-
-		assert_ok!(Nfts::burn(RuntimeOrigin::signed(owner.clone()), collection_id, 43));
-		assert!(!AccountBalance::contains_key(collection_id, &owner));
-	});
-}
-
-#[test]
-fn transfer_should_update_account_balance_works() {
-	new_test_ext().execute_with(|| {
-		let collection_id = 0;
-		let dest = account(3);
-		let item_id = 42;
-		let owner = account(1);
-
-		assert_ok!(Nfts::force_create(
-			RuntimeOrigin::root(),
-			owner.clone(),
-			default_collection_config()
-		));
-		assert_ok!(Nfts::force_mint(
-			RuntimeOrigin::signed(owner.clone()),
-			collection_id,
-			item_id,
-			owner.clone(),
-			default_item_config()
-		));
-		assert_ok!(Nfts::transfer(
-			RuntimeOrigin::signed(owner.clone()),
-			collection_id,
-			item_id,
-			dest.clone()
-		));
-		assert!(!AccountBalance::contains_key(collection_id, &owner));
-		assert_eq!(AccountBalance::get(collection_id, &dest), Some((1, (owner.clone(), 0))));
-	});
-}
-
-#[test]
-fn claim_swap_should_update_account_balance_works() {
-	new_test_ext().execute_with(|| {
-		System::set_block_number(1);
-		let user_1 = account(1);
-		let user_2 = account(2);
-		let collection_id = 0;
-		let item_1 = 1;
-		let item_2 = 2;
-		let price = 100;
-		let price_with_direction =
-			PriceWithDirection { amount: price, direction: PriceDirection::Receive.clone() };
-
-		Balances::make_free_balance_be(&user_1, 1000);
-		Balances::make_free_balance_be(&user_2, 1000);
-
-		assert_ok!(Nfts::force_create(
-			RuntimeOrigin::root(),
-			user_1.clone(),
-			default_collection_config()
-		));
-
-		assert_ok!(Nfts::mint(
-			RuntimeOrigin::signed(user_1.clone()),
-			collection_id,
-			item_1,
-			user_1.clone(),
-			None,
-		));
-		assert_ok!(Nfts::force_mint(
-			RuntimeOrigin::signed(user_1.clone()),
-			collection_id,
-			item_2,
-			user_2.clone(),
-			default_item_config(),
-		));
-		assert_ok!(Nfts::create_swap(
-			RuntimeOrigin::signed(user_1.clone()),
-			collection_id,
-			item_1,
-			collection_id,
-			Some(item_2),
-			Some(price_with_direction.clone()),
-			2
-		));
-
-		assert_ok!(Nfts::claim_swap(
-			RuntimeOrigin::signed(user_2.clone()),
-			collection_id,
-			item_2,
-			collection_id,
-			item_1,
-			Some(price_with_direction),
-		));
-		assert_eq!(AccountBalance::get(collection_id, &user_1), Some((1, (user_1, 0))));
-		assert_eq!(AccountBalance::get(collection_id, &user_2), Some((1, (user_2, 0))));
-	});
-}
-
-#[test]
-fn buy_item_should_update_account_balance_works() {
-	new_test_ext().execute_with(|| {
-		let user_1 = account(1);
-		let user_2 = account(2);
-		let collection_id = 0;
-		let item_1 = 1;
-		let price_1 = 20;
-		let initial_balance = 100;
-
-		Balances::make_free_balance_be(&user_1, initial_balance);
-		Balances::make_free_balance_be(&user_2, initial_balance);
-
-		assert_ok!(Nfts::force_create(
-			RuntimeOrigin::root(),
-			user_1.clone(),
-			default_collection_config()
-		));
-
-		assert_ok!(Nfts::mint(
-			RuntimeOrigin::signed(user_1.clone()),
-			collection_id,
-			item_1,
-			user_1.clone(),
-			None
-		));
-
-		assert_ok!(Nfts::set_price(
-			RuntimeOrigin::signed(user_1.clone()),
-			collection_id,
-			item_1,
-			Some(price_1),
-			None,
-		));
-
-		assert_ok!(Nfts::buy_item(
-			RuntimeOrigin::signed(user_2.clone()),
-			collection_id,
-			item_1,
-			price_1 + 1,
-		));
-		assert!(!AccountBalance::contains_key(collection_id, &user_1));
-		assert_eq!(AccountBalance::get(collection_id, &user_2), Some((1, (user_2, 0))));
-	});
-}
-
-#[test]
-fn destroy_with_collection_approvals_returns_error() {
-	new_test_ext().execute_with(|| {
-		let collection_id = 0;
-		let collection_owner = account(1);
-		let delegate = account(3);
-		let item_id = 42;
-		let item_owner = account(2);
-
-		Balances::make_free_balance_be(&collection_owner, 100);
-		assert_ok!(Nfts::create(
-			RuntimeOrigin::signed(collection_owner.clone()),
-			collection_owner.clone(),
-			collection_config_with_all_settings_enabled()
-		));
-
-		CollectionApprovals::set(
-			(collection_id, item_owner.clone(), delegate.clone()),
-			Some((None, 0)),
-		);
-		// Throws error `CollectionApprovalsExist`.
-		assert_noop!(
-			Nfts::destroy(
-				RuntimeOrigin::signed(collection_owner.clone()),
-				collection_id,
-				Nfts::get_destroy_witness(&collection_id).unwrap()
-			),
-			Error::<Test>::CollectionApprovalsExist
-		);
-		assert_ok!(Nfts::cancel_collection_approval(
-			RuntimeOrigin::signed(item_owner.clone()),
-			collection_id,
-			delegate
-		));
-
-		// Successfully destroy the collection.
-		assert_ok!(Nfts::destroy(
-			RuntimeOrigin::signed(collection_owner.clone()),
-			collection_id,
-			Nfts::get_destroy_witness(&collection_id).unwrap()
-		));
-		assert!(!ItemConfigOf::<Test>::contains_key(collection_id, item_id));
-		assert_eq!(ItemConfigOf::<Test>::iter_prefix(collection_id).count() as u32, collection_id);
-	});
-}
-
-#[test]
-fn mint_requires_deposit_works() {
-	new_test_ext().execute_with(|| {
-		let collection_id = 0;
-		let collection_owner = account(1);
-		let balance_deposit = balance_deposit();
-		let mut item_id = 42;
-		let item_owner = account(2);
-
-		assert_ok!(Nfts::force_create(
-			RuntimeOrigin::root(),
-			collection_owner.clone(),
-			collection_config_with_all_settings_enabled()
-		));
-
-		Balances::make_free_balance_be(&collection_owner, 100);
-		// Minting reserves deposit from the collection owner.
-		{
-			assert_ok!(Nfts::mint(
-				RuntimeOrigin::signed(collection_owner.clone()),
-				collection_id,
-				item_id,
-				item_owner.clone(),
-				None
-			));
-			assert_eq!(
-				AccountBalance::get(collection_id, item_owner.clone()),
-				Some((1, (collection_owner.clone(), balance_deposit)))
-			);
-			assert_eq!(Balances::reserved_balance(&collection_owner), 1 + balance_deposit);
-			assert_eq!(Nfts::owner(collection_id, item_id).unwrap(), item_owner);
-		}
-
-		// Mint for accounts with a non-zero balance requires no additional reserves.
-		{
-			item_id = 43;
-			assert_ok!(Nfts::mint(
-				RuntimeOrigin::signed(collection_owner.clone()),
-				collection_id,
-				item_id,
-				item_owner.clone(),
-				None
-			));
-			assert_eq!(
-				AccountBalance::get(collection_id, &item_owner),
-				Some((2, (collection_owner.clone(), balance_deposit)))
-			);
-			assert_eq!(Balances::reserved_balance(&collection_owner), 2 + balance_deposit);
-			assert_eq!(Nfts::owner(collection_id, item_id).unwrap(), item_owner);
-		}
-
-		assert_eq!(collections(), vec![(account(1), 0)]);
-		assert_eq!(items(), vec![(account(2), 0, 42), (account(2), 0, 43)]);
-	});
-}
-
-#[test]
-fn burn_removes_deposit_works() {
-	new_test_ext().execute_with(|| {
-		let collection_id = 0;
-		let owner = account(1);
-
-		assert_ok!(Nfts::force_create(
-			RuntimeOrigin::root(),
-			owner.clone(),
-			collection_config_with_all_settings_enabled()
-		));
-
-		Balances::make_free_balance_be(&owner, 100);
-		assert_ok!(Nfts::mint(
-			RuntimeOrigin::signed(owner.clone()),
-			collection_id,
-			42,
-			owner.clone(),
-			None
-		));
-		assert_ok!(Nfts::mint(
-			RuntimeOrigin::signed(owner.clone()),
-			collection_id,
-			43,
-			owner.clone(),
-			None
-		));
-
-		assert_ok!(Nfts::burn(RuntimeOrigin::signed(owner.clone()), collection_id, 42));
-		assert_eq!(Balances::reserved_balance(&owner), 1 + balance_deposit());
-		assert_eq!(items(), vec![(owner.clone(), 0, 43)]);
-
-		assert_ok!(Nfts::burn(RuntimeOrigin::signed(owner.clone()), collection_id, 43));
-		assert_eq!(Balances::reserved_balance(&owner), 0);
-		assert_eq!(items(), vec![]);
-	});
-}
-
-#[test]
-fn transfer_requires_deposit_works() {
-	new_test_ext().execute_with(|| {
-		let collection_id = 0;
-		let collection_owner = account(1);
-		let balance_deposit = balance_deposit();
-		let mut dest = account(3);
-		let mut item_id = 42;
-		let item_owner = account(2);
-
-		Balances::make_free_balance_be(&collection_owner, 100);
-		Balances::make_free_balance_be(&item_owner, 100);
-		assert_ok!(Nfts::force_create(
-			RuntimeOrigin::root(),
-			collection_owner.clone(),
-			collection_config_with_all_settings_enabled()
-		));
-
-		assert_ok!(Nfts::force_mint(
-			RuntimeOrigin::signed(collection_owner.clone()),
-			collection_id,
-			item_id,
-			item_owner.clone(),
-			default_item_config()
-		));
-
-		// Reserve funds from `owner` as `dest` does not exist.
-		{
-			assert_ok!(Nfts::transfer(
-				RuntimeOrigin::signed(item_owner.clone()),
-				collection_id,
-				item_id,
-				dest.clone()
-			));
-			assert_eq!(
-				AccountBalance::get(collection_id, &dest),
-				Some((1, (item_owner.clone(), balance_deposit)))
-			);
-			assert_eq!(Balances::reserved_balance(&item_owner), balance_deposit);
-			assert_eq!(Balances::reserved_balance(&dest), 0);
-			assert!(items().contains(&(dest, collection_id, item_id)));
-		}
-
-		// Reserve funds from `owner` since `dest` lacks sufficient balance.
-		{
-			item_id = 43;
-			dest = account(4);
-
-			assert_ok!(Nfts::force_mint(
-				RuntimeOrigin::signed(account(1)),
-				collection_id,
-				item_id,
-				item_owner.clone(),
-				default_item_config()
-			));
-
-			Balances::make_free_balance_be(&dest, 1);
-			assert_ok!(Nfts::transfer(
-				RuntimeOrigin::signed(item_owner.clone()),
-				collection_id,
-				item_id,
-				dest.clone()
-			));
-			assert_eq!(
-				AccountBalance::get(collection_id, &dest),
-				Some((1, (item_owner.clone(), balance_deposit)))
-			);
-			assert_eq!(Balances::reserved_balance(&item_owner), 2 * balance_deposit);
-			assert_eq!(Balances::reserved_balance(&dest), 0);
-			assert!(items().contains(&(dest, collection_id, item_id)));
-		}
-
-		// Reserves funds from `dest` since `dest` exists and has sufficient balance.
-		{
-			item_id = 44;
-			dest = account(5);
-
-			assert_ok!(Nfts::force_mint(
-				RuntimeOrigin::signed(account(1)),
-				collection_id,
-				item_id,
-				item_owner.clone(),
-				default_item_config()
-			));
-			Balances::make_free_balance_be(&dest, 1 + balance_deposit);
-			assert_ok!(Nfts::transfer(
-				RuntimeOrigin::signed(item_owner.clone()),
-				collection_id,
-				item_id,
-				dest.clone()
-			));
-			assert_eq!(
-				AccountBalance::get(collection_id, &dest),
-				Some((1, (dest.clone(), balance_deposit)))
-			);
-			assert_eq!(Balances::reserved_balance(&item_owner), 2 * balance_deposit);
-			assert_eq!(Balances::reserved_balance(&dest), balance_deposit);
-			assert!(items().contains(&(dest, collection_id, item_id)));
-		}
-	});
 }
 
 #[test]
@@ -5564,6 +5291,4 @@
 		assert_eq!(Balances::reserved_balance(&deposit_account), 0);
 		assert!(!AccountBalance::contains_key(collection_id, &owner));
 	});
-=======
->>>>>>> 4b4cd220
 }