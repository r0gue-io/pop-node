--- conflicted
+++ resolved
@@ -171,8 +171,9 @@
 	limit: u32,
 ) -> DispatchResultWithPostInfo {
 	match maybe_owner {
-		Some(owner) =>
-			Nfts::force_clear_collection_approvals(origin, owner.clone(), collection, limit),
+		Some(owner) => {
+			Nfts::force_clear_collection_approvals(origin, owner.clone(), collection, limit)
+		},
 		None => Nfts::clear_collection_approvals(origin, collection, limit),
 	}
 }
@@ -192,8 +193,9 @@
 			delegate.clone(),
 			maybe_deadline,
 		),
-		None =>
-			Nfts::approve_collection_transfer(origin, collection, delegate.clone(), maybe_deadline),
+		None => {
+			Nfts::approve_collection_transfer(origin, collection, delegate.clone(), maybe_deadline)
+		},
 	}
 }
 
@@ -237,11 +239,7 @@
 		// Minting doesn't require a deposit because the collection's `DepositRequired` setting is
 		// disabled.
 		assert_ok!(Nfts::mint(RuntimeOrigin::signed(account(1)), 0, 42, account(1), None));
-<<<<<<< HEAD
 		assert_eq!(AccountBalance::get(0, &account(1)), Some((1, (account(1), 0))));
-=======
-		assert_eq!(AccountBalance::get(0, &account(1)), 1);
->>>>>>> cac4bed9
 		assert_eq!(items(), vec![(account(1), 0, 42)]);
 
 		assert_ok!(Nfts::force_create(
@@ -251,11 +249,7 @@
 		));
 		assert_eq!(collections(), vec![(account(1), 0), (account(2), 1)]);
 		assert_ok!(Nfts::mint(RuntimeOrigin::signed(account(2)), 1, 69, account(1), None));
-<<<<<<< HEAD
 		assert_eq!(AccountBalance::get(1, &account(1)), Some((1, (account(2), 0))));
-=======
-		assert_eq!(AccountBalance::get(1, &account(1)), 1);
->>>>>>> cac4bed9
 		assert_eq!(items(), vec![(account(1), 0, 42), (account(1), 1, 69)]);
 	});
 }
@@ -298,17 +292,10 @@
 			account(20),
 			default_item_config()
 		));
-<<<<<<< HEAD
 		assert_eq!(AccountBalance::get(0, account(20)), Some((1, (account(1), balance_deposit))));
 		assert_eq!(Balances::reserved_balance(&account(1)), 7 + 2 * balance_deposit);
 		assert_ok!(Nfts::mint(RuntimeOrigin::signed(account(1)), 0, 70, account(1), None));
 		assert_eq!(AccountBalance::get(0, &account(1)), Some((1, (account(1), balance_deposit))));
-=======
-		assert_eq!(AccountBalance::get(0, account(20)), 1);
-		assert_eq!(Balances::reserved_balance(&account(1)), 7);
-		assert_ok!(Nfts::mint(RuntimeOrigin::signed(account(1)), 0, 70, account(1), None));
-		assert_eq!(AccountBalance::get(0, &account(1)), 1);
->>>>>>> cac4bed9
 		assert_eq!(items(), vec![(account(1), 0, 70), (account(10), 0, 42), (account(20), 0, 69)]);
 		assert_eq!(Collection::<Test>::get(0).unwrap().items, 3);
 		assert_eq!(Collection::<Test>::get(0).unwrap().item_metadatas, 0);
@@ -317,15 +304,9 @@
 		assert_eq!(Balances::reserved_balance(&account(1)), 8 + 3 * balance_deposit);
 		assert_ok!(Nfts::transfer(RuntimeOrigin::signed(account(1)), 0, 70, account(2)));
 		assert!(!AccountBalance::contains_key(0, &account(1)));
-<<<<<<< HEAD
 		assert_eq!(AccountBalance::get(0, account(2)), Some((1, (account(2), balance_deposit))));
 		assert_eq!(Balances::reserved_balance(&account(1)), 8 + 2 * balance_deposit);
 		assert_eq!(Balances::reserved_balance(&account(2)), balance_deposit);
-=======
-		assert_eq!(AccountBalance::get(0, account(2)), 1);
-		assert_eq!(Balances::reserved_balance(&account(1)), 8);
-		assert_eq!(Balances::reserved_balance(&account(2)), 0);
->>>>>>> cac4bed9
 
 		assert_ok!(Nfts::set_metadata(RuntimeOrigin::signed(account(1)), 0, 42, bvec![42, 42]));
 		assert_eq!(Balances::reserved_balance(&account(1)), 11 + 2 * balance_deposit);
@@ -445,11 +426,7 @@
 		// Minting doesn't require a deposit because the collection's `DepositRequired` setting is
 		// disabled.
 		assert_ok!(Nfts::mint(RuntimeOrigin::signed(account(1)), 0, 42, account(1), None));
-<<<<<<< HEAD
 		assert_eq!(AccountBalance::get(0, account(1)), Some((1, (account(1), 0))));
-=======
-		assert_eq!(AccountBalance::get(0, account(1)), 1);
->>>>>>> cac4bed9
 		assert_eq!(Nfts::owner(0, 42).unwrap(), account(1));
 		assert_eq!(collections(), vec![(account(1), 0)]);
 		assert_eq!(items(), vec![(account(1), 0, 42)]);
@@ -515,10 +492,6 @@
 			account(2),
 			Some(MintWitness { mint_price: Some(1), ..Default::default() })
 		));
-<<<<<<< HEAD
-		assert_eq!(AccountBalance::get(0, account(2)), Some((1, (account(2), 0))));
-=======
->>>>>>> cac4bed9
 		assert_eq!(Balances::total_balance(&account(2)), 99);
 
 		// validate types
@@ -557,10 +530,6 @@
 			account(2),
 			Some(MintWitness { owned_item: Some(43), ..Default::default() })
 		));
-<<<<<<< HEAD
-		assert_eq!(AccountBalance::get(1, account(2)), Some((1, (account(2), 0))));
-=======
->>>>>>> cac4bed9
 		assert!(events().contains(&Event::<Test>::PalletAttributeSet {
 			collection: 0,
 			item: Some(43),
@@ -599,15 +568,6 @@
 		));
 
 		assert_ok!(Nfts::transfer(RuntimeOrigin::signed(account(2)), 0, 42, account(3)));
-<<<<<<< HEAD
-		// Transferring doesn't require a deposit because the collection's `DepositRequired` is
-		// disabled.
-		assert!(!AccountBalance::contains_key(0, account(2)));
-		assert_eq!(AccountBalance::get(0, account(3)), Some((1, (account(2), 0))));
-		assert_eq!(Balances::reserved_balance(&account(2)), 0);
-		assert_eq!(Balances::reserved_balance(&account(3)), 0);
-=======
->>>>>>> cac4bed9
 		assert_eq!(items(), vec![(account(3), 0, 42)]);
 		assert_noop!(
 			Nfts::transfer(RuntimeOrigin::signed(account(2)), 0, 42, account(4)),
@@ -622,12 +582,7 @@
 			None
 		));
 		assert_ok!(Nfts::transfer(RuntimeOrigin::signed(account(2)), 0, 42, account(4)));
-<<<<<<< HEAD
-		assert!(!AccountBalance::contains_key(0, account(3)));
-		assert_eq!(AccountBalance::get(0, account(4)), Some((1, (account(2), 0))));
-=======
-
->>>>>>> cac4bed9
+
 		// validate we can't transfer non-transferable items
 		let collection_id = 1;
 		assert_ok!(Nfts::force_create(
@@ -1905,13 +1860,6 @@
 		// deposit`.
 		assert_eq!(Balances::reserved_balance(account(1)), 1 + balance_deposit);
 		assert_ok!(Nfts::burn(RuntimeOrigin::signed(account(5)), 0, 69));
-<<<<<<< HEAD
-		// Burn an item unreserving the balance deposit when the value of `AccountBalance` reaches
-		// zero. Remove the `AccountBalance` record.
-		assert_eq!(Balances::reserved_balance(account(1)), 0);
-		assert!(!AccountBalance::contains_key(0, &account(5)));
-=======
->>>>>>> cac4bed9
 		assert_eq!(Balances::reserved_balance(account(1)), 0);
 	});
 }
@@ -2726,10 +2674,6 @@
 			item_1,
 			price_1 + 1,
 		));
-<<<<<<< HEAD
-		assert_eq!(AccountBalance::get(collection_id, &user_2), Some((1, (user_2.clone(), 0))));
-=======
->>>>>>> cac4bed9
 
 		// validate the new owner & balances
 		let item = Item::<Test>::get(collection_id, item_1).unwrap();
@@ -3187,12 +3131,6 @@
 			item_1,
 			Some(price_with_direction.clone()),
 		));
-<<<<<<< HEAD
-		// collection `DepositRequired` setting is disabled.
-		assert_eq!(AccountBalance::get(collection_id, &user_1), Some((2, (user_1.clone(), 0))));
-		assert_eq!(AccountBalance::get(collection_id, &user_2), Some((3, (user_1.clone(), 0))));
-=======
->>>>>>> cac4bed9
 
 		// validate the new owner
 		let item = Item::<Test>::get(collection_id, item_1).unwrap();
@@ -3327,9 +3265,9 @@
 
 		let stored_config = CollectionConfigOf::<Test>::get(collection_id).unwrap();
 		let full_lock_config = collection_config_from_disabled_settings(
-			CollectionSetting::TransferableItems |
-				CollectionSetting::UnlockedMetadata |
-				CollectionSetting::UnlockedAttributes,
+			CollectionSetting::TransferableItems
+				| CollectionSetting::UnlockedMetadata
+				| CollectionSetting::UnlockedAttributes,
 		);
 		assert_eq!(stored_config, full_lock_config);
 	});
@@ -4850,7 +4788,6 @@
 }
 
 #[test]
-<<<<<<< HEAD
 fn mint_requires_deposit_works() {
 	new_test_ext().execute_with(|| {
 		let collection_id = 0;
@@ -4934,7 +4871,10 @@
 
 		assert_eq!(collections(), vec![(account(1), 0)]);
 		assert_eq!(items(), vec![(account(2), 0, 42), (account(2), 0, 43), (account(3), 0, 44)]);
-=======
+	});
+}
+
+#[test]
 fn mint_should_update_account_balance_works() {
 	new_test_ext().execute_with(|| {
 		let collection_id = 0;
@@ -4974,12 +4914,243 @@
 			Some(MintWitness { mint_price: Some(1), ..Default::default() })
 		));
 		assert_eq!(AccountBalance::get(collection_id, account(2)), 1);
->>>>>>> cac4bed9
-	});
-}
-
-#[test]
-<<<<<<< HEAD
+	});
+}
+
+#[test]
+fn burn_should_update_account_balance_works() {
+	new_test_ext().execute_with(|| {
+		let collection_id = 0;
+		let owner = account(1);
+
+		Balances::make_free_balance_be(&owner, 100);
+		assert_ok!(Nfts::force_create(
+			RuntimeOrigin::root(),
+			owner.clone(),
+			collection_config_with_all_settings_enabled()
+		));
+		assert_ok!(Nfts::mint(
+			RuntimeOrigin::signed(owner.clone()),
+			collection_id,
+			42,
+			owner.clone(),
+			None,
+		));
+		assert_ok!(Nfts::mint(
+			RuntimeOrigin::signed(owner.clone()),
+			collection_id,
+			43,
+			owner.clone(),
+			None,
+		));
+
+		assert_ok!(Nfts::burn(RuntimeOrigin::signed(owner.clone()), collection_id, 42));
+		assert_eq!(AccountBalance::get(collection_id, &owner), 1);
+
+		assert_ok!(Nfts::burn(RuntimeOrigin::signed(owner.clone()), collection_id, 43));
+		assert!(!AccountBalance::contains_key(collection_id, &owner));
+	});
+}
+
+#[test]
+fn transfer_should_update_account_balance_works() {
+	new_test_ext().execute_with(|| {
+		let collection_id = 0;
+		let dest = account(3);
+		let item_id = 42;
+		let owner = account(1);
+
+		assert_ok!(Nfts::force_create(
+			RuntimeOrigin::root(),
+			owner.clone(),
+			default_collection_config()
+		));
+		assert_ok!(Nfts::force_mint(
+			RuntimeOrigin::signed(owner.clone()),
+			collection_id,
+			item_id,
+			owner.clone(),
+			default_item_config()
+		));
+		assert_ok!(Nfts::transfer(
+			RuntimeOrigin::signed(owner.clone()),
+			collection_id,
+			item_id,
+			dest.clone()
+		));
+		assert!(!AccountBalance::contains_key(collection_id, &owner));
+		assert_eq!(AccountBalance::get(collection_id, &dest), 1);
+
+		assert_ok!(Nfts::approve_transfer(
+			RuntimeOrigin::signed(dest.clone()),
+			collection_id,
+			item_id,
+			owner.clone(),
+			None
+		));
+		assert_ok!(Nfts::transfer(
+			RuntimeOrigin::signed(owner.clone()),
+			collection_id,
+			item_id,
+			account(4)
+		));
+		assert!(!AccountBalance::contains_key(collection_id, &dest));
+		assert_eq!(AccountBalance::get(collection_id, account(4)), 1);
+	});
+}
+
+#[test]
+fn claim_swap_should_update_account_balance_works() {
+	new_test_ext().execute_with(|| {
+		System::set_block_number(1);
+		let user_1 = account(1);
+		let user_2 = account(2);
+		let collection_id = 0;
+		let item_1 = 1;
+		let item_2 = 2;
+		let price = 100;
+		let price_with_direction =
+			PriceWithDirection { amount: price, direction: PriceDirection::Receive.clone() };
+
+		Balances::make_free_balance_be(&user_1, 1000);
+		Balances::make_free_balance_be(&user_2, 1000);
+
+		assert_ok!(Nfts::force_create(
+			RuntimeOrigin::root(),
+			user_1.clone(),
+			default_collection_config()
+		));
+
+		assert_ok!(Nfts::mint(
+			RuntimeOrigin::signed(user_1.clone()),
+			collection_id,
+			item_1,
+			user_1.clone(),
+			None,
+		));
+		assert_ok!(Nfts::force_mint(
+			RuntimeOrigin::signed(user_1.clone()),
+			collection_id,
+			item_2,
+			user_2.clone(),
+			default_item_config(),
+		));
+		assert_ok!(Nfts::create_swap(
+			RuntimeOrigin::signed(user_1.clone()),
+			collection_id,
+			item_1,
+			collection_id,
+			Some(item_2),
+			Some(price_with_direction.clone()),
+			2
+		));
+
+		assert_ok!(Nfts::claim_swap(
+			RuntimeOrigin::signed(user_2.clone()),
+			collection_id,
+			item_2,
+			collection_id,
+			item_1,
+			Some(price_with_direction),
+		));
+		assert_eq!(AccountBalance::get(collection_id, &user_1), 1);
+		assert_eq!(AccountBalance::get(collection_id, &user_2), 1);
+	});
+}
+
+#[test]
+fn buy_item_should_update_account_balance_works() {
+	new_test_ext().execute_with(|| {
+		let user_1 = account(1);
+		let user_2 = account(2);
+		let collection_id = 0;
+		let item_1 = 1;
+		let price_1 = 20;
+		let initial_balance = 100;
+
+		Balances::make_free_balance_be(&user_1, initial_balance);
+		Balances::make_free_balance_be(&user_2, initial_balance);
+
+		assert_ok!(Nfts::force_create(
+			RuntimeOrigin::root(),
+			user_1.clone(),
+			default_collection_config()
+		));
+
+		assert_ok!(Nfts::mint(
+			RuntimeOrigin::signed(user_1.clone()),
+			collection_id,
+			item_1,
+			user_1.clone(),
+			None
+		));
+
+		assert_ok!(Nfts::set_price(
+			RuntimeOrigin::signed(user_1.clone()),
+			collection_id,
+			item_1,
+			Some(price_1),
+			None,
+		));
+
+		assert_ok!(Nfts::buy_item(
+			RuntimeOrigin::signed(user_2.clone()),
+			collection_id,
+			item_1,
+			price_1 + 1,
+		));
+		assert_eq!(AccountBalance::get(collection_id, &user_1), 0);
+		assert_eq!(AccountBalance::get(collection_id, &user_2), 1);
+	});
+}
+
+#[test]
+fn destroy_with_collection_approvals_returns_error() {
+	new_test_ext().execute_with(|| {
+		let collection_id = 0;
+		let collection_owner = account(1);
+		let delegate = account(3);
+		let item_id = 42;
+		let item_owner = account(2);
+
+		Balances::make_free_balance_be(&collection_owner, 100);
+		assert_ok!(Nfts::create(
+			RuntimeOrigin::signed(collection_owner.clone()),
+			collection_owner.clone(),
+			collection_config_with_all_settings_enabled()
+		));
+
+		CollectionApprovals::set(
+			(collection_id, item_owner.clone(), delegate.clone()),
+			Some((None, 0)),
+		);
+		// Throws error `CollectionApprovalsExist`.
+		assert_noop!(
+			Nfts::destroy(
+				RuntimeOrigin::signed(collection_owner.clone()),
+				collection_id,
+				Nfts::get_destroy_witness(&collection_id).unwrap()
+			),
+			Error::<Test>::CollectionApprovalsExist
+		);
+		assert_ok!(Nfts::cancel_collection_approval(
+			RuntimeOrigin::signed(item_owner.clone()),
+			collection_id,
+			delegate
+		));
+
+		// Successfully destroy the collection.
+		assert_ok!(Nfts::destroy(
+			RuntimeOrigin::signed(collection_owner.clone()),
+			collection_id,
+			Nfts::get_destroy_witness(&collection_id).unwrap()
+		));
+		assert!(!ItemConfigOf::<Test>::contains_key(collection_id, item_id));
+		assert_eq!(ItemConfigOf::<Test>::iter_prefix(collection_id).count() as u32, collection_id);
+	});
+}
+
+#[test]
 fn transfer_requires_deposit_works() {
 	new_test_ext().execute_with(|| {
 		let collection_id = 0;
@@ -5009,63 +5180,11 @@
 
 		assert_ok!(Nfts::force_mint(
 			RuntimeOrigin::signed(account(1)),
-=======
-fn burn_should_update_account_balance_works() {
-	new_test_ext().execute_with(|| {
-		let collection_id = 0;
-		let owner = account(1);
-
-		Balances::make_free_balance_be(&owner, 100);
-		assert_ok!(Nfts::force_create(
-			RuntimeOrigin::root(),
-			owner.clone(),
-			collection_config_with_all_settings_enabled()
-		));
-		assert_ok!(Nfts::mint(
-			RuntimeOrigin::signed(owner.clone()),
-			collection_id,
-			42,
-			owner.clone(),
-			None,
-		));
-		assert_ok!(Nfts::mint(
-			RuntimeOrigin::signed(owner.clone()),
-			collection_id,
-			43,
-			owner.clone(),
-			None,
-		));
-
-		assert_ok!(Nfts::burn(RuntimeOrigin::signed(owner.clone()), collection_id, 42));
-		assert_eq!(AccountBalance::get(collection_id, &owner), 1);
-
-		assert_ok!(Nfts::burn(RuntimeOrigin::signed(owner.clone()), collection_id, 43));
-		assert!(!AccountBalance::contains_key(collection_id, &owner));
-	});
-}
-
-#[test]
-fn transfer_should_update_account_balance_works() {
-	new_test_ext().execute_with(|| {
-		let collection_id = 0;
-		let dest = account(3);
-		let item_id = 42;
-		let owner = account(1);
-
-		assert_ok!(Nfts::force_create(
-			RuntimeOrigin::root(),
-			owner.clone(),
-			default_collection_config()
-		));
-		assert_ok!(Nfts::force_mint(
-			RuntimeOrigin::signed(owner.clone()),
->>>>>>> cac4bed9
 			collection_id,
 			item_id,
 			owner.clone(),
 			default_item_config()
 		));
-<<<<<<< HEAD
 
 		// Throws error `NoItemOwned` since `owner` does not have an `AccountBalance` record
 		// created.
@@ -5152,96 +5271,10 @@
 			assert!(Balances::usable_balance(&dest).is_zero());
 			assert!(items().contains(&(dest, collection_id, item_id)));
 		}
-=======
-		assert_ok!(Nfts::transfer(
-			RuntimeOrigin::signed(owner.clone()),
-			collection_id,
-			item_id,
-			dest.clone()
-		));
-		assert!(!AccountBalance::contains_key(collection_id, &owner));
-		assert_eq!(AccountBalance::get(collection_id, &dest), 1);
-
-		assert_ok!(Nfts::approve_transfer(
-			RuntimeOrigin::signed(dest.clone()),
-			collection_id,
-			item_id,
-			owner.clone(),
-			None
-		));
-		assert_ok!(Nfts::transfer(
-			RuntimeOrigin::signed(owner.clone()),
-			collection_id,
-			item_id,
-			account(4)
-		));
-		assert!(!AccountBalance::contains_key(collection_id, &dest));
-		assert_eq!(AccountBalance::get(collection_id, account(4)), 1);
-	});
-}
-
-#[test]
-fn claim_swap_should_update_account_balance_works() {
-	new_test_ext().execute_with(|| {
-		System::set_block_number(1);
-		let user_1 = account(1);
-		let user_2 = account(2);
-		let collection_id = 0;
-		let item_1 = 1;
-		let item_2 = 2;
-		let price = 100;
-		let price_with_direction =
-			PriceWithDirection { amount: price, direction: PriceDirection::Receive.clone() };
-
-		Balances::make_free_balance_be(&user_1, 1000);
-		Balances::make_free_balance_be(&user_2, 1000);
-
-		assert_ok!(Nfts::force_create(
-			RuntimeOrigin::root(),
-			user_1.clone(),
-			default_collection_config()
-		));
-
-		assert_ok!(Nfts::mint(
-			RuntimeOrigin::signed(user_1.clone()),
-			collection_id,
-			item_1,
-			user_1.clone(),
-			None,
-		));
-		assert_ok!(Nfts::force_mint(
-			RuntimeOrigin::signed(user_1.clone()),
-			collection_id,
-			item_2,
-			user_2.clone(),
-			default_item_config(),
-		));
-		assert_ok!(Nfts::create_swap(
-			RuntimeOrigin::signed(user_1.clone()),
-			collection_id,
-			item_1,
-			collection_id,
-			Some(item_2),
-			Some(price_with_direction.clone()),
-			2
-		));
-
-		assert_ok!(Nfts::claim_swap(
-			RuntimeOrigin::signed(user_2.clone()),
-			collection_id,
-			item_2,
-			collection_id,
-			item_1,
-			Some(price_with_direction),
-		));
-		assert_eq!(AccountBalance::get(collection_id, &user_1), 1);
-		assert_eq!(AccountBalance::get(collection_id, &user_2), 1);
->>>>>>> cac4bed9
-	});
-}
-
-#[test]
-<<<<<<< HEAD
+	});
+}
+
+#[test]
 fn increment_account_balance_works() {
 	new_test_ext().execute_with(|| {
 		let collection_id = 0;
@@ -5280,55 +5313,10 @@
 			AccountBalance::get(collection_id, &owner),
 			Some((2, (deposit_account.clone(), deposit_amount)))
 		);
-=======
-fn buy_item_should_update_account_balance_works() {
-	new_test_ext().execute_with(|| {
-		let user_1 = account(1);
-		let user_2 = account(2);
-		let collection_id = 0;
-		let item_1 = 1;
-		let price_1 = 20;
-		let initial_balance = 100;
-
-		Balances::make_free_balance_be(&user_1, initial_balance);
-		Balances::make_free_balance_be(&user_2, initial_balance);
-
-		assert_ok!(Nfts::force_create(
-			RuntimeOrigin::root(),
-			user_1.clone(),
-			default_collection_config()
-		));
-
-		assert_ok!(Nfts::mint(
-			RuntimeOrigin::signed(user_1.clone()),
-			collection_id,
-			item_1,
-			user_1.clone(),
-			None
-		));
-
-		assert_ok!(Nfts::set_price(
-			RuntimeOrigin::signed(user_1.clone()),
-			collection_id,
-			item_1,
-			Some(price_1),
-			None,
-		));
-
-		assert_ok!(Nfts::buy_item(
-			RuntimeOrigin::signed(user_2.clone()),
-			collection_id,
-			item_1,
-			price_1 + 1,
-		));
-		assert_eq!(AccountBalance::get(collection_id, &user_1), 0);
-		assert_eq!(AccountBalance::get(collection_id, &user_2), 1);
->>>>>>> cac4bed9
-	});
-}
-
-#[test]
-<<<<<<< HEAD
+	});
+}
+
+#[test]
 fn decrement_account_balance_works() {
 	new_test_ext().execute_with(|| {
 		let collection_id = 0;
@@ -5362,49 +5350,5 @@
 		assert_ok!(Nfts::decrement_account_balance(collection_id, &owner));
 		assert_eq!(Balances::reserved_balance(&deposit_account), 0);
 		assert!(!AccountBalance::contains_key(collection_id, &owner));
-=======
-fn destroy_with_collection_approvals_returns_error() {
-	new_test_ext().execute_with(|| {
-		let collection_id = 0;
-		let collection_owner = account(1);
-		let delegate = account(3);
-		let item_id = 42;
-		let item_owner = account(2);
-
-		Balances::make_free_balance_be(&collection_owner, 100);
-		assert_ok!(Nfts::create(
-			RuntimeOrigin::signed(collection_owner.clone()),
-			collection_owner.clone(),
-			collection_config_with_all_settings_enabled()
-		));
-
-		CollectionApprovals::set(
-			(collection_id, item_owner.clone(), delegate.clone()),
-			Some((None, 0)),
-		);
-		// Throws error `CollectionApprovalsExist`.
-		assert_noop!(
-			Nfts::destroy(
-				RuntimeOrigin::signed(collection_owner.clone()),
-				collection_id,
-				Nfts::get_destroy_witness(&collection_id).unwrap()
-			),
-			Error::<Test>::CollectionApprovalsExist
-		);
-		assert_ok!(Nfts::cancel_collection_approval(
-			RuntimeOrigin::signed(item_owner.clone()),
-			collection_id,
-			delegate
-		));
-
-		// Successfully destroy the collection.
-		assert_ok!(Nfts::destroy(
-			RuntimeOrigin::signed(collection_owner.clone()),
-			collection_id,
-			Nfts::get_destroy_witness(&collection_id).unwrap()
-		));
-		assert!(!ItemConfigOf::<Test>::contains_key(collection_id, item_id));
-		assert_eq!(ItemConfigOf::<Test>::iter_prefix(collection_id).count() as u32, collection_id);
->>>>>>> cac4bed9
 	});
 }