--- conflicted
+++ resolved
@@ -209,8 +209,6 @@
 		}
 
 		// This also removes the swap.
-<<<<<<< HEAD
-=======
 		Self::do_transfer(
 			send_collection_id,
 			send_item_id,
@@ -220,16 +218,7 @@
 		)?;
 		// Owner of `send_item` is responsible for the deposit if the collection balance
 		// went to zero due to the previous transfer.
->>>>>>> f92bbb9a
 		Self::do_transfer(
-			&caller,
-			send_collection_id,
-			send_item_id,
-			receive_item.owner.clone(),
-			|_, _| Ok(()),
-		)?;
-		Self::do_transfer(
-			&caller,
 			receive_collection_id,
 			receive_item_id,
 			send_item.owner.clone(),
