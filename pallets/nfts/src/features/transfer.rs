// This file is part of Substrate.

// Copyright (C) Parity Technologies (UK) Ltd.
// SPDX-License-Identifier: Apache-2.0

// Licensed under the Apache License, Version 2.0 (the "License");
// you may not use this file except in compliance with the License.
// You may obtain a copy of the License at
//
// 	http://www.apache.org/licenses/LICENSE-2.0
//
// Unless required by applicable law or agreed to in writing, software
// distributed under the License is distributed on an "AS IS" BASIS,
// WITHOUT WARRANTIES OR CONDITIONS OF ANY KIND, either express or implied.
// See the License for the specific language governing permissions and
// limitations under the License.

//! This module contains helper methods to perform the transfer functionalities
//! of the NFTs pallet.

use frame_support::pallet_prelude::*;

use crate::*;

impl<T: Config<I>, I: 'static> Pallet<T, I> {
	/// Transfer an NFT to the specified destination account.
	///
	/// - `collection`: The ID of the collection to which the NFT belongs.
	/// - `item`: The ID of the NFT to transfer.
	/// - `dest`: The destination account to which the NFT will be transferred.
	/// - `with_details`: A closure that provides access to the collection and item details,
	///   allowing customization of the transfer process.
	///
	/// This function performs the actual transfer of an NFT to the destination account.
	/// It checks various conditions like item lock status and transferability settings
	/// for the collection and item before transferring the NFT.
	///
	/// # Errors
	///
	/// This function returns a dispatch error in the following cases:
	/// - If the collection ID is invalid ([`UnknownCollection`](crate::Error::UnknownCollection)).
	/// - If the item ID is invalid ([`UnknownItem`](crate::Error::UnknownItem)).
	/// - If the item is locked or transferring it is disabled
	///   ([`ItemLocked`](crate::Error::ItemLocked)).
	/// - If the collection or item is non-transferable
	///   ([`ItemsNonTransferable`](crate::Error::ItemsNonTransferable)).
	pub fn do_transfer(
		collection: T::CollectionId,
		item: T::ItemId,
		dest: T::AccountId,
		with_details: impl FnOnce(
			&CollectionDetailsFor<T, I>,
			&mut ItemDetailsFor<T, I>,
		) -> DispatchResult,
	) -> DispatchResult {
		// Retrieve collection details.
		let collection_details =
			Collection::<T, I>::get(collection).ok_or(Error::<T, I>::UnknownCollection)?;

		// Ensure the item is not locked.
		ensure!(!T::Locker::is_locked(collection, item), Error::<T, I>::ItemLocked);

		// Ensure the item is not transfer disabled on the system level attribute.
		ensure!(
			!Self::has_system_attribute(&collection, &item, PalletAttributes::TransferDisabled)?,
			Error::<T, I>::ItemLocked
		);

		// Retrieve collection config and check if items are transferable.
		let collection_config = Self::get_collection_config(&collection)?;
		ensure!(
			collection_config.is_setting_enabled(CollectionSetting::TransferableItems),
			Error::<T, I>::ItemsNonTransferable
		);

		// Retrieve item config and check if the item is transferable.
		let item_config = Self::get_item_config(&collection, &item)?;
		ensure!(
			item_config.is_setting_enabled(ItemSetting::Transferable),
			Error::<T, I>::ItemLocked
		);

		// Retrieve the item details.
		let mut details = Item::<T, I>::get(collection, item).ok_or(Error::<T, I>::UnknownItem)?;

		// Perform the transfer with custom details using the provided closure.
		with_details(&collection_details, &mut details)?;

		// Update account balance of the owner.
		AccountBalance::<T, I>::mutate(collection, &details.owner, |balance| {
			balance.saturating_dec();
		});
		// Update account balance of the destination account.
		AccountBalance::<T, I>::mutate(collection, &dest, |balance| {
			balance.saturating_inc();
		});

		// Update account ownership information.
		Account::<T, I>::remove((&details.owner, &collection, &item));
		Account::<T, I>::insert((&dest, &collection, &item), ());
		let origin = details.owner;
		details.owner = dest;

		// The approved accounts have to be reset to `None`, because otherwise pre-approve attack
		// would be possible, where the owner can approve their second account before making the
		// transaction and then claiming the item back.
		details.approvals.clear();

		// Update item details.
		Item::<T, I>::insert(collection, item, &details);
<<<<<<< HEAD
		Collection::<T, I>::insert(collection, &collection_details);
=======
>>>>>>> 3476994d
		ItemPriceOf::<T, I>::remove(collection, item);
		PendingSwapOf::<T, I>::remove(collection, item);

		// Emit `Transferred` event.
		Self::deposit_event(Event::Transferred {
			collection,
			item,
			from: origin,
			to: details.owner,
		});
		Ok(())
	}

	/// Transfer ownership of a collection to another account.
	///
	/// - `origin`: The account requesting the transfer.
	/// - `collection`: The ID of the collection to transfer ownership.
	/// - `owner`: The new account that will become the owner of the collection.
	///
	/// This function transfers the ownership of a collection to the specified account.
	/// It performs checks to ensure that the `origin` is the current owner and that the
	/// new owner is an acceptable account based on the collection's acceptance settings.
	pub(crate) fn do_transfer_ownership(
		origin: T::AccountId,
		collection: T::CollectionId,
		new_owner: T::AccountId,
	) -> DispatchResult {
		// Check if the new owner is acceptable based on the collection's acceptance settings.
		let acceptable_collection = OwnershipAcceptance::<T, I>::get(&new_owner);
		ensure!(acceptable_collection.as_ref() == Some(&collection), Error::<T, I>::Unaccepted);

		// Try to retrieve and mutate the collection details.
		Collection::<T, I>::try_mutate(collection, |maybe_details| {
			let details = maybe_details.as_mut().ok_or(Error::<T, I>::UnknownCollection)?;
			// Check if the `origin` is the current owner of the collection.
			ensure!(origin == details.owner, Error::<T, I>::NoPermission);
			if details.owner == new_owner {
				return Ok(());
			}

			// Move the deposit to the new owner.
			T::Currency::repatriate_reserved(
				&details.owner,
				&new_owner,
				details.owner_deposit,
				Reserved,
			)?;

			// Update account ownership information.
			CollectionAccount::<T, I>::remove(&details.owner, collection);
			CollectionAccount::<T, I>::insert(&new_owner, collection, ());

			details.owner = new_owner.clone();
			OwnershipAcceptance::<T, I>::remove(&new_owner);
			frame_system::Pallet::<T>::dec_consumers(&new_owner);

			// Emit `OwnerChanged` event.
			Self::deposit_event(Event::OwnerChanged { collection, new_owner });
			Ok(())
		})
	}

	/// Set or unset the ownership acceptance for an account regarding a specific collection.
	///
	/// - `who`: The account for which to set or unset the ownership acceptance.
	/// - `maybe_collection`: An optional collection ID to set the ownership acceptance.
	///
	/// If `maybe_collection` is `Some(collection)`, then the account `who` will accept
	/// ownership transfers for the specified collection. If `maybe_collection` is `None`,
	/// then the account `who` will unset the ownership acceptance, effectively refusing
	/// ownership transfers for any collection.
	pub(crate) fn do_set_accept_ownership(
		who: T::AccountId,
		maybe_collection: Option<T::CollectionId>,
	) -> DispatchResult {
		let exists = OwnershipAcceptance::<T, I>::contains_key(&who);
		match (exists, maybe_collection.is_some()) {
			(false, true) => {
				frame_system::Pallet::<T>::inc_consumers(&who)?;
			},
			(true, false) => {
				frame_system::Pallet::<T>::dec_consumers(&who);
			},
			_ => {},
		}
		if let Some(collection) = maybe_collection.as_ref() {
			OwnershipAcceptance::<T, I>::insert(&who, collection);
		} else {
			OwnershipAcceptance::<T, I>::remove(&who);
		}

		// Emit `OwnershipAcceptanceChanged` event.
		Self::deposit_event(Event::OwnershipAcceptanceChanged { who, maybe_collection });
		Ok(())
	}

	/// Forcefully change the owner of a collection.
	///
	/// - `collection`: The ID of the collection to change ownership.
	/// - `owner`: The new account that will become the owner of the collection.
	///
	/// This function allows for changing the ownership of a collection without any checks.
	/// It moves the deposit to the new owner, updates the collection's owner, and emits
	/// an `OwnerChanged` event.
	pub(crate) fn do_force_collection_owner(
		collection: T::CollectionId,
		owner: T::AccountId,
	) -> DispatchResult {
		// Try to retrieve and mutate the collection details.
		Collection::<T, I>::try_mutate(collection, |maybe_details| {
			let details = maybe_details.as_mut().ok_or(Error::<T, I>::UnknownCollection)?;
			if details.owner == owner {
				return Ok(());
			}

			// Move the deposit to the new owner.
			T::Currency::repatriate_reserved(
				&details.owner,
				&owner,
				details.owner_deposit,
				Reserved,
			)?;

			// Update collection accounts and set the new owner.
			CollectionAccount::<T, I>::remove(&details.owner, collection);
			CollectionAccount::<T, I>::insert(&owner, collection, ());
			details.owner = owner.clone();

			// Emit `OwnerChanged` event.
			Self::deposit_event(Event::OwnerChanged { collection, new_owner: owner });
			Ok(())
		})
	}
}<|MERGE_RESOLUTION|>--- conflicted
+++ resolved
@@ -108,10 +108,7 @@
 
 		// Update item details.
 		Item::<T, I>::insert(collection, item, &details);
-<<<<<<< HEAD
 		Collection::<T, I>::insert(collection, &collection_details);
-=======
->>>>>>> 3476994d
 		ItemPriceOf::<T, I>::remove(collection, item);
 		PendingSwapOf::<T, I>::remove(collection, item);
 
