--- conflicted
+++ resolved
@@ -25,7 +25,6 @@
 impl<T: Config<I>, I: 'static> Pallet<T, I> {
 	/// Transfer an NFT to the specified destination account.
 	///
-	/// - `caller`: The account transferring the collection item.
 	/// - `collection`: The ID of the collection to which the NFT belongs.
 	/// - `item`: The ID of the NFT to transfer.
 	/// - `dest`: The destination account to which the NFT will be transferred.
@@ -48,7 +47,6 @@
 	/// - If the collection or item is non-transferable
 	///   ([`ItemsNonTransferable`](crate::Error::ItemsNonTransferable)).
 	pub fn do_transfer(
-		caller: &T::AccountId,
 		collection: T::CollectionId,
 		item: T::ItemId,
 		dest: T::AccountId,
@@ -94,21 +92,6 @@
 		// Update account balance of the owner.
 		Self::decrement_account_balance(collection, &details.owner)?;
 
-<<<<<<< HEAD
-		// Update account balance of the destination account.
-		let deposit_amount =
-			match collection_config.is_setting_enabled(CollectionSetting::DepositRequired) {
-				true => T::BalanceDeposit::get(),
-				false => Zero::zero(),
-			};
-		// The destination account covers the `BalanceDeposit` if it has sufficient balance.
-		// Otherwise, the caller is accountable for it.
-		let deposit_account = match T::Currency::can_reserve(&dest, T::BalanceDeposit::get()) {
-			true => &dest,
-			false => caller,
-		};
-
-=======
 		let deposit_amount = collection_config
 			.is_setting_enabled(CollectionSetting::DepositRequired)
 			.then_some(T::CollectionBalanceDeposit::get())
@@ -118,7 +101,6 @@
 		let deposit_account = depositor.unwrap_or(&details.owner);
 
 		// Update account balance of the destination account.
->>>>>>> f92bbb9a
 		Self::increment_account_balance(collection, &dest, (deposit_account, deposit_amount))?;
 
 		// Update account ownership information.
