--- conflicted
+++ resolved
@@ -158,11 +158,7 @@
 
 		let old_owner = details.owner.clone();
 
-<<<<<<< HEAD
-		Self::do_transfer(&buyer, collection, item, buyer.clone(), |_, _| Ok(()))?;
-=======
 		Self::do_transfer(collection, item, buyer.clone(), Some(&buyer), |_, _| Ok(()))?;
->>>>>>> f92bbb9a
 
 		Self::deposit_event(Event::ItemBought {
 			collection,
