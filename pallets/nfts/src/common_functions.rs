--- conflicted
+++ resolved
@@ -98,14 +98,7 @@
 	pub(crate) fn increment_account_balance(
 		collection: T::CollectionId,
 		owner: &T::AccountId,
-<<<<<<< HEAD
-		(deposit_account, deposit_amount): (
-			&<T as SystemConfig>::AccountId,
-			DepositBalanceOf<T, I>,
-		),
-=======
 		(deposit_account, deposit_amount): (&T::AccountId, DepositBalanceOf<T, I>),
->>>>>>> f92bbb9a
 	) -> DispatchResult {
 		AccountBalance::<T, I>::mutate(collection, owner, |maybe_balance| -> DispatchResult {
 			match maybe_balance {
@@ -136,11 +129,7 @@
 					maybe_balance.as_mut().ok_or(Error::<T, I>::NoItemOwned)?;
 
 				*balance = balance.checked_sub(1).ok_or(ArithmeticError::Underflow)?;
-<<<<<<< HEAD
-				if *balance == 0 {
-=======
 				if balance.is_zero() {
->>>>>>> f92bbb9a
 					T::Currency::unreserve(deposit_account, *deposit_amount);
 					*maybe_balance = None;
 				}
