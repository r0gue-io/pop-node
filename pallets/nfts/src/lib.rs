--- conflicted
+++ resolved
@@ -30,11 +30,6 @@
 
 #[cfg(feature = "runtime-benchmarks")]
 mod benchmarking;
-<<<<<<< HEAD
-=======
-#[allow(missing_docs)]
-pub mod migration;
->>>>>>> 3e886a92
 #[cfg(test)]
 pub mod mock;
 #[cfg(test)]
@@ -1127,11 +1122,7 @@
 						if T::Currency::reserve(&details.deposit.account, deposit - old).is_err() {
 							// NOTE: No alterations made to collection_details in this iteration so
 							// far, so this is OK to do.
-<<<<<<< HEAD
 							continue;
-=======
-							continue
->>>>>>> 3e886a92
 						}
 					},
 					_ => continue,
@@ -1380,8 +1371,9 @@
 				.or_else(|origin| ensure_signed(origin).map(Some).map_err(DispatchError::from))?;
 			let delegate = T::Lookup::lookup(delegate)?;
 			match maybe_item {
-				Some(item) =>
-					Self::do_cancel_approval(maybe_check_origin, collection, item, delegate),
+				Some(item) => {
+					Self::do_cancel_approval(maybe_check_origin, collection, item, delegate)
+				},
 				None => Self::do_cancel_collection(maybe_check_origin, collection, delegate),
 			}
 		}
@@ -1484,8 +1476,9 @@
 		) -> DispatchResult {
 			let origin = ensure_signed(origin)?;
 			let depositor = match namespace {
-				AttributeNamespace::CollectionOwner =>
-					Self::collection_owner(collection).ok_or(Error::<T, I>::UnknownCollection)?,
+				AttributeNamespace::CollectionOwner => {
+					Self::collection_owner(collection).ok_or(Error::<T, I>::UnknownCollection)?
+				},
 				_ => origin.clone(),
 			};
 			Self::do_set_attribute(origin, collection, maybe_item, namespace, key, value, depositor)
