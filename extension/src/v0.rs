//! This module is responsible for handling and converting unknown errors returned to contracts that use the first version of the Pop API.
//!
//! The errors are categorized into unit errors, single nested errors, and double nested errors,
//! each of which is encoded into a 4-byte array. The module provides functionality to convert
//! unknown errors into the general "pop_api::Error::Other" error type, ensuring consistent error categorization
//! across the runtime for contracts using the API.

// Unit errors.
// - CannotLookup: 1,
// - BadOrigin: 2,
// - ConsumerRemaining: 4,
// - NoProviders: 5,
// - TooManyConsumers: 6,
// - Exhausted: 10,
// - Corruption: 11,
// - Unavailable: 12,
// - RootNotAllowed: 13,
// - UnknownCall: 254,
// - DecodingFailed: 255,
const UNIT_ERRORS: [u8; 11] = [1, 2, 4, 5, 6, 10, 11, 12, 13, 254, 255];

// Single nested errors.
const TOKEN_ERROR: u8 = 7;
const ARITHMETIC_ERROR: u8 = 8;
const TRANSACTIONAL_ERROR: u8 = 9;
// Starting indices at which specific single nested error variants are considered invalid. These
// constants define the boundary for valid error variant indices within certain `DispatchError` enums.
const INVALID_TOKEN_INDEX: u8 = 10;
const INVALID_ARITHMETIC_INDEX: u8 = 3;
const INVALID_TRANSACTIONAL_INDEX: u8 = 2;

// Double nested error.
const MODULE_ERROR: u8 = 3;

// If an unknown error of the `DispatchError` is detected, the error needs to be converted
// into the encoded value of `pop_api::Error::Other`. This conversion is performed by shifting the bytes one
// position forward (discarding the last byte as it is not used) and setting the first byte to the
// encoded value of `Other` (0u8). This ensures the error is correctly categorized as an `Other`
// variant which provides all the necessary information to debug which error occurred in the runtime.
//
// Byte layout explanation (prior to conversion by `handle_unknown_error`):
// - Byte 0: index of the error within `pop_api::Error`
// - Byte 1:
//   - Must be zero for `UNIT_ERRORS`.
//   - Represents the nested error in `SINGLE_NESTED_ERRORS`.
//   - Represents the first level of nesting in `DOUBLE_NESTED_ERRORS`.
// - Byte 2:
//   - Represents the second level of nesting in `DOUBLE_NESTED_ERRORS`.
// - Byte 3:
//   - Unused or represents further nested information.
pub(super) fn handle_unknown_error(encoded_error: &mut [u8; 4]) {
	let is_unknown_error = match encoded_error[0] {
		code if UNIT_ERRORS.contains(&code) => nested_errors(&encoded_error[1..], None),
		TOKEN_ERROR => nested_errors(&encoded_error[1..], Some(INVALID_TOKEN_INDEX)),
		ARITHMETIC_ERROR => nested_errors(&encoded_error[1..], Some(INVALID_ARITHMETIC_INDEX)),
		TRANSACTIONAL_ERROR => {
			nested_errors(&encoded_error[1..], Some(INVALID_TRANSACTIONAL_INDEX))
		},
		MODULE_ERROR => nested_errors(&encoded_error[3..], None),
		_ => true,
	};
	if is_unknown_error {
		encoded_error[..].rotate_right(1);
		encoded_error[0] = 0u8;
	}
}

// Checks for unknown or invalid nested errors within the `DispatchError`.
fn nested_errors(nested_error: &[u8], invalid_index_start: Option<u8>) -> bool {
	match invalid_index_start {
		// Checks if the first byte is equal or exceeds `invalid_index_start` or if any subsequent
		// byte is non-zero.
		Some(i) => nested_error[0] >= i || nested_error[1..].iter().any(|&x| x != 0u8),
		// If no limit is provided, check if any byte is non-zero.
		None => nested_error.iter().any(|&x| x != 0u8),
	}
}

#[cfg(test)]
mod tests {
	use super::*;
<<<<<<< HEAD
	use sp_runtime::{DispatchError, ModuleError};

	// Check if `DispatchError` is correctly converted into the expected status code (`u32`).
	// Each test case has an associated 4-byte array that represents the `u32` status code in
	// little-endian format.
	#[test]
	fn dispatch_error_to_status_code() {
		let test_cases = vec![
			(DispatchError::Other(""), [0u8, 0, 0, 0]),
			(DispatchError::CannotLookup, [1, 0, 0, 0]),
			(DispatchError::BadOrigin, [2, 0, 0, 0]),
			(
				DispatchError::Module(sp_runtime::ModuleError {
					index: 1,
					error: [2, 0, 0, 0],
					message: Some("hallo"),
				}),
				[3, 1, 2, 0],
				// Module { index: 1, error: 2 },
			),
			(DispatchError::ConsumerRemaining, [4, 0, 0, 0]),
			(DispatchError::NoProviders, [5, 0, 0, 0]),
			(DispatchError::TooManyConsumers, [6, 0, 0, 0]),
			(DispatchError::Token(sp_runtime::TokenError::BelowMinimum), [7, 2, 0, 0]),
			(DispatchError::Arithmetic(sp_runtime::ArithmeticError::Overflow), [8, 1, 0, 0]),
			(
				DispatchError::Transactional(sp_runtime::TransactionalError::LimitReached),
				[9, 0, 0, 0],
			),
			(DispatchError::Exhausted, [10, 0, 0, 0]),
			(DispatchError::Corruption, [11, 0, 0, 0]),
			(DispatchError::Unavailable, [12, 0, 0, 0]),
			(DispatchError::RootNotAllowed, [13, 0, 0, 0]),
			(DispatchError::Other("UnknownCall"), [254, 0, 0, 0]),
			(DispatchError::Other("DecodingFailed"), [255, 0, 0, 0]),
		];
		for (dispatch_error, expected) in test_cases {
			let status_code = convert_to_status_code(dispatch_error, 0);
			assert_eq!(status_code, u32::from_le_bytes(expected));
		}
	}

	// This test checks various nesting possibilities of `DispatchError::Module` and ensures
	// that they are correctly converted to a `u32` status code. The expected result for
	// each test case is the little-endian 4-byte array `[0u8, 3u8, 1u8, 2u8]`. I.e. the raw bytes
	// of the `pop_api::v0::Error::Other`.
	//
	// Also see the test `fn double_nested_error_variants()` regarding fourth byte nesting.
	#[test]
	fn test_module_error() {
		let test_cases = vec![
			DispatchError::Module(ModuleError {
				index: 1,
				error: [2, 2, 0, 0],
				message: Some("Random"),
			}),
			DispatchError::Module(ModuleError {
				index: 1,
				error: [2, 2, 2, 0],
				message: Some("Random"),
			}),
			DispatchError::Module(ModuleError {
				index: 1,
				error: [2, 2, 2, 2],
				message: Some("Random"),
			}),
		];
		for dispatch_error in test_cases {
			let status_code = convert_to_status_code(dispatch_error, 0);
			assert_eq!(status_code, u32::from_le_bytes([0u8, 3, 1, 2]));
		}
	}

	fn into_error(mut error_bytes: [u8; 4]) -> [u8; 4] {
		handle_unknown_error(&mut error_bytes);
		error_bytes
	}

	// Tests the `handle_unknown_error` for unit variants.
	//
	// If the encoded value indicates a nested enum error, which is known by V0 as a
	// unit error, the encoded value is converted into `pop_api::v0::Error::Other`.
	//
	// Example: the error `BadOrigin` (encoded: `[2, 0, 0, 0]`) with a non-zero value for one
	// of the bytes [1..4]: `[2, 0, 1, 0]` is converted into `[0, 2, 0, 1]` (shifting the bits
	// one forward). This is decoded to `pop_api::v0::Error::Other { dispatch_error: 2, index: 0, error: 1 }`.
	#[test]
	fn unit_error_variants() {
		let errors = vec![
			[1u8, 0, 0, 0],
			[2, 0, 0, 0],
			[4, 0, 0, 0],
			[5, 0, 0, 0],
			[6, 0, 0, 0],
			[10, 0, 0, 0],
			[11, 0, 0, 0],
			[12, 0, 0, 0],
			[13, 0, 0, 0],
			[254, 0, 0, 0],
			[255, 0, 0, 0],
		];
		// Compare an `Error`, which is converted from an encoded value, with the expected `Error`.
		for (i, &error_code) in UNIT_ERRORS.iter().enumerate() {
			// No nesting and unit variant correctly returned.
			assert_eq!(into_error([error_code, 0, 0, 0]), errors[i]);
			// Unexpected second byte nested.
			assert_eq!(into_error([error_code, 1, 0, 0]), [0, error_code, 1, 0],);
			// Unexpected third byte nested.
			assert_eq!(into_error([error_code, 1, 1, 0]), [0, error_code, 1, 1],);
			// Unexpected fourth byte nested.
			assert_eq!(into_error([error_code, 1, 1, 1]), [0, error_code, 1, 1],);
		}
	}

	// Tests the `handle_unknown_error` for single nested variants.
	//
	// If the encoded value indicates a double nested error which is known by V0
	// as a single nested error, the encoded value is converted into `pop_api::v0::Error::Other`.
=======
	use crate::tests::assert_encoding_matches;
	use sp_runtime::{ArithmeticError::*, DispatchError::*, TokenError::*, TransactionalError::*};

	// Assert encoding after `handle_unknown_error` with expected encoding.
	fn assert_error_cases(test_cases: Vec<([u8; 4], [u8; 4])>) {
		for (mut error, expected) in test_cases {
			handle_unknown_error(&mut error);
			assert_eq!(error, expected);
		}
	}

	// Tests for `handle_unknown_error`:
	// 1. Unit errors.
	// 2. Single nested errors.
	// 3. Double nested errors.

	// 1. Unit errors.
	//
	// If the encoded value indicates a nested enum, which is known by V0 as a
	// unit error, the encoded value is converted.
	//
	// Example: the error `BadOrigin` (encoded: `[2, 0, 0, 0]`) with a non-zero value for one
	// of the bytes [1..4]: `[2, 0, 1, 0]` is converted into `[0, 2, 0, 1]` (shifting the bits
	// one forward). This is decoded to `Error::Other { dispatch_error: 2, index: 0, error: 1 }`.

	macro_rules! unit_error_test {
		($name:ident, $error_variant:expr, $encoded_value:expr) => {
			#[test]
			fn $name() {
				assert_encoding_matches($error_variant, $encoded_value);
				let index = $encoded_value[0];
				let test_cases = vec![
					($encoded_value, $encoded_value),
					([index, 1, 0, 0], [0, index, 1, 0]),
					([index, 1, 1, 0], [0, index, 1, 1]),
					([index, 1, 1, 1], [0, index, 1, 1]),
					([index, 1, 0, 1], [0, index, 1, 0]),
					([index, 0, 1, 1], [0, index, 0, 1]),
					([index, 0, 0, 1], [0, index, 0, 0]),
				];
				assert_error_cases(test_cases);
			}
		};
	}

	unit_error_test!(cannot_lookup_works, CannotLookup, [1u8, 0, 0, 0]);
	unit_error_test!(bad_origin_works, BadOrigin, [2u8, 0, 0, 0]);
	unit_error_test!(consumer_remaining_works, ConsumerRemaining, [4u8, 0, 0, 0]);
	unit_error_test!(no_providers_works, NoProviders, [5u8, 0, 0, 0]);
	unit_error_test!(too_many_consumers_works, TooManyConsumers, [6u8, 0, 0, 0]);
	unit_error_test!(exhausted_works, Exhausted, [10u8, 0, 0, 0]);
	unit_error_test!(corruption_works, Corruption, [11u8, 0, 0, 0]);
	unit_error_test!(unavailable_works, Unavailable, [12u8, 0, 0, 0]);
	unit_error_test!(root_not_allowed_works, RootNotAllowed, [13u8, 0, 0, 0]);

	// 2. Single nested errors.
	//
	// If the encoded value indicates a double nested error which is known by V0
	// as a single nested error, the encoded value is converted.
>>>>>>> bdfdc963
	//
	// Example: the error `Arithmetic(Overflow)` (encoded: `[8, 1, 0, 0]`) with a non-zero
	// value for one of the bytes [2..4]: `[8, 1, 1, 0]` is converted into `[0, 8, 1, 1]`. This is
	// decoded to `Error::Other { dispatch_error: 8, index: 1,  error: 1 }`.
<<<<<<< HEAD
	#[test]
	fn single_nested_error_variants() {
		let errors = vec![
			[[7u8, 0, 0, 0], [7u8, 1, 0, 0]],
			[[8, 0, 0, 0], [8, 1, 0, 0]],
			[[9, 0, 0, 0], [9, 1, 0, 0]],
		];
		// Compare an `Error`, which is converted from an encoded value, with the expected `Error`.
		for (i, &error_code) in SINGLE_NESTED_ERRORS.iter().enumerate() {
			// No nested and single nested variant correctly returned.
			assert_eq!(into_error([error_code, 0, 0, 0]), errors[i][0]);
			assert_eq!(into_error([error_code, 1, 0, 0]), errors[i][1]);
			// Unexpected third byte nested.
			assert_eq!(into_error([error_code, 1, 1, 0]), [0, error_code, 1, 1],);
			// Unexpected fourth byte nested.
			assert_eq!(into_error([error_code, 1, 1, 1]), [0, error_code, 1, 1],);
		}
	}

	#[test]
	fn single_nested_unknown_variants() {
		// Unknown `TokenError` variant.
		assert_eq!(into_error([7, 10, 0, 0]), [0, 7, 10, 0],);
		// Unknown `Arithmetic` variant.
		assert_eq!(into_error([8, 3, 0, 0]), [0, 8, 3, 0],);
		// Unknown `Transactional` variant.
		assert_eq!(into_error([9, 2, 0, 0]), [0, 9, 2, 0],);
	}

	// Tests the `handle_unknown_error` for double nested variants.
	//
	// If the encoded value indicates a triple nested error which is known by V0
	// as a double nested error, the encoded value is converted into `pop_api::v0::Error::Other`.
=======

	macro_rules! single_nested_error_test {
		($name:ident, $error_enum:path, $base_error_code:expr, $invalid_index:expr, $errors:expr) => {
			#[test]
			fn $name() {
				for (error, index) in $errors {
					let valid_variant_expected_encoding = [$base_error_code, index, 0, 0];
					assert_encoding_matches($error_enum(error), valid_variant_expected_encoding);
					// Test cases with valid single nested values.
					let test_cases = vec![
						([$base_error_code, index, 0, 0], valid_variant_expected_encoding),
						([$base_error_code, index, 1, 0], [0, $base_error_code, index, 1]),
						([$base_error_code, index, 0, 1], [0, $base_error_code, index, 0]),
						([$base_error_code, index, 1, 1], [0, $base_error_code, index, 1]),
					];
					assert_error_cases(test_cases);
				}

				// Test cases with invalid single nested values.
				for x in [$invalid_index, 100, u8::MAX] {
					let test_cases = vec![
						([$base_error_code, x, 0, 0], [0, $base_error_code, x, 0]),
						([$base_error_code, x, 1, 0], [0, $base_error_code, x, 1]),
						([$base_error_code, x, 0, 1], [0, $base_error_code, x, 0]),
						([$base_error_code, x, 1, 1], [0, $base_error_code, x, 1]),
					];
					assert_error_cases(test_cases);
				}
			}
		};
	}

	single_nested_error_test!(
		token_error_works,
		Token,
		TOKEN_ERROR,
		INVALID_TOKEN_INDEX,
		vec![
			(FundsUnavailable, 0),
			(OnlyProvider, 1),
			(BelowMinimum, 2),
			(CannotCreate, 3),
			(UnknownAsset, 4),
			(Frozen, 5),
			(Unsupported, 6),
			(CannotCreateHold, 7),
			(NotExpendable, 8),
			(Blocked, 9),
		]
	);

	single_nested_error_test!(
		arithmetic_error_works,
		Arithmetic,
		ARITHMETIC_ERROR,
		INVALID_ARITHMETIC_INDEX,
		vec![(Underflow, 0), (Overflow, 1), (DivisionByZero, 2)]
	);

	single_nested_error_test!(
		transactional_error_works,
		Transactional,
		TRANSACTIONAL_ERROR,
		INVALID_TRANSACTIONAL_INDEX,
		vec![(LimitReached, 0), (NoLayer, 1)]
	);

	// 3. Double nested error.
	//
	// If the encoded value indicates a triple nested error which is known by V0
	// as a double nested error, the encoded value is converted.
>>>>>>> bdfdc963
	//
	// Example: the error `Module { index: 10, error 5 }` (encoded: `[3, 10, 5, 0]`) with a non-zero
	// value for the last byte: `[3, 10, 5, 3]` is converted into `[0, 3, 10, 5]`. This is
	// decoded to `Error::Other { dispatch_error: 3, index: 10, error: 5 }`.

	#[test]
	fn double_nested_error_variants() {
<<<<<<< HEAD
		// Compare an `Error`, which is converted from an encoded value, with the expected `Error`.
		// No nesting and unit variant correctly returned.
		assert_eq!(into_error([3, 0, 0, 0]), [3, 0, 0, 0]);
		// Allowed single nesting and variant correctly returned.
		assert_eq!(into_error([3, 1, 0, 0]), [3, 1, 0, 0]);
		// Allowed double nesting and variant correctly returned.
		assert_eq!(into_error([3, 1, 1, 0]), [3, 1, 1, 0]);
		// Unexpected fourth byte nested.
		assert_eq!(into_error([3, 1, 1, 1]), [0, 3, 1, 1],);
=======
		for x in [1, 100, u8::MAX] {
			let test_cases = vec![
				([MODULE_ERROR, x, 0, 0], [MODULE_ERROR, x, 0, 0]),
				([MODULE_ERROR, x, x, 0], [MODULE_ERROR, x, x, 0]),
				([MODULE_ERROR, x, x, x], [0, MODULE_ERROR, x, x]),
				([MODULE_ERROR, 0, x, x], [0, MODULE_ERROR, 0, x]),
				([MODULE_ERROR, 0, 0, x], [0, MODULE_ERROR, 0, 0]),
			];
			assert_error_cases(test_cases);
		}
>>>>>>> bdfdc963
	}

	#[test]
	fn test_random_encoded_values() {
<<<<<<< HEAD
		assert_eq!(into_error([100, 100, 100, 100]), [0, 100, 100, 100],);
		assert_eq!(into_error([200, 200, 200, 200]), [0, 200, 200, 200],);
=======
		let test_cases = vec![
			([100, 100, 100, 100], [0, 100, 100, 100]),
			([u8::MAX, u8::MAX, u8::MAX, u8::MAX], [0, u8::MAX, u8::MAX, u8::MAX]),
		];
		assert_error_cases(test_cases);
>>>>>>> bdfdc963
	}
}<|MERGE_RESOLUTION|>--- conflicted
+++ resolved
@@ -79,126 +79,6 @@
 #[cfg(test)]
 mod tests {
 	use super::*;
-<<<<<<< HEAD
-	use sp_runtime::{DispatchError, ModuleError};
-
-	// Check if `DispatchError` is correctly converted into the expected status code (`u32`).
-	// Each test case has an associated 4-byte array that represents the `u32` status code in
-	// little-endian format.
-	#[test]
-	fn dispatch_error_to_status_code() {
-		let test_cases = vec![
-			(DispatchError::Other(""), [0u8, 0, 0, 0]),
-			(DispatchError::CannotLookup, [1, 0, 0, 0]),
-			(DispatchError::BadOrigin, [2, 0, 0, 0]),
-			(
-				DispatchError::Module(sp_runtime::ModuleError {
-					index: 1,
-					error: [2, 0, 0, 0],
-					message: Some("hallo"),
-				}),
-				[3, 1, 2, 0],
-				// Module { index: 1, error: 2 },
-			),
-			(DispatchError::ConsumerRemaining, [4, 0, 0, 0]),
-			(DispatchError::NoProviders, [5, 0, 0, 0]),
-			(DispatchError::TooManyConsumers, [6, 0, 0, 0]),
-			(DispatchError::Token(sp_runtime::TokenError::BelowMinimum), [7, 2, 0, 0]),
-			(DispatchError::Arithmetic(sp_runtime::ArithmeticError::Overflow), [8, 1, 0, 0]),
-			(
-				DispatchError::Transactional(sp_runtime::TransactionalError::LimitReached),
-				[9, 0, 0, 0],
-			),
-			(DispatchError::Exhausted, [10, 0, 0, 0]),
-			(DispatchError::Corruption, [11, 0, 0, 0]),
-			(DispatchError::Unavailable, [12, 0, 0, 0]),
-			(DispatchError::RootNotAllowed, [13, 0, 0, 0]),
-			(DispatchError::Other("UnknownCall"), [254, 0, 0, 0]),
-			(DispatchError::Other("DecodingFailed"), [255, 0, 0, 0]),
-		];
-		for (dispatch_error, expected) in test_cases {
-			let status_code = convert_to_status_code(dispatch_error, 0);
-			assert_eq!(status_code, u32::from_le_bytes(expected));
-		}
-	}
-
-	// This test checks various nesting possibilities of `DispatchError::Module` and ensures
-	// that they are correctly converted to a `u32` status code. The expected result for
-	// each test case is the little-endian 4-byte array `[0u8, 3u8, 1u8, 2u8]`. I.e. the raw bytes
-	// of the `pop_api::v0::Error::Other`.
-	//
-	// Also see the test `fn double_nested_error_variants()` regarding fourth byte nesting.
-	#[test]
-	fn test_module_error() {
-		let test_cases = vec![
-			DispatchError::Module(ModuleError {
-				index: 1,
-				error: [2, 2, 0, 0],
-				message: Some("Random"),
-			}),
-			DispatchError::Module(ModuleError {
-				index: 1,
-				error: [2, 2, 2, 0],
-				message: Some("Random"),
-			}),
-			DispatchError::Module(ModuleError {
-				index: 1,
-				error: [2, 2, 2, 2],
-				message: Some("Random"),
-			}),
-		];
-		for dispatch_error in test_cases {
-			let status_code = convert_to_status_code(dispatch_error, 0);
-			assert_eq!(status_code, u32::from_le_bytes([0u8, 3, 1, 2]));
-		}
-	}
-
-	fn into_error(mut error_bytes: [u8; 4]) -> [u8; 4] {
-		handle_unknown_error(&mut error_bytes);
-		error_bytes
-	}
-
-	// Tests the `handle_unknown_error` for unit variants.
-	//
-	// If the encoded value indicates a nested enum error, which is known by V0 as a
-	// unit error, the encoded value is converted into `pop_api::v0::Error::Other`.
-	//
-	// Example: the error `BadOrigin` (encoded: `[2, 0, 0, 0]`) with a non-zero value for one
-	// of the bytes [1..4]: `[2, 0, 1, 0]` is converted into `[0, 2, 0, 1]` (shifting the bits
-	// one forward). This is decoded to `pop_api::v0::Error::Other { dispatch_error: 2, index: 0, error: 1 }`.
-	#[test]
-	fn unit_error_variants() {
-		let errors = vec![
-			[1u8, 0, 0, 0],
-			[2, 0, 0, 0],
-			[4, 0, 0, 0],
-			[5, 0, 0, 0],
-			[6, 0, 0, 0],
-			[10, 0, 0, 0],
-			[11, 0, 0, 0],
-			[12, 0, 0, 0],
-			[13, 0, 0, 0],
-			[254, 0, 0, 0],
-			[255, 0, 0, 0],
-		];
-		// Compare an `Error`, which is converted from an encoded value, with the expected `Error`.
-		for (i, &error_code) in UNIT_ERRORS.iter().enumerate() {
-			// No nesting and unit variant correctly returned.
-			assert_eq!(into_error([error_code, 0, 0, 0]), errors[i]);
-			// Unexpected second byte nested.
-			assert_eq!(into_error([error_code, 1, 0, 0]), [0, error_code, 1, 0],);
-			// Unexpected third byte nested.
-			assert_eq!(into_error([error_code, 1, 1, 0]), [0, error_code, 1, 1],);
-			// Unexpected fourth byte nested.
-			assert_eq!(into_error([error_code, 1, 1, 1]), [0, error_code, 1, 1],);
-		}
-	}
-
-	// Tests the `handle_unknown_error` for single nested variants.
-	//
-	// If the encoded value indicates a double nested error which is known by V0
-	// as a single nested error, the encoded value is converted into `pop_api::v0::Error::Other`.
-=======
 	use crate::tests::assert_encoding_matches;
 	use sp_runtime::{ArithmeticError::*, DispatchError::*, TokenError::*, TransactionalError::*};
 
@@ -258,46 +138,10 @@
 	//
 	// If the encoded value indicates a double nested error which is known by V0
 	// as a single nested error, the encoded value is converted.
->>>>>>> bdfdc963
 	//
 	// Example: the error `Arithmetic(Overflow)` (encoded: `[8, 1, 0, 0]`) with a non-zero
 	// value for one of the bytes [2..4]: `[8, 1, 1, 0]` is converted into `[0, 8, 1, 1]`. This is
 	// decoded to `Error::Other { dispatch_error: 8, index: 1,  error: 1 }`.
-<<<<<<< HEAD
-	#[test]
-	fn single_nested_error_variants() {
-		let errors = vec![
-			[[7u8, 0, 0, 0], [7u8, 1, 0, 0]],
-			[[8, 0, 0, 0], [8, 1, 0, 0]],
-			[[9, 0, 0, 0], [9, 1, 0, 0]],
-		];
-		// Compare an `Error`, which is converted from an encoded value, with the expected `Error`.
-		for (i, &error_code) in SINGLE_NESTED_ERRORS.iter().enumerate() {
-			// No nested and single nested variant correctly returned.
-			assert_eq!(into_error([error_code, 0, 0, 0]), errors[i][0]);
-			assert_eq!(into_error([error_code, 1, 0, 0]), errors[i][1]);
-			// Unexpected third byte nested.
-			assert_eq!(into_error([error_code, 1, 1, 0]), [0, error_code, 1, 1],);
-			// Unexpected fourth byte nested.
-			assert_eq!(into_error([error_code, 1, 1, 1]), [0, error_code, 1, 1],);
-		}
-	}
-
-	#[test]
-	fn single_nested_unknown_variants() {
-		// Unknown `TokenError` variant.
-		assert_eq!(into_error([7, 10, 0, 0]), [0, 7, 10, 0],);
-		// Unknown `Arithmetic` variant.
-		assert_eq!(into_error([8, 3, 0, 0]), [0, 8, 3, 0],);
-		// Unknown `Transactional` variant.
-		assert_eq!(into_error([9, 2, 0, 0]), [0, 9, 2, 0],);
-	}
-
-	// Tests the `handle_unknown_error` for double nested variants.
-	//
-	// If the encoded value indicates a triple nested error which is known by V0
-	// as a double nested error, the encoded value is converted into `pop_api::v0::Error::Other`.
-=======
 
 	macro_rules! single_nested_error_test {
 		($name:ident, $error_enum:path, $base_error_code:expr, $invalid_index:expr, $errors:expr) => {
@@ -369,7 +213,6 @@
 	//
 	// If the encoded value indicates a triple nested error which is known by V0
 	// as a double nested error, the encoded value is converted.
->>>>>>> bdfdc963
 	//
 	// Example: the error `Module { index: 10, error 5 }` (encoded: `[3, 10, 5, 0]`) with a non-zero
 	// value for the last byte: `[3, 10, 5, 3]` is converted into `[0, 3, 10, 5]`. This is
@@ -377,17 +220,6 @@
 
 	#[test]
 	fn double_nested_error_variants() {
-<<<<<<< HEAD
-		// Compare an `Error`, which is converted from an encoded value, with the expected `Error`.
-		// No nesting and unit variant correctly returned.
-		assert_eq!(into_error([3, 0, 0, 0]), [3, 0, 0, 0]);
-		// Allowed single nesting and variant correctly returned.
-		assert_eq!(into_error([3, 1, 0, 0]), [3, 1, 0, 0]);
-		// Allowed double nesting and variant correctly returned.
-		assert_eq!(into_error([3, 1, 1, 0]), [3, 1, 1, 0]);
-		// Unexpected fourth byte nested.
-		assert_eq!(into_error([3, 1, 1, 1]), [0, 3, 1, 1],);
-=======
 		for x in [1, 100, u8::MAX] {
 			let test_cases = vec![
 				([MODULE_ERROR, x, 0, 0], [MODULE_ERROR, x, 0, 0]),
@@ -398,20 +230,14 @@
 			];
 			assert_error_cases(test_cases);
 		}
->>>>>>> bdfdc963
 	}
 
 	#[test]
 	fn test_random_encoded_values() {
-<<<<<<< HEAD
-		assert_eq!(into_error([100, 100, 100, 100]), [0, 100, 100, 100],);
-		assert_eq!(into_error([200, 200, 200, 200]), [0, 200, 200, 200],);
-=======
 		let test_cases = vec![
 			([100, 100, 100, 100], [0, 100, 100, 100]),
 			([u8::MAX, u8::MAX, u8::MAX, u8::MAX], [0, u8::MAX, u8::MAX, u8::MAX]),
 		];
 		assert_error_cases(test_cases);
->>>>>>> bdfdc963
 	}
 }