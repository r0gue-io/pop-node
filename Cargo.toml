[profile.release]
panic = "unwind"

[workspace.package]
authors = ["R0GUE <go@r0gue.io>"]
edition = "2021"
homepage = "https://r0gue.io"
license = "Unlicense"
repository = "https://github.com/r0gue-io/pop-node/"
description = "Pop Network makes it easy for smart contract developers to use the Power of Polkadot."

[workspace]
members = [
    "node",
    "runtime/devnet",
    "runtime/testnet",
    "integration-tests",
    "primitives",
]
exclude = [
    "pop-api",
<<<<<<< HEAD
    "scripts/fund-dev-accounts",
=======
    "tests/contracts"
>>>>>>> 6f3a0a82
]

resolver = "2"

[workspace.dependencies]
codec = { package = "parity-scale-codec", version = "3.0.0", default-features = false, features = ["derive"] }
hex-literal = "0.4.1"
log = { version = "0.4.20", default-features = false }
scale-info = { version = "2.10.0", default-features = false, features = ["derive"] }
smallvec = "1.11.0"
serde = "1.0.195"
clap = { version = "4.4.18", features = ["derive"] }
jsonrpsee = { version = "0.20.3", features = ["server"] }
futures = "0.3.28"
serde_json = "1.0.111"
tracing-subscriber = { version = "0.3", default-features = false }

# Build
substrate-wasm-builder = "18.0.0"
substrate-build-script-utils = "11.0.0"

# Local
pop-runtime-devnet = { path = "runtime/devnet", default-features = true } # default-features=true required for `-p pop-node` builds
pop-runtime-testnet = { path = "runtime/testnet", default-features = true } # default-features=true required for `-p pop-node` builds
pop-runtime-common = { path = "runtime/common", default-features = false }
pop-primitives = { path = "./primitives", default-features = false }

# Substrate
sc-basic-authorship = "0.35.0"
sc-chain-spec = "28.0.0"
sc-cli = "0.37.0"
sc-client-api = "29.0.0"
sc-offchain = "30.0.0"
sc-consensus = "0.34.0"
sc-executor = "0.33.0"
sc-network = "0.35.0"
sc-network-sync = "0.34.0"
sc-rpc = "30.0.0"
sc-service = "0.36.0"
sc-sysinfo = "28.0.0"
sc-telemetry = "16.0.0"
sc-tracing = "29.0.0"
sc-transaction-pool = "29.0.0"
sc-transaction-pool-api = "29.0.0"
frame-benchmarking = { version = "29.0.0", default-features = false }
frame-benchmarking-cli = "33.0.0"
frame-executive = { version = "29.0.0", default-features = false }
frame-support = { version = "29.0.0", default-features = false }
frame-system = { version = "29.0.0", default-features = false }
frame-system-benchmarking = { version = "29.0.0", default-features = false }
frame-system-rpc-runtime-api = { version = "27.0.0", default-features = false }
frame-try-runtime = { version = "0.35.0", default-features = false }
pallet-aura = { version = "28.0.0", default-features = false }
pallet-authorship = { version = "29.0.0", default-features = false }
pallet-assets = { version = "30.0.0", default-features = false }
pallet-balances = { version = "29.0.0", default-features = false }
pallet-contracts = { version = "28.0.0", default-features = false }
pallet-message-queue = { version = "32.0.0", default-features = false }
pallet-nft-fractionalization = { version = "11.0.0", default-features = false }
pallet-nfts = { version = "23.0.0", default-features = false }
pallet-nfts-runtime-api = { version = "15.0.0", default-features = false }
pallet-preimage = { version = "29.0.0", default-features = false }
pallet-scheduler = { version = "30.0.0", default-features = false }
pallet-session = { version = "29.0.0", default-features = false }
pallet-sudo = { version = "29.0.0", default-features = false }
pallet-timestamp = { version = "28.0.0", default-features = false }
pallet-transaction-payment = { version = "29.0.0", default-features = false }
pallet-transaction-payment-rpc = "31.0.0"
pallet-transaction-payment-rpc-runtime-api = { version = "29.0.0", default-features = false }
sp-api = { version = "27.0.0", default-features = false }
sp-authority-discovery = { version = "27.0.0", default-features = false }
sp-block-builder = { version = "27.0.0", default-features = false }
sp-blockchain = "29.0.0"
sp-consensus-aura = { version = "0.33.0", default-features = false }
sp-consensus-babe = { version = "0.33.0", default-features = false }
sp-consensus-beefy = { version = "14.0.0", default-features = false }
sp-consensus-grandpa = { version = "14.0.0", default-features = false }
sp-core = { version = "29.0.0", default-features = false }
sp-keystore = "0.35.0"
sp-io = { version = "31.0.0", default-features = false }
sp-genesis-builder = { version = "0.8.0", default-features = false }
sp-inherents = { version = "27.0.0", default-features = false }
sp-offchain = { version = "27.0.0", default-features = false }
sp-runtime = { version = "32.0.0", default-features = false }
sp-timestamp = "27.0.0"
substrate-frame-rpc-system = "29.0.0"
substrate-prometheus-endpoint = "0.17.0"
sp-session = { version = "28.0.0", default-features = false }
sp-std = { version = "14.0.0", default-features = false }
sp-transaction-pool = { version = "27.0.0", default-features = false }
sp-version = { version = "30.0.0", default-features = false }

# Polkadot
pallet-xcm = { version = "=8.0.1", default-features = false }
polkadot-cli = "8.0.0"
polkadot-parachain-primitives = { version = "7.0.0", default-features = false }
polkadot-runtime-parachains = { version = "8.0.1", default-features = false }
polkadot-primitives = { version = "8.0.1", default-features = false }
polkadot-runtime-common = { version = "8.0.1", default-features = false }
rococo-runtime-constants = { version = "8.0.0", default-features = false }
rococo-runtime = { version = "8.0.0", default-features = false }
xcm = { package = "staging-xcm", version = "8.0.1", default-features = false }
xcm-builder = { package = "staging-xcm-builder", version = "8.0.1", default-features = false }
xcm-executor = { package = "staging-xcm-executor", version = "8.0.1", default-features = false }

# Cumulus
asset-hub-rococo-runtime = { version = "0.12.0", default-features = false }
asset-test-utils = { version = "8.0.1", default-features = false }
cumulus-pallet-aura-ext = { version = "0.8.0", default-features = false }
cumulus-pallet-parachain-system = { version = "0.8.1", default-features = false, features = ["parameterized-consensus-hook"] }
cumulus-pallet-session-benchmarking = { version = "10.0.0", default-features = false }
cumulus-pallet-xcm = { version = "0.8.0", default-features = false }
cumulus-pallet-xcmp-queue = { version = "0.8.0", default-features = false }
cumulus-primitives-aura = { version = "0.8.0", default-features = false }
cumulus-primitives-core = { version = "0.8.0", default-features = false }
cumulus-primitives-utility = { version = "0.8.1", default-features = false }
emulated-integration-tests-common = { version = "4.0.0", default-features = false }
pallet-collator-selection = { version = "10.0.0", default-features = false }
parachains-common = { version = "8.0.0", default-features = false }
parachain-info = { package = "staging-parachain-info", version = "0.8.0", default-features = false }
cumulus-primitives-parachain-inherent = "0.8.0"
cumulus-relay-chain-interface = "0.8.0"
color-print = "0.3.4"
cumulus-client-cli = "0.8.0"
cumulus-client-collator = "0.8.0"
cumulus-client-consensus-aura = "0.8.0"
cumulus-client-consensus-common = "0.8.0"
cumulus-client-consensus-proposer = "0.8.0"
cumulus-client-service = "0.8.0"<|MERGE_RESOLUTION|>--- conflicted
+++ resolved
@@ -19,11 +19,8 @@
 ]
 exclude = [
     "pop-api",
-<<<<<<< HEAD
     "scripts/fund-dev-accounts",
-=======
     "tests/contracts"
->>>>>>> 6f3a0a82
 ]
 
 resolver = "2"
