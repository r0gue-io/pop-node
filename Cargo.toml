[profile.release]
panic = "unwind"

[profile.production]
inherits = "release"
lto = true
codegen-units = 1

[workspace.package]
authors = ["R0GUE <go@r0gue.io>"]
edition = "2021"
homepage = "https://r0gue.io"
license = "Unlicense"
repository = "https://github.com/r0gue-io/pop-node/"
description = "Pop Network makes it easy for smart contract developers to use the Power of Polkadot."

[workspace]
members = [
    "node",
    "runtime/devnet",
    "runtime/testnet",
    "integration-tests",
    "pallets/*",
    "primitives",
]
exclude = [
    "pop-api",
    "tests/contracts"
]

resolver = "2"

[workspace.dependencies]
codec = { package = "parity-scale-codec", version = "3.0.0", default-features = false, features = ["derive"] }
hex-literal = "0.4.1"
log = { version = "0.4.20", default-features = false }
scale-info = { version = "2.10.0", default-features = false, features = ["derive"] }
smallvec = "1.11.0"
serde = "1.0.195"
clap = { version = "4.4.18", features = ["derive"] }
jsonrpsee = { version = "0.20.3", features = ["server"] }
futures = "0.3.28"
serde_json = "1.0.111"
tracing-subscriber = { version = "0.3", default-features = false }
subxt = "0.34.0"
subxt-signer = "0.34.0"
tokio = { version = "1.36", features = ["macros", "time", "rt-multi-thread"] }

# Build
substrate-wasm-builder = "18.0.1"
substrate-build-script-utils = "11.0.0"

# Local
pallet-api = { path = "pallets/api", default-features = false }
pop-runtime-devnet = { path = "runtime/devnet", default-features = true } # default-features=true required for `-p pop-node` builds
pop-runtime-testnet = { path = "runtime/testnet", default-features = true } # default-features=true required for `-p pop-node` builds
pop-runtime-common = { path = "runtime/common", default-features = false }
pop-primitives = { path = "./primitives", default-features = false }

# Substrate
sc-basic-authorship = "0.35.0"
sc-chain-spec = "28.0.0"
sc-cli = "0.37.0"
sc-client-api = "29.0.0"
sc-offchain = "30.0.0"
sc-consensus = "0.34.0"
sc-executor = "0.33.0"
sc-network = "0.35.0"
sc-network-sync = "0.34.0"
sc-rpc = "30.0.0"
sc-service = "0.36.0"
sc-sysinfo = "28.0.0"
sc-telemetry = "16.0.0"
sc-tracing = "29.0.0"
sc-transaction-pool = "29.0.0"
sc-transaction-pool-api = "29.0.0"
frame-benchmarking = { version = "29.0.0", default-features = false }
frame-benchmarking-cli = "33.0.0"
frame-executive = { version = "29.0.0", default-features = false }
frame-support = { version = "29.0.2", default-features = false }
frame-system = { version = "29.0.0", default-features = false }
frame-system-benchmarking = { version = "29.0.0", default-features = false }
frame-system-rpc-runtime-api = { version = "27.0.0", default-features = false }
frame-try-runtime = { version = "0.35.0", default-features = false }
pallet-aura = { version = "28.0.0", default-features = false, features = ["experimental"] }
pallet-authorship = { version = "29.0.0", default-features = false }
pallet-assets = { version = "30.0.0", default-features = false }
pallet-balances = { version = "29.0.2", default-features = false }
pallet-contracts = { version = "28.0.0", default-features = false }
pallet-message-queue = { version = "32.0.0", default-features = false }
pallet-multisig = { version = "29.0.0", default-features = false }
pallet-nft-fractionalization = { version = "11.0.0", default-features = false }
pallet-nfts = { version = "23.0.0", default-features = false }
pallet-nfts-runtime-api = { version = "15.0.0", default-features = false }
pallet-preimage = { version = "29.0.0", default-features = false }
pallet-proxy = { version = "29.0.0", default-features = false }
pallet-scheduler = { version = "30.0.0", default-features = false }
pallet-session = { version = "29.0.0", default-features = false }
pallet-sudo = { version = "29.0.0", default-features = false }
pallet-timestamp = { version = "28.0.0", default-features = false }
pallet-transaction-payment = { version = "29.0.2", default-features = false }
pallet-transaction-payment-rpc = "31.0.0"
pallet-transaction-payment-rpc-runtime-api = { version = "29.0.0", default-features = false }
pallet-utility = { version = "29.0.0", default-features = false }
sp-api = { version = "27.0.1", default-features = false }
sp-authority-discovery = { version = "27.0.0", default-features = false }
sp-block-builder = { version = "27.0.0", default-features = false }
sp-blockchain = "29.0.0"
sp-consensus-aura = { version = "0.33.0", default-features = false }
sp-consensus-babe = { version = "0.33.0", default-features = false }
sp-consensus-beefy = { version = "14.0.0", default-features = false }
sp-consensus-grandpa = { version = "14.0.0", default-features = false }
sp-core = { version = "29.0.0", default-features = false }
sp-keystore = "0.35.0"
sp-io = { version = "31.0.0", default-features = false }
sp-genesis-builder = { version = "0.8.0", default-features = false }
sp-inherents = { version = "27.0.0", default-features = false }
sp-offchain = { version = "27.0.0", default-features = false }
sp-runtime = { version = "32.0.0", default-features = false }
sp-timestamp = "27.0.0"
substrate-frame-rpc-system = "29.0.0"
substrate-prometheus-endpoint = "0.17.0"
sp-session = { version = "28.0.0", default-features = false }
sp-std = { version = "14.0.0", default-features = false }
sp-transaction-pool = { version = "27.0.0", default-features = false }
sp-version = { version = "30.0.0", default-features = false }

# Polkadot
pallet-xcm = { version = "8.0.5", default-features = false }
polkadot-cli = "8.0.0"
polkadot-parachain-primitives = { version = "7.0.0", default-features = false }
polkadot-runtime-parachains = { version = "8.0.3", default-features = false }
polkadot-primitives = { version = "8.0.1", default-features = false }
polkadot-runtime-common = { version = "8.0.3", default-features = false }
<<<<<<< HEAD
rococo-runtime-constants = { version = "8.0.0", default-features = false }
rococo-runtime = { version = "8.0.1", default-features = false }
xcm = { version = "8.0.1", package = "staging-xcm", default-features = false }
xcm-builder = { version = "8.0.3", package = "staging-xcm-builder", default-features = false }
xcm-executor = { version = "8.0.2", package = "staging-xcm-executor", default-features = false }

# Cumulus
asset-hub-rococo-runtime = { version = "0.12.3", default-features = false }
=======
xcm = { package = "staging-xcm", version = "8.0.1", default-features = false }
xcm-builder = { package = "staging-xcm-builder", version = "8.0.3", default-features = false }
xcm-executor = { package = "staging-xcm-executor", version = "8.0.2", default-features = false }

# Cumulus
>>>>>>> a9de17d3
asset-test-utils = { version = "8.0.1", default-features = false }
cumulus-pallet-aura-ext = { version = "0.8.0", default-features = false }
cumulus-pallet-parachain-system = { version = "0.8.1", default-features = false, features = ["parameterized-consensus-hook"] }
cumulus-pallet-session-benchmarking = { version = "10.0.0", default-features = false }
cumulus-pallet-xcm = { version = "0.8.0", default-features = false }
cumulus-pallet-xcmp-queue = { version = "0.8.0", default-features = false }
cumulus-primitives-aura = { version = "0.8.0", default-features = false }
cumulus-primitives-core = { version = "0.8.0", default-features = false }
cumulus-primitives-utility = { version = "0.8.1", default-features = false }
emulated-integration-tests-common = { version = "4.0.0", default-features = false }
pallet-collator-selection = { version = "10.0.3", default-features = false }
parachains-common = { version = "8.0.1", default-features = false }
<<<<<<< HEAD
parachain-info = { version = "0.8.0", package = "staging-parachain-info", default-features = false }
=======
parachain-info = { package = "staging-parachain-info", version = "0.8.0", default-features = false }
>>>>>>> a9de17d3
cumulus-primitives-parachain-inherent = "0.8.0"
cumulus-relay-chain-interface = "0.8.0"
color-print = "0.3.4"
cumulus-client-cli = "0.8.0"
cumulus-client-collator = "0.8.0"
cumulus-client-consensus-aura = "0.8.0"
cumulus-client-consensus-common = "0.8.0"
cumulus-client-consensus-proposer = "0.8.0"
cumulus-client-service = "0.8.0"

# Paseo
asset-hub-paseo-runtime = { git = "https://github.com/paseo-network/runtimes/", tag = "v1.2.5-system-chains", default-features = false }
paseo-runtime = { git = "https://github.com/paseo-network/runtimes/", tag = "v1.2.5-system-chains", default-features = false }
paseo-runtime-constants = { git = "https://github.com/paseo-network/runtimes/", tag = "v1.2.5-system-chains", default-features = false }<|MERGE_RESOLUTION|>--- conflicted
+++ resolved
@@ -132,22 +132,11 @@
 polkadot-runtime-parachains = { version = "8.0.3", default-features = false }
 polkadot-primitives = { version = "8.0.1", default-features = false }
 polkadot-runtime-common = { version = "8.0.3", default-features = false }
-<<<<<<< HEAD
-rococo-runtime-constants = { version = "8.0.0", default-features = false }
-rococo-runtime = { version = "8.0.1", default-features = false }
-xcm = { version = "8.0.1", package = "staging-xcm", default-features = false }
-xcm-builder = { version = "8.0.3", package = "staging-xcm-builder", default-features = false }
-xcm-executor = { version = "8.0.2", package = "staging-xcm-executor", default-features = false }
-
-# Cumulus
-asset-hub-rococo-runtime = { version = "0.12.3", default-features = false }
-=======
 xcm = { package = "staging-xcm", version = "8.0.1", default-features = false }
 xcm-builder = { package = "staging-xcm-builder", version = "8.0.3", default-features = false }
 xcm-executor = { package = "staging-xcm-executor", version = "8.0.2", default-features = false }
 
 # Cumulus
->>>>>>> a9de17d3
 asset-test-utils = { version = "8.0.1", default-features = false }
 cumulus-pallet-aura-ext = { version = "0.8.0", default-features = false }
 cumulus-pallet-parachain-system = { version = "0.8.1", default-features = false, features = ["parameterized-consensus-hook"] }
@@ -160,11 +149,7 @@
 emulated-integration-tests-common = { version = "4.0.0", default-features = false }
 pallet-collator-selection = { version = "10.0.3", default-features = false }
 parachains-common = { version = "8.0.1", default-features = false }
-<<<<<<< HEAD
-parachain-info = { version = "0.8.0", package = "staging-parachain-info", default-features = false }
-=======
 parachain-info = { package = "staging-parachain-info", version = "0.8.0", default-features = false }
->>>>>>> a9de17d3
 cumulus-primitives-parachain-inherent = "0.8.0"
 cumulus-relay-chain-interface = "0.8.0"
 color-print = "0.3.4"
