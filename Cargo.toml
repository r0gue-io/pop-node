--- conflicted
+++ resolved
@@ -48,11 +48,7 @@
 
 # Build
 substrate-build-script-utils = "11.0.0"
-<<<<<<< HEAD
-substrate-wasm-builder = "22.0.0"
-=======
 substrate-wasm-builder = "22.0.1"
->>>>>>> 2170af7a
 
 # Local
 pop-runtime-devnet = { path = "runtime/devnet", default-features = true }   # default-features=true required for `-p pop-node` builds
@@ -61,7 +57,6 @@
 pop-primitives = { path = "./primitives", default-features = false }
 
 # Substrate
-<<<<<<< HEAD
 sc-basic-authorship = "0.40.0"
 sc-chain-spec = "33.0.0"
 sc-cli = "0.42.0"
@@ -169,116 +164,6 @@
 cumulus-client-consensus-common = "0.13.0"
 cumulus-client-consensus-proposer = "0.13.0"
 cumulus-client-service = "0.13.0"
-=======
-sc-basic-authorship = "0.39.0"
-sc-chain-spec = "32.0.0"
-sc-cli = "0.41.0"
-sc-client-api = "33.0.0"
-sc-offchain = "34.0.0"
-sc-consensus = "0.38.0"
-sc-executor = "0.37.0"
-sc-network = "0.39.0"
-sc-network-sync = "0.38.0"
-sc-rpc = "34.0.0"
-sc-service = "0.40.0"
-sc-sysinfo = "32.0.0"
-sc-telemetry = "19.0.0"
-sc-tracing = "33.0.0"
-sc-transaction-pool = "33.0.0"
-sc-transaction-pool-api = "33.0.0"
-frame-benchmarking = { version = "33.0.0", default-features = false }
-frame-benchmarking-cli = "37.0.0"
-frame-executive = { version = "33.0.0", default-features = false }
-frame-metadata-hash-extension = { version = "0.2.0", default-features = false }
-frame-support = { version = "33.0.0", default-features = false }
-frame-system = { version = "33.0.0", default-features = false }
-frame-system-benchmarking = { version = "33.0.0", default-features = false }
-frame-system-rpc-runtime-api = { version = "31.0.0", default-features = false }
-frame-try-runtime = { version = "0.39.0", default-features = false }
-pallet-aura = { version = "32.0.0", default-features = false }
-pallet-authorship = { version = "33.0.0", default-features = false }
-pallet-assets = { version = "34.0.0", default-features = false }
-pallet-balances = { version = "34.0.0", default-features = false }
-pallet-contracts = { version = "32.0.0", default-features = false }
-pallet-message-queue = { version = "36.0.0", default-features = false }
-pallet-multisig = { version = "33.0.0", default-features = false }
-pallet-nft-fractionalization = { version = "15.0.0", default-features = false }
-pallet-nfts = { version = "27.0.0", default-features = false }
-pallet-nfts-runtime-api = { version = "19.0.0", default-features = false }
-pallet-preimage = { version = "33.0.0", default-features = false }
-pallet-proxy = { version = "33.0.0", default-features = false }
-pallet-scheduler = { version = "34.0.0", default-features = false }
-pallet-session = { version = "33.0.0", default-features = false }
-pallet-sudo = { version = "33.0.0", default-features = false }
-pallet-timestamp = { version = "32.0.0", default-features = false }
-pallet-transaction-payment = { version = "33.0.0", default-features = false }
-pallet-transaction-payment-rpc = "35.0.0"
-pallet-transaction-payment-rpc-runtime-api = { version = "33.0.0", default-features = false }
-pallet-utility = { version = "33.0.0", default-features = false }
-sp-api = { version = "31.0.0", default-features = false }
-sp-authority-discovery = { version = "31.0.0", default-features = false }
-sp-block-builder = { version = "31.0.0", default-features = false }
-sp-blockchain = "33.0.0"
-sp-consensus-aura = { version = "0.37.0", default-features = false }
-sp-consensus-babe = { version = "0.37.0", default-features = false }
-sp-consensus-beefy = { version = "18.0.0", default-features = false }
-sp-consensus-grandpa = { version = "18.0.0", default-features = false }
-sp-core = { version = "32.0.0", default-features = false }
-sp-keystore = "0.38.0"
-sp-io = { version = "35.0.0", default-features = false }
-sp-genesis-builder = { version = "0.12.0", default-features = false }
-sp-inherents = { version = "31.0.0", default-features = false }
-sp-offchain = { version = "31.0.0", default-features = false }
-sp-runtime = { version = "36.0.0", default-features = false }
-sp-timestamp = "31.0.0"
-substrate-frame-rpc-system = "33.0.0"
-substrate-prometheus-endpoint = "0.17.0"
-sp-session = { version = "32.0.0", default-features = false }
-sp-std = { version = "14.0.0", default-features = false }
-sp-transaction-pool = { version = "31.0.0", default-features = false }
-sp-version = { version = "34.0.0", default-features = false }
-
-# Polkadot
-pallet-xcm = { version = "12.0.0", default-features = false }
-polkadot-cli = "12.0.0"
-polkadot-parachain-primitives = { version = "11.0.0", default-features = false }
-polkadot-runtime-parachains = { version = "12.0.0", default-features = false }
-polkadot-primitives = { version = "12.0.0", default-features = false }
-polkadot-runtime-common = { version = "12.0.0", default-features = false }
-rococo-runtime-constants = { version = "12.0.0", default-features = false }
-rococo-runtime = { version = "12.0.1", default-features = false }
-xcm = { version = "12.0.0", package = "staging-xcm", default-features = false }
-xcm-builder = { version = "12.0.0", package = "staging-xcm-builder", default-features = false }
-xcm-executor = { version = "12.0.0", package = "staging-xcm-executor", default-features = false }
-
-# Cumulus
-asset-hub-rococo-runtime = { version = "0.16.1", default-features = false }
-asset-test-utils = { version = "12.0.0", default-features = false }
-cumulus-pallet-aura-ext = { version = "0.12.0", default-features = false }
-cumulus-pallet-parachain-system = { version = "0.12.0", default-features = false, features = [
-    "parameterized-consensus-hook",
-] }
-cumulus-pallet-session-benchmarking = { version = "14.0.0", default-features = false }
-cumulus-pallet-xcm = { version = "0.12.0", default-features = false }
-cumulus-pallet-xcmp-queue = { version = "0.12.0", default-features = false }
-cumulus-primitives-aura = { version = "0.12.0", default-features = false }
-cumulus-primitives-core = { version = "0.12.0", default-features = false }
-cumulus-primitives-storage-weight-reclaim = { version = "3.0.0", default-features = false }
-cumulus-primitives-utility = { version = "0.12.0", default-features = false }
-emulated-integration-tests-common = { version = "8.0.0", default-features = false }
-pallet-collator-selection = { version = "14.0.0", default-features = false }
-parachains-common = { version = "12.0.0", default-features = false }
-parachain-info = { version = "0.12.0", package = "staging-parachain-info", default-features = false }
-cumulus-primitives-parachain-inherent = "0.12.0"
-cumulus-relay-chain-interface = "0.12.0"
-color-print = "0.3.4"
-cumulus-client-cli = "0.12.0"
-cumulus-client-collator = "0.12.0"
-cumulus-client-consensus-aura = "0.12.0"
-cumulus-client-consensus-common = "0.12.0"
-cumulus-client-consensus-proposer = "0.12.0"
-cumulus-client-service = "0.12.0"
->>>>>>> 2170af7a
 
 # Paseo
 asset-hub-paseo-runtime = { git = "https://github.com/paseo-network/runtimes/", tag = "v1.2.5-system-chains", default-features = false }
