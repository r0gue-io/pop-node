--- conflicted
+++ resolved
@@ -15,18 +15,11 @@
 repository = "https://github.com/r0gue-io/pop-node/"
 
 [workspace]
-<<<<<<< HEAD
 exclude = [ "extension/contract", "pop-api", "tests/contracts" ]
 members = [
 	"integration-tests",
 	"node",
 	"pallets/*",
-=======
-exclude = [ "pop-api", "tests/contracts" ]
-members = [
-	"integration-tests",
-	"node",
->>>>>>> 788c240c
 	"primitives",
 	"runtime/devnet",
 	"runtime/mainnet",
@@ -40,7 +33,6 @@
 codec = { package = "parity-scale-codec", version = "3.6.12", default-features = false, features = [
 	"derive",
 ] }
-<<<<<<< HEAD
 contract-build = "4.1.1"
 enumflags2 = "0.7.9"
 env_logger = "0.11.5"
@@ -51,12 +43,6 @@
 jsonrpsee = { version = "0.23.2", features = [ "server" ] }
 log = { version = "0.4.21", default-features = false }
 rand = "0.8.5"
-=======
-futures = "0.3.28"
-hex-literal = "0.4.1"
-jsonrpsee = { version = "0.23.2", features = [ "server" ] }
-log = { version = "0.4.21", default-features = false }
->>>>>>> 788c240c
 scale-info = { version = "2.11.1", default-features = false, features = [
 	"derive",
 ] }
@@ -73,11 +59,8 @@
 substrate-wasm-builder = "23.0.0"
 
 # Local
-<<<<<<< HEAD
 pallet-api = { path = "pallets/api", default-features = false }
 pop-chain-extension = { path = "./extension", default-features = false }
-=======
->>>>>>> 788c240c
 pop-primitives = { path = "./primitives", default-features = false }
 pop-runtime-common = { path = "runtime/common", default-features = false }
 pop-runtime-devnet = { path = "runtime/devnet", default-features = true }   # default-features=true required for `-p pop-node` builds
@@ -90,10 +73,7 @@
 frame-executive = { version = "36.0.0", default-features = false }
 frame-metadata-hash-extension = { version = "0.4.0", default-features = false }
 frame-support = { version = "36.0.0", default-features = false }
-<<<<<<< HEAD
 frame-support-procedural = { version = "=30.0.1", default-features = false }
-=======
->>>>>>> 788c240c
 frame-system = { version = "36.1.0", default-features = false }
 frame-system-benchmarking = { version = "36.0.0", default-features = false }
 frame-system-rpc-runtime-api = { version = "33.0.0", default-features = false }
@@ -149,11 +129,7 @@
 sp-io = { version = "37.0.0", default-features = false }
 sp-keystore = "0.40.0"
 sp-offchain = { version = "33.0.0", default-features = false }
-<<<<<<< HEAD
-sp-runtime = { version = "=38.0.0", default-features = false }
-=======
 sp-runtime = { version = "38.0.0", default-features = false }
->>>>>>> 788c240c
 sp-session = { version = "34.0.0", default-features = false }
 sp-std = { version = "14.0.0", default-features = false }
 sp-timestamp = "33.0.0"
