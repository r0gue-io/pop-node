[profile.release]
panic = "unwind"

[profile.production]
codegen-units = 1
inherits = "release"
lto = true

[workspace.package]
authors = [ "R0GUE <go@r0gue.io>" ]
description = "Pop Network makes it easy for smart contract developers to use the Power of Polkadot."
edition = "2021"
homepage = "https://r0gue.io"
license = "Unlicense"
repository = "https://github.com/r0gue-io/pop-node/"

[workspace]
exclude = [
	"extension/contract",
	"pop-api",
	"tests/contracts",
	"integration-tests",
]
members = [
<<<<<<< HEAD
	#"integration-tests",
=======
>>>>>>> 0028dd0f
	"node",
	"pallets/*",
	#"pop-api/integration-tests",
	"primitives",
	"runtime/devnet",
	"runtime/mainnet",
	"runtime/testnet",
]

resolver = "2"

[workspace.dependencies]
anyhow = { version = "1.0", default-features = false }
clap = { version = "4.5.10", features = [ "derive" ] }
codec = { package = "parity-scale-codec", version = "3.6.12", default-features = false, features = [
	"derive",
] }
color-print = "0.3.4"
contract-build = "5.0.2"
docify = "0.2.8"
enumflags2 = "0.7.9"
env_logger = "0.11.5"
futures = "0.3.30"
hex = "0.4.3"
hex-literal = "0.4.1"
impl-trait-for-tuples = "0.2.2"
jsonrpsee = { version = "0.24.3", features = [ "server" ] }
log = { version = "0.4.22", default-features = false }
rand = "0.8.5"
scale-info = { version = "2.11.1", default-features = false, features = [
	"derive",
] }
serde = "1.0.209"
serde_json = "1.0.127"
smallvec = "1.11.2"
subxt = "0.38.0"
subxt-signer = "0.38.0"
tokio = { version = "1.36", features = [ "macros", "rt-multi-thread", "time" ] }
tracing-subscriber = { version = "0.3.18", default-features = false }

# Build
substrate-build-script-utils = { git = "https://github.com/paritytech/polkadot-sdk", branch = "stable2412" }
substrate-wasm-builder = { git = "https://github.com/paritytech/polkadot-sdk", branch = "stable2412" }

# Local
pallet-api = { path = "pallets/api", default-features = false }
pallet-motion = { path = "pallets/motion", default-features = false }
pallet-nfts = { path = "pallets/nfts", default-features = false }
pop-chain-extension = { path = "./extension", default-features = false }
pop-primitives = { path = "./primitives", default-features = false }
pop-runtime-common = { path = "runtime/common", default-features = false }
pop-runtime-devnet = { path = "runtime/devnet", default-features = true }   # default-features=true required for `-p pop-node` builds
pop-runtime-mainnet = { path = "runtime/mainnet", default-features = true } # default-features=true required for `-p pop-node` builds
pop-runtime-testnet = { path = "runtime/testnet", default-features = true } # default-features=true required for `-p pop-node` builds

# Substrate
frame-benchmarking = { git = "https://github.com/paritytech/polkadot-sdk", branch = "stable2412", default-features = false }
frame-benchmarking-cli = { git = "https://github.com/paritytech/polkadot-sdk", branch = "stable2412" }
frame-executive = { git = "https://github.com/paritytech/polkadot-sdk", branch = "stable2412", default-features = false }
frame-metadata-hash-extension = { git = "https://github.com/paritytech/polkadot-sdk", branch = "stable2412", default-features = false }
frame-support = { git = "https://github.com/paritytech/polkadot-sdk", branch = "stable2412", default-features = false }
frame-system = { git = "https://github.com/paritytech/polkadot-sdk", branch = "stable2412", default-features = false }
frame-system-benchmarking = { git = "https://github.com/paritytech/polkadot-sdk", branch = "stable2412", default-features = false }
frame-system-rpc-runtime-api = { git = "https://github.com/paritytech/polkadot-sdk", branch = "stable2412", default-features = false }
frame-try-runtime = { git = "https://github.com/paritytech/polkadot-sdk", branch = "stable2412", default-features = false }
pallet-assets = { git = "https://github.com/paritytech/polkadot-sdk", branch = "stable2412", default-features = false }
pallet-aura = { git = "https://github.com/paritytech/polkadot-sdk", branch = "stable2412", default-features = false }
pallet-authorship = { git = "https://github.com/paritytech/polkadot-sdk", branch = "stable2412", default-features = false }
pallet-balances = { git = "https://github.com/paritytech/polkadot-sdk", branch = "stable2412", default-features = false }
pallet-collective = { git = "https://github.com/paritytech/polkadot-sdk", branch = "stable2412", default-features = false }
pallet-contracts = { git = "https://github.com/paritytech/polkadot-sdk", branch = "stable2412", default-features = false }
pallet-message-queue = { git = "https://github.com/paritytech/polkadot-sdk", branch = "stable2412", default-features = false }
pallet-multisig = { git = "https://github.com/paritytech/polkadot-sdk", branch = "stable2412", default-features = false }
pallet-nft-fractionalization = { git = "https://github.com/paritytech/polkadot-sdk", branch = "stable2412", default-features = false }
pallet-nfts-runtime-api = { git = "https://github.com/paritytech/polkadot-sdk", branch = "stable2412", default-features = false }
pallet-preimage = { git = "https://github.com/paritytech/polkadot-sdk", branch = "stable2412", default-features = false }
pallet-proxy = { git = "https://github.com/paritytech/polkadot-sdk", branch = "stable2412", default-features = false }
pallet-revive = { git = "https://github.com/paritytech/polkadot-sdk", branch = "stable2412", default-features = false }
pallet-scheduler = { git = "https://github.com/paritytech/polkadot-sdk", branch = "stable2412", default-features = false }
pallet-session = { git = "https://github.com/paritytech/polkadot-sdk", branch = "stable2412", default-features = false }
pallet-sudo = { git = "https://github.com/paritytech/polkadot-sdk", branch = "stable2412", default-features = false }
pallet-timestamp = { git = "https://github.com/paritytech/polkadot-sdk", branch = "stable2412", default-features = false }
pallet-transaction-payment = { git = "https://github.com/paritytech/polkadot-sdk", branch = "stable2412", default-features = false }
pallet-transaction-payment-rpc = { git = "https://github.com/paritytech/polkadot-sdk", branch = "stable2412" }
pallet-transaction-payment-rpc-runtime-api = { git = "https://github.com/paritytech/polkadot-sdk", branch = "stable2412", default-features = false }
pallet-treasury = { git = "https://github.com/paritytech/polkadot-sdk", branch = "stable2412", default-features = false }
pallet-utility = { git = "https://github.com/paritytech/polkadot-sdk", branch = "stable2412", default-features = false }
prometheus-endpoint = { git = "https://github.com/paritytech/polkadot-sdk", branch = "stable2412", default-features = false, package = "substrate-prometheus-endpoint" }
sc-basic-authorship = { git = "https://github.com/paritytech/polkadot-sdk", branch = "stable2412" }
sc-chain-spec = { git = "https://github.com/paritytech/polkadot-sdk", branch = "stable2412" }
sc-cli = { git = "https://github.com/paritytech/polkadot-sdk", branch = "stable2412" }
sc-client-api = { git = "https://github.com/paritytech/polkadot-sdk", branch = "stable2412" }
sc-consensus = { git = "https://github.com/paritytech/polkadot-sdk", branch = "stable2412" }
sc-executor = { git = "https://github.com/paritytech/polkadot-sdk", branch = "stable2412" }
sc-network = { git = "https://github.com/paritytech/polkadot-sdk", branch = "stable2412" }
sc-network-sync = { git = "https://github.com/paritytech/polkadot-sdk", branch = "stable2412" }
sc-offchain = { git = "https://github.com/paritytech/polkadot-sdk", branch = "stable2412" }
sc-rpc = { git = "https://github.com/paritytech/polkadot-sdk", branch = "stable2412" }
sc-service = { git = "https://github.com/paritytech/polkadot-sdk", branch = "stable2412" }
sc-sysinfo = { git = "https://github.com/paritytech/polkadot-sdk", branch = "stable2412" }
sc-telemetry = { git = "https://github.com/paritytech/polkadot-sdk", branch = "stable2412" }
sc-tracing = { git = "https://github.com/paritytech/polkadot-sdk", branch = "stable2412" }
sc-transaction-pool = { git = "https://github.com/paritytech/polkadot-sdk", branch = "stable2412" }
sc-transaction-pool-api = { git = "https://github.com/paritytech/polkadot-sdk", branch = "stable2412" }
sp-api = { git = "https://github.com/paritytech/polkadot-sdk", branch = "stable2412", default-features = false }
sp-authority-discovery = { git = "https://github.com/paritytech/polkadot-sdk", branch = "stable2412", default-features = false }
sp-block-builder = { git = "https://github.com/paritytech/polkadot-sdk", branch = "stable2412", default-features = false }
sp-blockchain = { git = "https://github.com/paritytech/polkadot-sdk", branch = "stable2412" }
sp-consensus-aura = { git = "https://github.com/paritytech/polkadot-sdk", branch = "stable2412", default-features = false }
sp-consensus-babe = { git = "https://github.com/paritytech/polkadot-sdk", branch = "stable2412", default-features = false }
sp-consensus-beefy = { git = "https://github.com/paritytech/polkadot-sdk", branch = "stable2412", default-features = false }
sp-consensus-grandpa = { git = "https://github.com/paritytech/polkadot-sdk", branch = "stable2412", default-features = false }
sp-core = { git = "https://github.com/paritytech/polkadot-sdk", branch = "stable2412", default-features = false }
sp-genesis-builder = { git = "https://github.com/paritytech/polkadot-sdk", branch = "stable2412", default-features = false }
sp-inherents = { git = "https://github.com/paritytech/polkadot-sdk", branch = "stable2412", default-features = false }
sp-io = { git = "https://github.com/paritytech/polkadot-sdk", branch = "stable2412", default-features = false }
sp-keyring = { git = "https://github.com/paritytech/polkadot-sdk", branch = "stable2412", default-features = false }
sp-keystore = { git = "https://github.com/paritytech/polkadot-sdk", branch = "stable2412" }
sp-mmr-primitives = { git = "https://github.com/paritytech/polkadot-sdk", branch = "stable2412", default-features = false }
sp-offchain = { git = "https://github.com/paritytech/polkadot-sdk", branch = "stable2412", default-features = false }
sp-runtime = { git = "https://github.com/paritytech/polkadot-sdk", branch = "stable2412", default-features = false }
sp-session = { git = "https://github.com/paritytech/polkadot-sdk", branch = "stable2412", default-features = false }
sp-std = { git = "https://github.com/paritytech/polkadot-sdk", branch = "stable2412", default-features = false }
sp-timestamp = { git = "https://github.com/paritytech/polkadot-sdk", branch = "stable2412" }
sp-transaction-pool = { git = "https://github.com/paritytech/polkadot-sdk", branch = "stable2412", default-features = false }
sp-version = { git = "https://github.com/paritytech/polkadot-sdk", branch = "stable2412", default-features = false }
substrate-frame-rpc-system = { git = "https://github.com/paritytech/polkadot-sdk", branch = "stable2412" }

# Polkadot
pallet-xcm = { git = "https://github.com/paritytech/polkadot-sdk", branch = "stable2412", default-features = false }
polkadot-cli = { git = "https://github.com/paritytech/polkadot-sdk", branch = "stable2412" }
polkadot-parachain-primitives = { git = "https://github.com/paritytech/polkadot-sdk", branch = "stable2412", default-features = false }
polkadot-primitives = { git = "https://github.com/paritytech/polkadot-sdk", branch = "stable2412", default-features = false }
polkadot-runtime-common = { git = "https://github.com/paritytech/polkadot-sdk", branch = "stable2412", default-features = false }
polkadot-runtime-parachains = { git = "https://github.com/paritytech/polkadot-sdk", branch = "stable2412", default-features = false }
rococo-runtime = { git = "https://github.com/paritytech/polkadot-sdk", branch = "stable2412", default-features = false }
rococo-runtime-constants = { git = "https://github.com/paritytech/polkadot-sdk", branch = "stable2412", default-features = false }
xcm = { git = "https://github.com/paritytech/polkadot-sdk", branch = "stable2412", package = "staging-xcm", default-features = false }
xcm-builder = { git = "https://github.com/paritytech/polkadot-sdk", branch = "stable2412", package = "staging-xcm-builder", default-features = false }
xcm-executor = { git = "https://github.com/paritytech/polkadot-sdk", branch = "stable2412", package = "staging-xcm-executor", default-features = false }
xcm-runtime-apis = { git = "https://github.com/paritytech/polkadot-sdk", branch = "stable2412", default-features = false }

# Cumulus
asset-test-utils = { git = "https://github.com/paritytech/polkadot-sdk", branch = "stable2412", default-features = false }
cumulus-client-cli = { git = "https://github.com/paritytech/polkadot-sdk", branch = "stable2412" }
cumulus-client-collator = { git = "https://github.com/paritytech/polkadot-sdk", branch = "stable2412" }
cumulus-client-consensus-aura = { git = "https://github.com/paritytech/polkadot-sdk", branch = "stable2412" }
cumulus-client-consensus-common = { git = "https://github.com/paritytech/polkadot-sdk", branch = "stable2412" }
cumulus-client-consensus-proposer = { git = "https://github.com/paritytech/polkadot-sdk", branch = "stable2412" }
cumulus-client-service = { git = "https://github.com/paritytech/polkadot-sdk", branch = "stable2412" }
cumulus-pallet-aura-ext = { git = "https://github.com/paritytech/polkadot-sdk", branch = "stable2412", default-features = false }
cumulus-pallet-parachain-system = { git = "https://github.com/paritytech/polkadot-sdk", branch = "stable2412", default-features = false }
cumulus-pallet-session-benchmarking = { git = "https://github.com/paritytech/polkadot-sdk", branch = "stable2412", default-features = false }
cumulus-pallet-xcm = { git = "https://github.com/paritytech/polkadot-sdk", branch = "stable2412", default-features = false }
cumulus-pallet-xcmp-queue = { git = "https://github.com/paritytech/polkadot-sdk", branch = "stable2412", default-features = false }
cumulus-primitives-aura = { git = "https://github.com/paritytech/polkadot-sdk", branch = "stable2412", default-features = false }
cumulus-primitives-core = { git = "https://github.com/paritytech/polkadot-sdk", branch = "stable2412", default-features = false }
cumulus-primitives-parachain-inherent = { git = "https://github.com/paritytech/polkadot-sdk", branch = "stable2412" }
cumulus-primitives-storage-weight-reclaim = { git = "https://github.com/paritytech/polkadot-sdk", branch = "stable2412", default-features = false }
cumulus-primitives-utility = { git = "https://github.com/paritytech/polkadot-sdk", branch = "stable2412", default-features = false }
cumulus-relay-chain-interface = { git = "https://github.com/paritytech/polkadot-sdk", branch = "stable2412" }
emulated-integration-tests-common = { git = "https://github.com/paritytech/polkadot-sdk", branch = "stable2412", default-features = false }
pallet-collator-selection = { git = "https://github.com/paritytech/polkadot-sdk", branch = "stable2412", default-features = false }
parachain-info = { git = "https://github.com/paritytech/polkadot-sdk", branch = "stable2412", package = "staging-parachain-info", default-features = false }
parachains-common = { git = "https://github.com/paritytech/polkadot-sdk", branch = "stable2412", default-features = false }

# Runtimes
asset-hub-paseo-runtime = { git = "https://github.com/paseo-network/runtimes", default-features = false, tag = "v1.3.4" }
asset-hub-westend-runtime = { git = "https://github.com/paritytech/polkadot-sdk", branch = "stable2412" }
paseo-runtime = { git = "https://github.com/paseo-network/runtimes", default-features = false, tag = "v1.3.4" }
paseo-runtime-constants = { git = "https://github.com/paseo-network/runtimes", default-features = false, tag = "v1.3.4" }
westend-runtime = { git = "https://github.com/paritytech/polkadot-sdk", branch = "stable2412" }
westend-runtime-constants = { git = "https://github.com/paritytech/polkadot-sdk", branch = "stable2412", default-features = false }

ismp = { git = "https://github.com/r0gue-io/ismp", branch = "polkadot-stable2412", default-features = false }
ismp-parachain = { git = "https://github.com/r0gue-io/ismp", branch = "polkadot-stable2412", default-features = false }
ismp-parachain-inherent = { git = "https://github.com/r0gue-io/ismp", branch = "polkadot-stable2412", default-features = false }
ismp-parachain-runtime-api = { git = "https://github.com/r0gue-io/ismp", branch = "polkadot-stable2412", default-features = false }
pallet-ismp = { git = "https://github.com/r0gue-io/ismp", branch = "polkadot-stable2412", default-features = false }
pallet-ismp-rpc = { git = "https://github.com/r0gue-io/ismp", branch = "polkadot-stable2412", default-features = false }
pallet-ismp-runtime-api = { git = "https://github.com/r0gue-io/ismp", branch = "polkadot-stable2412", default-features = false }

# Revive
# array-bytes = { version = "6.2.2", default-features = false }
# assert_matches = { version = "1.5.0" }
# bitflags = { version = "1.3.2" }
# environmental = { version = "1.1.4", default-features = false }
# pallet-revive-fixtures = { path = "pallets/revive/fixtures", default-features = false }
# pallet-revive-mock-network = { default-features = false, path = "pallets/revive/mock-network" }
# pallet-revive-proc-macro = { path = "pallets/revive/proc-macro", default-features = false }
# pallet-revive-uapi = { path = "pallets/revive/uapi", default-features = false }
# parity-wasm = { version = "0.45.0" }
# paste = { version = "1.0.14", default-features = false }
# pretty_assertions = { version = "1.3.0" }
# proc-macro2 = { version = "1.0.64" }
# quote = { version = "1.0.33" }
# rlp = { version = "0.5.2", default-features = false }
# sp-tracing = { version = "16.0.0", default-features = false }
# syn = { version = "2.0.53" }
# tempfile = { version = "3.8.1" }
# toml = { version = "0.8.8" }
# wat = { version = "1.0.0" }<|MERGE_RESOLUTION|>--- conflicted
+++ resolved
@@ -22,10 +22,7 @@
 	"integration-tests",
 ]
 members = [
-<<<<<<< HEAD
 	#"integration-tests",
-=======
->>>>>>> 0028dd0f
 	"node",
 	"pallets/*",
 	#"pop-api/integration-tests",
