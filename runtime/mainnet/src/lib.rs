--- conflicted
+++ resolved
@@ -58,15 +58,11 @@
 pub use sp_runtime::BuildStorage;
 use sp_runtime::{
 	generic, impl_opaque_keys,
-<<<<<<< HEAD
 	traits::{
 		AccountIdConversion, BlakeTwo256, Block as BlockT, IdentifyAccount, IdentityLookup, Verify,
 	},
 	transaction_validity::{TransactionSource, TransactionValidity},
 	ApplyExtrinsicResult,
-=======
-	traits::{BlakeTwo256, Block as BlockT, IdentifyAccount, Verify},
->>>>>>> 9594a3be
 };
 pub use sp_runtime::{ExtrinsicInclusionMode, MultiAddress, Perbill, Permill};
 #[cfg(feature = "std")]
@@ -806,13 +802,10 @@
 
 	use frame_support::{dispatch::GetDispatchInfo, pallet_prelude::Encode};
 	use pallet_balances::AdjustmentDirection;
-<<<<<<< HEAD
 	use pallet_transaction_payment::OnChargeTransaction as OnChargeTransactionT;
 	use sp_keyring::AccountKeyring as Keyring;
 	use sp_runtime::traits::Dispatchable;
-=======
 	use sp_runtime::MultiSignature;
->>>>>>> 9594a3be
 	use BalancesCall::*;
 	use RuntimeCall::Balances as BalancesRuntimeCall;
 
@@ -903,7 +896,6 @@
 	}
 
 	#[test]
-<<<<<<< HEAD
 	fn treasury_account_is_pallet_id_truncated() {
 		assert_eq!(TreasuryAccount::get(), TREASURY_PALLET_ID.into_account_truncating());
 	}
@@ -997,95 +989,7 @@
 		});
 	}
 
-	mod treasury {
-		use super::*;
-		#[test]
-		fn balance_converter_is_set() {
-			assert_eq!(
-				TypeId::of::<<Runtime as pallet_treasury::Config>::BalanceConverter>(),
-				TypeId::of::<UnityAssetBalanceConversion>(),
-			);
-		}
-
-		#[test]
-		fn block_number_provider_is_set() {
-			assert_eq!(
-				TypeId::of::<<Runtime as pallet_treasury::Config>::BlockNumberProvider>(),
-				TypeId::of::<System>(),
-			);
-		}
-
-		#[test]
-		fn burn_is_nothing() {
-			assert_eq!(
-				TypeId::of::<<Runtime as pallet_treasury::Config>::Burn>(),
-				TypeId::of::<()>(),
-			);
-		}
-
-		#[test]
-		fn max_approvals_is_set() {
-			assert_eq!(<Runtime as pallet_treasury::Config>::MaxApprovals::get(), 100);
-		}
-
-		#[test]
-		fn pallet_id_is_set() {
-			assert_eq!(
-				<Runtime as pallet_treasury::Config>::PalletId::get().encode(),
-				PalletId(*b"treasury").encode()
-			);
-		}
-
-		#[test]
-		fn paymaster_is_correct_type() {
-			assert_eq!(
-				TypeId::of::<<Runtime as pallet_treasury::Config>::Paymaster>(),
-				TypeId::of::<TreasuryPaymaster<<Runtime as pallet_treasury::Config>::Currency>>(),
-			);
-		}
-
-		#[test]
-		fn payout_period_is_set() {
-			assert_eq!(<Runtime as pallet_treasury::Config>::PayoutPeriod::get(), 30 * DAYS);
-		}
-
-		#[test]
-		fn reject_origin_is_correct() {
-			assert_eq!(
-				TypeId::of::<<Runtime as pallet_treasury::Config>::RejectOrigin>(),
-				TypeId::of::<EnsureRoot<AccountId>>(),
-			);
-		}
-		#[test]
-		fn spend_funds_is_correct() {
-			assert_eq!(
-				TypeId::of::<<Runtime as pallet_treasury::Config>::SpendFunds>(),
-				TypeId::of::<()>(),
-			);
-		}
-
-		#[test]
-		fn spend_origin_is_correct() {
-			assert_eq!(
-				TypeId::of::<<Runtime as pallet_treasury::Config>::SpendOrigin>(),
-				TypeId::of::<NeverEnsureOrigin<Balance>>(),
-			);
-		}
-
-		#[test]
-		fn spend_period_is_six_days() {
-			assert_eq!(<Runtime as pallet_treasury::Config>::SpendPeriod::get(), 6 * DAYS);
-		}
-
-		#[test]
-		fn type_of_on_charge_transaction_is_correct() {
-			assert_eq!(
-				TypeId::of::<<Runtime as pallet_transaction_payment::Config>::OnChargeTransaction>(
-				),
-				TypeId::of::<OnChargeTransaction>(),
-			);
-		}
-=======
+	#[test]
 	fn block_header_configured() {
 		assert_eq!(TypeId::of::<Header>(), TypeId::of::<generic::Header<u32, BlakeTwo256>>());
 	}
@@ -1140,6 +1044,95 @@
 				CheckMetadataHash<Runtime>
 			)>(),
 		);
->>>>>>> 9594a3be
+	}
+
+	mod treasury {
+		use super::*;
+		#[test]
+		fn balance_converter_is_set() {
+			assert_eq!(
+				TypeId::of::<<Runtime as pallet_treasury::Config>::BalanceConverter>(),
+				TypeId::of::<UnityAssetBalanceConversion>(),
+			);
+		}
+
+		#[test]
+		fn block_number_provider_is_set() {
+			assert_eq!(
+				TypeId::of::<<Runtime as pallet_treasury::Config>::BlockNumberProvider>(),
+				TypeId::of::<System>(),
+			);
+		}
+
+		#[test]
+		fn burn_is_nothing() {
+			assert_eq!(
+				TypeId::of::<<Runtime as pallet_treasury::Config>::Burn>(),
+				TypeId::of::<()>(),
+			);
+		}
+
+		#[test]
+		fn max_approvals_is_set() {
+			assert_eq!(<Runtime as pallet_treasury::Config>::MaxApprovals::get(), 100);
+		}
+
+		#[test]
+		fn pallet_id_is_set() {
+			assert_eq!(
+				<Runtime as pallet_treasury::Config>::PalletId::get().encode(),
+				PalletId(*b"treasury").encode()
+			);
+		}
+
+		#[test]
+		fn paymaster_is_correct_type() {
+			assert_eq!(
+				TypeId::of::<<Runtime as pallet_treasury::Config>::Paymaster>(),
+				TypeId::of::<TreasuryPaymaster<<Runtime as pallet_treasury::Config>::Currency>>(),
+			);
+		}
+
+		#[test]
+		fn payout_period_is_set() {
+			assert_eq!(<Runtime as pallet_treasury::Config>::PayoutPeriod::get(), 30 * DAYS);
+		}
+
+		#[test]
+		fn reject_origin_is_correct() {
+			assert_eq!(
+				TypeId::of::<<Runtime as pallet_treasury::Config>::RejectOrigin>(),
+				TypeId::of::<EnsureRoot<AccountId>>(),
+			);
+		}
+		#[test]
+		fn spend_funds_is_correct() {
+			assert_eq!(
+				TypeId::of::<<Runtime as pallet_treasury::Config>::SpendFunds>(),
+				TypeId::of::<()>(),
+			);
+		}
+
+		#[test]
+		fn spend_origin_is_correct() {
+			assert_eq!(
+				TypeId::of::<<Runtime as pallet_treasury::Config>::SpendOrigin>(),
+				TypeId::of::<NeverEnsureOrigin<Balance>>(),
+			);
+		}
+
+		#[test]
+		fn spend_period_is_six_days() {
+			assert_eq!(<Runtime as pallet_treasury::Config>::SpendPeriod::get(), 6 * DAYS);
+		}
+
+		#[test]
+		fn type_of_on_charge_transaction_is_correct() {
+			assert_eq!(
+				TypeId::of::<<Runtime as pallet_transaction_payment::Config>::OnChargeTransaction>(
+				),
+				TypeId::of::<OnChargeTransaction>(),
+			);
+		}
 	}
 }