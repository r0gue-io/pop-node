--- conflicted
+++ resolved
@@ -444,16 +444,8 @@
 	type AuthorityId = AuraId;
 	type DisabledValidators = ();
 	type MaxAuthorities = ConstU32<100_000>;
-<<<<<<< HEAD
-	type AllowMultipleBlocksPerSlot = ConstBool<false>;
-	// Note: SlotDuration potentially enabled here due to devnet runtime and Rust's feature
-	// unification, requiring the setting of a backwards compatible value.
-	// See https://github.com/paritytech/polkadot-sdk/blob/09df373db9cd5dfed82c5cdb0736d417d54249e6/substrate/frame/aura/src/lib.rs#L262
-	type SlotDuration = pallet_aura::MinimumPeriodTimesTwo<Runtime>;
-=======
 	type AllowMultipleBlocksPerSlot = ConstBool<true>;
 	type SlotDuration = ConstU64<SLOT_DURATION>;
->>>>>>> edde5588
 }
 
 parameter_types! {
