--- conflicted
+++ resolved
@@ -175,11 +175,7 @@
 
 impl pallet_xcm::Config for Runtime {
 	type AdminOrigin = EnsureRoot<AccountId>;
-<<<<<<< HEAD
-	// ^ Override for AdvertisedXcmVersion default
-=======
 	// ^ Override for AdvertisedXcmVersion default.
->>>>>>> 8072a479
 	type AdvertisedXcmVersion = pallet_xcm::CurrentXcmVersion;
 	type Currency = Balances;
 	type CurrencyMatcher = ();
