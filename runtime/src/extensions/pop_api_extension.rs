use frame_support::{
    dispatch::{GetDispatchInfo, PostDispatchInfo},
    pallet_prelude::*,
};
use log;
use pallet_contracts::chain_extension::{
    ChainExtension, Environment, Ext, InitState, RetVal, SysConfig,
};
use sp_core::crypto::UncheckedFrom;
use sp_runtime::{traits::Dispatchable, DispatchError};
use pop_api_primitives::storage_keys::RuntimeStateKeys;

use crate::extensions::ext_impl::{dispatch::dispatch, read_state::read_state};

const LOG_TARGET: &str = "popapi::extension";

#[derive(Default)]
pub struct PopApiExtension;

fn convert_err(err_msg: &'static str) -> impl FnOnce(DispatchError) -> DispatchError {
    move |err| {
        log::trace!(
            target: LOG_TARGET,
            "Pop API failed:{:?}",
            err
        );
        DispatchError::Other(err_msg)
    }
}

#[derive(Debug)]
enum FuncId {
    CallRuntime,
    QueryState(RuntimeStateKeys),
}

impl TryFrom<u16> for FuncId {
    type Error = DispatchError;

    fn try_from(func_id: u16) -> Result<Self, Self::Error> {
        let id = match func_id {
            0xfecb => Self::CallRuntime,
            0xfeca => Self::QueryState(ParachainSystemKeys(LastRelayChainBlockNumber)),
            _ => {
                log::error!("Called an unregistered `func_id`: {:}", func_id);
                return Err(DispatchError::Other("Unimplemented func_id"));
            }
        };

        Ok(id)
    }
}

<<<<<<< HEAD
=======
fn dispatch<T, E>(env: Environment<E, InitState>) -> Result<(), DispatchError>
where
    T: pallet_contracts::Config + frame_system::Config,
    <T as SysConfig>::AccountId: UncheckedFrom<<T as SysConfig>::Hash> + AsRef<[u8]>,
    <T as SysConfig>::RuntimeCall: Parameter
        + Dispatchable<RuntimeOrigin = <T as SysConfig>::RuntimeOrigin, PostInfo = PostDispatchInfo>
        + GetDispatchInfo
        + From<frame_system::Call<T>>,
    E: Ext<T = T>,
{
    let mut env = env.buf_in_buf_out();

    // charge max weight before reading contract memory
    // TODO: causing "1010: block limits exhausted" error
    // let weight_limit = env.ext().gas_meter().gas_left();
    // let charged_weight = env.charge_weight(weight_limit)?;

    // TODO: debug_message weight is a good approximation of the additional overhead of going
    // from contract layer to substrate layer.

    // input length
    let len = env.in_len();
    let call: <T as SysConfig>::RuntimeCall = env.read_as_unbounded(len)?;

    log::debug!(target:LOG_TARGET, " dispatch inputted RuntimeCall: {:?}", call);

    let sender = env.ext().caller();
    let origin: T::RuntimeOrigin = RawOrigin::Signed(sender.account_id()?.clone()).into();

    // TODO: uncomment once charged_weight is fixed
    // let actual_weight = call.get_dispatch_info().weight;
    // env.adjust_weight(charged_weight, actual_weight);
    let result = call.dispatch(origin);
    match result {
        Ok(info) => {
            log::debug!(target:LOG_TARGET, "dispatch success, actual weight: {:?}", info.actual_weight);
        }
        Err(err) => {
            log::debug!(target:LOG_TARGET, "dispatch failed: error: {:?}", err.error);
            return Err(err.error);
        }
    }
    Ok(())
}

>>>>>>> ce62aa94
impl<T> ChainExtension<T> for PopApiExtension
where
    T: pallet_contracts::Config,
    <T as SysConfig>::AccountId: UncheckedFrom<<T as SysConfig>::Hash> + AsRef<[u8]>,
    <T as SysConfig>::RuntimeCall: Parameter
        + Dispatchable<RuntimeOrigin = <T as SysConfig>::RuntimeOrigin, PostInfo = PostDispatchInfo>
        + GetDispatchInfo
        + From<frame_system::Call<T>>,
{
    fn call<E: Ext>(&mut self, env: Environment<E, InitState>) -> Result<RetVal, DispatchError>
    where
        E: Ext<T = T>,
        <E::T as SysConfig>::AccountId: UncheckedFrom<<E::T as SysConfig>::Hash> + AsRef<[u8]>,
    {
        log::debug!(target:LOG_TARGET, " extension called ");
        let func_id = FuncId::try_from(env.func_id())?;
        match func_id {
            FuncId::CallRuntime => dispatch::<T, E>(env)?,
            FuncId::QueryState(RuntimeStateKeys) => read_state::<T, E>(env)?,
        }

        Ok(RetVal::Converging(0))
    }
}

#[cfg(test)]
mod tests {
    pub use super::*;
    pub use crate::*;
    pub use pallet_contracts::Code;
    pub use sp_runtime::{traits::Hash, AccountId32};

    pub const DEBUG_OUTPUT: pallet_contracts::DebugInfo = pallet_contracts::DebugInfo::UnsafeDebug;

    pub const ALICE: AccountId32 = AccountId32::new([1_u8; 32]);
    pub const BOB: AccountId32 = AccountId32::new([2_u8; 32]);
    pub const INITIAL_AMOUNT: u128 = 100_000 * UNIT;
    pub const GAS_LIMIT: Weight = Weight::from_parts(100_000_000_000, 3 * 1024 * 1024);

    pub fn new_test_ext() -> sp_io::TestExternalities {
        let mut t = frame_system::GenesisConfig::<Runtime>::default()
            .build_storage()
            .expect("Frame system builds valid default genesis config");

        pallet_balances::GenesisConfig::<Runtime> {
            balances: vec![(ALICE, INITIAL_AMOUNT), (BOB, INITIAL_AMOUNT)],
        }
        .assimilate_storage(&mut t)
        .expect("Pallet balances storage can be assimilated");

        let mut ext = sp_io::TestExternalities::new(t);
        ext.execute_with(|| System::set_block_number(1));
        ext
    }

    pub fn load_wasm_module<T>(path: &str) -> std::io::Result<(Vec<u8>, <T::Hashing as Hash>::Output)>
    where
        T: frame_system::Config,
    {
        let wasm_binary = std::fs::read(path)?;
        let code_hash = T::Hashing::hash(&wasm_binary);
        Ok((wasm_binary, code_hash))
    }

    pub fn function_selector(name: &str) -> Vec<u8> {
        let hash = sp_io::hashing::blake2_256(name.as_bytes());
        [hash[0..4].to_vec()].concat()
    }

    #[test]
    fn test_dispatch() {
        new_test_ext().execute_with(|| {
            let _ = env_logger::try_init();

            let (wasm_binary, _) = load_wasm_module::<Runtime>("../contracts/pop-api-examples/balance-transfer/target/ink/pop_api_extension_demo.wasm").unwrap();

            let init_value = 100;

            let result = Contracts::bare_instantiate(
                ALICE,
                init_value,
                GAS_LIMIT,
                None,
                Code::Upload(wasm_binary),
                function_selector("new"),
                vec![],
                DEBUG_OUTPUT,
                pallet_contracts::CollectEvents::Skip,
            )
            .result
            .unwrap();

            assert!(
                !result.result.did_revert(),
                "deploying contract reverted {:?}",
                result
            );

            let addr = result.account_id;

            let function = function_selector("transfer_through_runtime");
            let value_to_send: u128 = 1_000_000_000_000_000;
            let params = [function, BOB.encode(), value_to_send.encode()].concat();

            let bob_balance_before = Balances::free_balance(&BOB);
            assert_eq!(bob_balance_before, INITIAL_AMOUNT);

            let result = Contracts::bare_call(
                ALICE,
                addr.clone(),
                0,
                Weight::from_parts(100_000_000_000, 3 * 1024 * 1024),
                None,
                params,
                DEBUG_OUTPUT,
                pallet_contracts::CollectEvents::Skip,
                pallet_contracts::Determinism::Enforced,
            );

            if DEBUG_OUTPUT == pallet_contracts::DebugInfo::UnsafeDebug {
                log::debug!(
                    "Contract debug buffer - {:?}",
                    String::from_utf8(result.debug_message.clone())
                );
                log::debug!("result: {:?}", result);
            }

            // check for revert
            assert!(!result.result.unwrap().did_revert(), "Contract reverted!");

            let bob_balance_after = Balances::free_balance(&BOB);
            assert_eq!(bob_balance_before + value_to_send, bob_balance_after);
        });
    }

}<|MERGE_RESOLUTION|>--- conflicted
+++ resolved
@@ -51,54 +51,6 @@
     }
 }
 
-<<<<<<< HEAD
-=======
-fn dispatch<T, E>(env: Environment<E, InitState>) -> Result<(), DispatchError>
-where
-    T: pallet_contracts::Config + frame_system::Config,
-    <T as SysConfig>::AccountId: UncheckedFrom<<T as SysConfig>::Hash> + AsRef<[u8]>,
-    <T as SysConfig>::RuntimeCall: Parameter
-        + Dispatchable<RuntimeOrigin = <T as SysConfig>::RuntimeOrigin, PostInfo = PostDispatchInfo>
-        + GetDispatchInfo
-        + From<frame_system::Call<T>>,
-    E: Ext<T = T>,
-{
-    let mut env = env.buf_in_buf_out();
-
-    // charge max weight before reading contract memory
-    // TODO: causing "1010: block limits exhausted" error
-    // let weight_limit = env.ext().gas_meter().gas_left();
-    // let charged_weight = env.charge_weight(weight_limit)?;
-
-    // TODO: debug_message weight is a good approximation of the additional overhead of going
-    // from contract layer to substrate layer.
-
-    // input length
-    let len = env.in_len();
-    let call: <T as SysConfig>::RuntimeCall = env.read_as_unbounded(len)?;
-
-    log::debug!(target:LOG_TARGET, " dispatch inputted RuntimeCall: {:?}", call);
-
-    let sender = env.ext().caller();
-    let origin: T::RuntimeOrigin = RawOrigin::Signed(sender.account_id()?.clone()).into();
-
-    // TODO: uncomment once charged_weight is fixed
-    // let actual_weight = call.get_dispatch_info().weight;
-    // env.adjust_weight(charged_weight, actual_weight);
-    let result = call.dispatch(origin);
-    match result {
-        Ok(info) => {
-            log::debug!(target:LOG_TARGET, "dispatch success, actual weight: {:?}", info.actual_weight);
-        }
-        Err(err) => {
-            log::debug!(target:LOG_TARGET, "dispatch failed: error: {:?}", err.error);
-            return Err(err.error);
-        }
-    }
-    Ok(())
-}
-
->>>>>>> ce62aa94
 impl<T> ChainExtension<T> for PopApiExtension
 where
     T: pallet_contracts::Config,
