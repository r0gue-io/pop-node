use frame_support::{
    dispatch::{GetDispatchInfo, PostDispatchInfo, RawOrigin},
    pallet_prelude::*,
};

use log;

use pallet_contracts::chain_extension::{
    ChainExtension, Environment, Ext, InitState, RetVal, SysConfig,
};

use sp_core::crypto::UncheckedFrom;
<<<<<<< HEAD
use sp_runtime::{
    traits::Dispatchable,
    DispatchError,
};
=======
use sp_runtime::{traits::Dispatchable, DispatchError};
>>>>>>> 32c2f7b4

const LOG_TARGET: &str = "popapi::extension";
#[derive(Default)]
pub struct PopApiExtension;

fn convert_err(err_msg: &'static str) -> impl FnOnce(DispatchError) -> DispatchError {
    move |err| {
        log::trace!(
            target: LOG_TARGET,
            "Pop API failed:{:?}",
            err
        );
        DispatchError::Other(err_msg)
    }
}

#[derive(Debug)]
enum FuncId {
    CallRuntime,
<<<<<<< HEAD
    QueryState
=======
>>>>>>> 32c2f7b4
}

impl TryFrom<u16> for FuncId {
    type Error = DispatchError;

    fn try_from(func_id: u16) -> Result<Self, Self::Error> {
        let id = match func_id {
            0xfecb => Self::CallRuntime,
            0xfeca => Self::QueryState,
            _ => {
                log::error!("Called an unregistered `func_id`: {:}", func_id);
                return Err(DispatchError::Other("Unimplemented func_id"));
            }
        };

        Ok(id)
    }
}

fn dispatch<T, E>(env: Environment<E, InitState>) -> Result<(), DispatchError>
where
    T: pallet_contracts::Config + frame_system::Config,
    <T as SysConfig>::AccountId: UncheckedFrom<<T as SysConfig>::Hash> + AsRef<[u8]>,
    <T as SysConfig>::RuntimeCall: Parameter
        + Dispatchable<RuntimeOrigin = <T as SysConfig>::RuntimeOrigin, PostInfo = PostDispatchInfo>
        + GetDispatchInfo
        + From<frame_system::Call<T>>,
    E: Ext<T = T>,
{
    let mut env = env.buf_in_buf_out();

    // charge max weight before reading contract memory
    // TODO: causing "1010: block limits exhausted" error
    // let weight_limit = env.ext().gas_meter().gas_left();
    // let charged_weight = env.charge_weight(weight_limit)?;

    // TODO: debug_message weight is a good approximation of the additional overhead of going
    // from contract layer to substrate layer.

    // input length
    let len = env.in_len();
    let call: <T as SysConfig>::RuntimeCall = env.read_as_unbounded(len)?;

    log::trace!(target:LOG_TARGET, " dispatch inputted RuntimeCall: {:?}", call);

    let sender = env.ext().caller();
    let origin: T::RuntimeOrigin = RawOrigin::Signed(sender.account_id()?.clone()).into();

    // TODO: uncomment once charged_weight is fixed
    // let actual_weight = call.get_dispatch_info().weight;
    // env.adjust_weight(charged_weight, actual_weight);
    let result = call.dispatch(origin);
    match result {
        Ok(info) => {
            log::trace!(target:LOG_TARGET, "dispatch success, actual weight: {:?}", info.actual_weight);
        }
        Err(err) => {
            log::trace!(target:LOG_TARGET, "dispatch failed: error: {:?}", err.error);
            return Err(err.error);
        }
    }
    Ok(())
}

impl<T> ChainExtension<T> for PopApiExtension
where
    T: pallet_contracts::Config,
    <T as SysConfig>::AccountId: UncheckedFrom<<T as SysConfig>::Hash> + AsRef<[u8]>,
    <T as SysConfig>::RuntimeCall: Parameter
        + Dispatchable<RuntimeOrigin = <T as SysConfig>::RuntimeOrigin, PostInfo = PostDispatchInfo>
        + GetDispatchInfo
        + From<frame_system::Call<T>>,
{
    fn call<E: Ext>(&mut self, env: Environment<E, InitState>) -> Result<RetVal, DispatchError>
    where
        E: Ext<T = T>,
        <E::T as SysConfig>::AccountId: UncheckedFrom<<E::T as SysConfig>::Hash> + AsRef<[u8]>,
    {
        let func_id = FuncId::try_from(env.func_id())?;
        match func_id {
            FuncId::CallRuntime => dispatch::<T, E>(env)?,
            FuncId::QueryState => query::<T, E>(env)?,
        }

        Ok(RetVal::Converging(0))
    }
}

#[cfg(test)]
mod tests {
    pub use super::*;
    pub use crate::*;
    pub use pallet_contracts::Code;
    pub use sp_runtime::{traits::Hash, AccountId32};

    pub const DEBUG_OUTPUT: pallet_contracts::DebugInfo = pallet_contracts::DebugInfo::Skip;

    pub const ALICE: AccountId32 = AccountId32::new([1_u8; 32]);
    pub const BOB: AccountId32 = AccountId32::new([2_u8; 32]);
    pub const INITIAL_AMOUNT: u128 = 100_000 * UNIT;
    pub const GAS_LIMIT: Weight = Weight::from_parts(100_000_000_000, 3 * 1024 * 1024);

    pub fn new_test_ext() -> sp_io::TestExternalities {
        let mut t = frame_system::GenesisConfig::<Runtime>::default()
            .build_storage()
            .expect("Frame system builds valid default genesis config");

        pallet_balances::GenesisConfig::<Runtime> {
            balances: vec![(ALICE, INITIAL_AMOUNT), (BOB, INITIAL_AMOUNT)],
        }
        .assimilate_storage(&mut t)
        .expect("Pallet balances storage can be assimilated");

        let mut ext = sp_io::TestExternalities::new(t);
        ext.execute_with(|| System::set_block_number(1));
        ext
    }

    pub fn load_wasm_module<T>() -> std::io::Result<(Vec<u8>, <T::Hashing as Hash>::Output)>
    where
        T: frame_system::Config,
    {
        let fixture_path = "../demo-contracts/target/ink/pop_api_extension_demo.wasm";
        let wasm_binary = std::fs::read(fixture_path)?;
        let code_hash = T::Hashing::hash(&wasm_binary);
        Ok((wasm_binary, code_hash))
    }

    pub fn function_selector(name: &str) -> Vec<u8> {
        let hash = sp_io::hashing::blake2_256(name.as_bytes());
        [hash[0..4].to_vec()].concat()
    }

    #[test]
    fn test_dispatch() {
        new_test_ext().execute_with(|| {
            let _ = env_logger::try_init();

            let (wasm_binary, _) = load_wasm_module::<Runtime>().unwrap();

            let init_value = 100;

            let result = Contracts::bare_instantiate(
                ALICE,
                init_value,
                GAS_LIMIT,
                None,
                Code::Upload(wasm_binary),
                function_selector("new"),
                vec![],
                DEBUG_OUTPUT,
                pallet_contracts::CollectEvents::Skip,
            )
            .result
            .unwrap();

            assert!(
                !result.result.did_revert(),
                "deploying contract reverted {:?}",
                result
            );

            let addr = result.account_id;

            let function = function_selector("transfer_through_runtime");
            let value_to_send: u128 = 1_000_000_000_000_000;
            let params = [function, BOB.encode(), value_to_send.encode()].concat();

            let bob_balance_before = Balances::free_balance(&BOB);
            assert_eq!(bob_balance_before, INITIAL_AMOUNT);

            let result = Contracts::bare_call(
                ALICE,
                addr.clone(),
                0,
                Weight::from_parts(100_000_000_000, 3 * 1024 * 1024),
                None,
                params,
                DEBUG_OUTPUT,
                pallet_contracts::CollectEvents::Skip,
                pallet_contracts::Determinism::Enforced,
            );

            if DEBUG_OUTPUT == pallet_contracts::DebugInfo::UnsafeDebug {
                log::debug!(
                    "Contract debug buffer - {:?}",
                    String::from_utf8(result.debug_message.clone())
                );
                log::debug!("result: {:?}", result);
            }

            // check for revert
            assert!(!result.result.unwrap().did_revert(), "Contract reverted!");

            let bob_balance_after = Balances::free_balance(&BOB);
            assert_eq!(bob_balance_before + value_to_send, bob_balance_after);
        });
    }
}<|MERGE_RESOLUTION|>--- conflicted
+++ resolved
@@ -10,14 +10,7 @@
 };
 
 use sp_core::crypto::UncheckedFrom;
-<<<<<<< HEAD
-use sp_runtime::{
-    traits::Dispatchable,
-    DispatchError,
-};
-=======
 use sp_runtime::{traits::Dispatchable, DispatchError};
->>>>>>> 32c2f7b4
 
 const LOG_TARGET: &str = "popapi::extension";
 #[derive(Default)]
@@ -37,10 +30,7 @@
 #[derive(Debug)]
 enum FuncId {
     CallRuntime,
-<<<<<<< HEAD
     QueryState
-=======
->>>>>>> 32c2f7b4
 }
 
 impl TryFrom<u16> for FuncId {
