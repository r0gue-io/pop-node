#![cfg_attr(not(feature = "std"), no_std)]
// `construct_runtime!` does a lot of recursion and requires us to increase the limit to 256.
#![recursion_limit = "256"]

// Make the WASM binary available.
#[cfg(feature = "std")]
include!(concat!(env!("OUT_DIR"), "/wasm_binary.rs"));

// Public due to integration tests crate.
pub mod config;
mod weights;

// ISMP imports
use ::ismp::{
	consensus::{ConsensusClientId, StateMachineHeight, StateMachineId},
	host::StateMachine,
	router::{Request, Response},
};
use config::xcm::{RelayLocation, XcmOriginToTransactDispatchOrigin};
use cumulus_pallet_parachain_system::{RelayChainState, RelayNumberMonotonicallyIncreases};
use cumulus_primitives_core::{AggregateMessageOrigin, ParaId};
use frame_support::{
	derive_impl,
	dispatch::DispatchClass,
	genesis_builder_helper::{build_state, get_preset},
	parameter_types,
	traits::{
		fungible::{Balanced, Credit, HoldConsideration},
		tokens::nonfungibles_v2::Inspect,
		ConstBool, ConstU32, ConstU64, ConstU8, Contains, EitherOfDiverse, EqualPrivilegeOnly,
		EverythingBut, Imbalance, LinearStoragePrice, OnUnbalanced, TransformOrigin,
		VariantCountOf,
	},
	weights::{
		ConstantMultiplier, Weight, WeightToFeeCoefficient, WeightToFeeCoefficients,
		WeightToFeePolynomial,
	},
	PalletId,
};
use frame_system::{
	limits::{BlockLength, BlockWeights},
	EnsureRoot,
};
<<<<<<< HEAD
use pallet_api::{fungibles, messaging, nonfungibles};
=======
use pallet_api::{fungibles, nonfungibles};
>>>>>>> 1943669f
use pallet_balances::Call as BalancesCall;
use pallet_ismp::mmr::{Leaf, Proof, ProofKeys};
use pallet_xcm::{EnsureXcm, IsVoiceOfBody};
use parachains_common::message_queue::{NarrowOriginToSibling, ParaIdToSibling};
use polkadot_runtime_common::xcm_sender::NoPriceForMessageDelivery;
// Polkadot imports
use polkadot_runtime_common::{BlockHashCount, SlowAdjustingFeeUpdate};
pub use pop_runtime_common::{
	deposit, AuraId, Balance, BlockNumber, Hash, Nonce, Signature, AVERAGE_ON_INITIALIZE_RATIO,
	BLOCK_PROCESSING_VELOCITY, DAYS, EXISTENTIAL_DEPOSIT, HOURS, MAXIMUM_BLOCK_WEIGHT, MICROUNIT,
	MILLIUNIT, MINUTES, NORMAL_DISPATCH_RATIO, RELAY_CHAIN_SLOT_DURATION_MILLIS, SLOT_DURATION,
	UNINCLUDED_SEGMENT_CAPACITY, UNIT,
};
use smallvec::smallvec;
use sp_api::impl_runtime_apis;
use sp_core::{crypto::KeyTypeId, Get, OpaqueMetadata, H160, H256};
#[cfg(any(feature = "std", test))]
pub use sp_runtime::BuildStorage;
use sp_runtime::{
	create_runtime_str, generic, impl_opaque_keys,
	traits::{BlakeTwo256, Block as BlockT, IdentifyAccount, Verify},
	transaction_validity::{TransactionSource, TransactionValidity},
	ApplyExtrinsicResult,
};
pub use sp_runtime::{
	traits::AccountIdConversion, ExtrinsicInclusionMode, MultiAddress, Perbill, Permill,
};
use sp_std::prelude::*;
#[cfg(feature = "std")]
use sp_version::NativeVersion;
use sp_version::RuntimeVersion;
use weights::{BlockExecutionWeight, ExtrinsicBaseWeight, RocksDbWeight};
// XCM Imports
use xcm::latest::prelude::BodyId;

/// Some way of identifying an account on the chain. We intentionally make it equivalent
/// to the public key of our transaction signing scheme.
pub type AccountId = <<Signature as Verify>::Signer as IdentifyAccount>::AccountId;

/// The address format for describing accounts.
pub type Address = MultiAddress<AccountId, ()>;

/// Block header type as expected by this runtime.
pub type Header = generic::Header<BlockNumber, BlakeTwo256>;

/// Block type as expected by this runtime.
pub type Block = generic::Block<Header, UncheckedExtrinsic>;

/// A Block signed with a Justification
pub type SignedBlock = generic::SignedBlock<Block>;

/// BlockId type as expected by this runtime.
pub type BlockId = generic::BlockId<Block>;

/// The SignedExtension to the basic transaction logic.
pub type SignedExtra = (
	frame_system::CheckNonZeroSender<Runtime>,
	frame_system::CheckSpecVersion<Runtime>,
	frame_system::CheckTxVersion<Runtime>,
	frame_system::CheckGenesis<Runtime>,
	frame_system::CheckEra<Runtime>,
	frame_system::CheckNonce<Runtime>,
	frame_system::CheckWeight<Runtime>,
	pallet_incentives::contract_fee_handler::ContractFeeHandler<
		Runtime,
		pallet_transaction_payment::ChargeTransactionPayment<Runtime>,
	>,
	cumulus_primitives_storage_weight_reclaim::StorageWeightReclaim<Runtime>,
	frame_metadata_hash_extension::CheckMetadataHash<Runtime>,
);

/// Unchecked extrinsic type as expected by this runtime.
pub type UncheckedExtrinsic =
	generic::UncheckedExtrinsic<Address, RuntimeCall, Signature, SignedExtra>;

/// Executive: handles dispatch to the various modules.
pub type Executive = frame_executive::Executive<
	Runtime,
	Block,
	frame_system::ChainContext<Runtime>,
	Runtime,
	AllPalletsWithSystem,
>;

/// Handles converting a weight scalar to a fee value, based on the scale and granularity of the
/// node's balance type.
///
/// This should typically create a mapping between the following ranges:
///   - `[0, MAXIMUM_BLOCK_WEIGHT]`
///   - `[Balance::min, Balance::max]`
///
/// Yet, it can be used for any other sort of change to weight-fee. Some examples being:
///   - Setting it to `0` will essentially disable the weight fee.
///   - Setting it to `1` will cause the literal `#[weight = x]` values to be charged.
pub struct WeightToFee;
impl WeightToFeePolynomial for WeightToFee {
	type Balance = Balance;

	fn polynomial() -> WeightToFeeCoefficients<Self::Balance> {
		// in Rococo, extrinsic base weight (smallest non-zero weight) is mapped to 1 MILLIUNIT:
		// we map to 1/10 of that, or 1/10 MILLIUNIT
		let p = MILLIUNIT / 10;
		let q = 100 * Balance::from(ExtrinsicBaseWeight::get().ref_time());
		smallvec![WeightToFeeCoefficient {
			degree: 1,
			negative: false,
			coeff_frac: Perbill::from_rational(p % q, q),
			coeff_integer: p / q,
		}]
	}
}

/// Opaque types. These are used by the CLI to instantiate machinery that don't need to know
/// the specifics of the runtime. They can then be made to be agnostic over specific formats
/// of data like extrinsics, allowing for them to continue syncing the network through upgrades
/// to even the core data structures.
pub mod opaque {
	pub use sp_runtime::OpaqueExtrinsic as UncheckedExtrinsic;
	use sp_runtime::{
		generic,
		traits::{BlakeTwo256, Hash as HashT},
	};

	use super::*;
	/// Opaque block header type.
	pub type Header = generic::Header<BlockNumber, BlakeTwo256>;
	/// Opaque block type.
	pub type Block = generic::Block<Header, UncheckedExtrinsic>;
	/// Opaque block identifier type.
	pub type BlockId = generic::BlockId<Block>;
	/// Opaque block hash type.
	pub type Hash = <BlakeTwo256 as HashT>::Output;
}

impl_opaque_keys! {
	pub struct SessionKeys {
		pub aura: Aura,
	}
}

#[sp_version::runtime_version]
pub const VERSION: RuntimeVersion = RuntimeVersion {
	spec_name: create_runtime_str!("pop"),
	impl_name: create_runtime_str!("pop"),
	authoring_version: 1,
	#[allow(clippy::zero_prefixed_literal)]
	spec_version: 00_01_00,
	impl_version: 0,
	apis: RUNTIME_API_VERSIONS,
	transaction_version: 1,
	state_version: 1,
};

type EventRecord = frame_system::EventRecord<
	<Runtime as frame_system::Config>::RuntimeEvent,
	<Runtime as frame_system::Config>::Hash,
>;

// Prints debug output of the `contracts` pallet to stdout if the node is
// started with `-lruntime::revive=trace`.
const CONTRACTS_DEBUG_OUTPUT: pallet_revive::DebugInfo = pallet_revive::DebugInfo::UnsafeDebug;
const CONTRACTS_EVENTS: pallet_revive::CollectEvents = pallet_revive::CollectEvents::UnsafeCollect;

/// The version information used to identify this runtime when compiled natively.
#[cfg(feature = "std")]
pub fn native_version() -> NativeVersion {
	NativeVersion { runtime_version: VERSION, can_author_with: Default::default() }
}

parameter_types! {
	pub const Version: RuntimeVersion = VERSION;

	// This part is copied from Substrate's `bin/node/runtime/src/lib.rs`.
	//  The `RuntimeBlockLength` and `RuntimeBlockWeights` exist here because the
	// `DeletionWeightLimit` and `DeletionQueueDepth` depend on those to parameterize
	// the lazy contract deletion.
	pub RuntimeBlockLength: BlockLength =
		BlockLength::max_with_normal_ratio(5 * 1024 * 1024, NORMAL_DISPATCH_RATIO);
	pub RuntimeBlockWeights: BlockWeights = BlockWeights::builder()
		.base_block(BlockExecutionWeight::get())
		.for_class(DispatchClass::all(), |weights| {
			weights.base_extrinsic = ExtrinsicBaseWeight::get();
		})
		.for_class(DispatchClass::Normal, |weights| {
			weights.max_total = Some(NORMAL_DISPATCH_RATIO * MAXIMUM_BLOCK_WEIGHT);
		})
		.for_class(DispatchClass::Operational, |weights| {
			weights.max_total = Some(MAXIMUM_BLOCK_WEIGHT);
			// Operational transactions have some extra reserved space, so that they
			// are included even if block reached `MAXIMUM_BLOCK_WEIGHT`.
			weights.reserved = Some(
				MAXIMUM_BLOCK_WEIGHT - NORMAL_DISPATCH_RATIO * MAXIMUM_BLOCK_WEIGHT
			);
		})
		.avg_block_initialization(AVERAGE_ON_INITIALIZE_RATIO)
		.build_or_panic();
	pub const SS58Prefix: u16 = 42;
}

/// A type to identify filtered calls.
pub struct FilteredCalls;
impl Contains<RuntimeCall> for FilteredCalls {
	fn contains(c: &RuntimeCall) -> bool {
		use BalancesCall::*;
		matches!(
			c,
			RuntimeCall::Balances(
				force_adjust_total_issuance { .. } |
					force_set_balance { .. } |
					force_transfer { .. } |
					force_unreserve { .. }
			)
		)
	}
}

/// The default types are being injected by [`derive_impl`](`frame_support::derive_impl`) from
/// [`ParaChainDefaultConfig`](`struct@frame_system::config_preludes::ParaChainDefaultConfig`),
/// but overridden as needed.
#[derive_impl(frame_system::config_preludes::ParaChainDefaultConfig)]
impl frame_system::Config for Runtime {
	/// The data to be stored in an account.
	type AccountData = pallet_balances::AccountData<Balance>;
	/// The identifier used to distinguish between accounts.
	type AccountId = AccountId;
	/// The basic call filter to use in dispatchable. Supports everything as the default.
	type BaseCallFilter = EverythingBut<FilteredCalls>;
	/// The block type.
	type Block = Block;
	/// Maximum number of block number to block hash mappings to keep (oldest pruned first).
	type BlockHashCount = BlockHashCount;
	/// The maximum length of a block (in bytes).
	type BlockLength = RuntimeBlockLength;
	/// Block & extrinsics weights: base values and limits.
	type BlockWeights = RuntimeBlockWeights;
	/// The weight of database operations that the runtime can invoke.
	type DbWeight = RocksDbWeight;
	/// The type for hashing blocks and tries.
	type Hash = Hash;
	type MaxConsumers = frame_support::traits::ConstU32<16>;
	/// The index type for storing how many extrinsics an account has signed.
	type Nonce = Nonce;
	/// The action to take on a Runtime Upgrade
	type OnSetCode = cumulus_pallet_parachain_system::ParachainSetCode<Self>;
	/// This is used as an identifier of the chain. 42 is the generic substrate prefix.
	type SS58Prefix = SS58Prefix;
	/// Runtime version.
	type Version = Version;
}

impl pallet_timestamp::Config for Runtime {
	type MinimumPeriod = ConstU64<0>;
	/// A timestamp: milliseconds since the unix epoch.
	type Moment = u64;
	type OnTimestampSet = Aura;
	type WeightInfo = ();
}

impl pallet_authorship::Config for Runtime {
	type EventHandler = (CollatorSelection,);
	type FindAuthor = pallet_session::FindAccountFromAuthorIndex<Self, Aura>;
}

parameter_types! {
	pub const IncentivesId: PalletId = PalletId(*b"BuildInc");
	pub const EraDuration: BlockNumber = 10 * MINUTES; // 10 minute for testing, 24 * HOURS for production (1 ERA in Polkadot)
}

impl pallet_incentives::Config for Runtime {
	type Currency = Balances;
	type EraDuration = EraDuration;
	type PalletId = IncentivesId;
	type RuntimeEvent = RuntimeEvent;
}

parameter_types! {
	pub const ExistentialDeposit: Balance = EXISTENTIAL_DEPOSIT;
}

impl pallet_balances::Config for Runtime {
	type AccountStore = System;
	/// The type for recording an account's balance.
	type Balance = Balance;
	type DustRemoval = ();
	type ExistentialDeposit = ExistentialDeposit;
	type FreezeIdentifier = RuntimeFreezeReason;
	type MaxFreezes = VariantCountOf<RuntimeFreezeReason>;
	type MaxLocks = ConstU32<50>;
	type MaxReserves = ConstU32<50>;
	type ReserveIdentifier = [u8; 8];
	/// The ubiquitous event type.
	type RuntimeEvent = RuntimeEvent;
	type RuntimeFreezeReason = RuntimeFreezeReason;
	type RuntimeHoldReason = RuntimeHoldReason;
	type WeightInfo = pallet_balances::weights::SubstrateWeight<Runtime>;
}

pub struct ToIncentivesPot;
impl OnUnbalanced<Credit<AccountId, Balances>> for ToIncentivesPot {
	fn on_nonzero_unbalanced(amount: Credit<AccountId, Balances>) {
		let incentives_pot = IncentivesId::get().into_account_truncating();
		let amount_fees = amount.peek();
		let _ = Balances::resolve(&incentives_pot, amount);
		// Refresh the incentives
		let _ = Incentives::update_incentives(amount_fees);
	}
}

/// Logic for the author to get a portion of fees.
pub struct ToAuthor;
impl OnUnbalanced<Credit<AccountId, Balances>> for ToAuthor {
	fn on_nonzero_unbalanced(amount: Credit<AccountId, Balances>) {
		if let Some(author) = Authorship::author() {
			let _ = Balances::resolve(&author, amount);
		}
	}
}

pub struct DealWithFees;
impl OnUnbalanced<Credit<AccountId, Balances>> for DealWithFees {
	fn on_unbalanceds<B>(mut fees_then_tips: impl Iterator<Item = Credit<AccountId, Balances>>) {
		if let Some(fees) = fees_then_tips.next() {
			// TODO: Change numbers -> Now for testing: 50% of fees, to the author, rest goes to
			// incentives including 100% of the tips.
			let (to_author, mut incentives) = fees.ration(50, 50);
			// TODO: Decide what to do with the tips, for now to incentives
			if let Some(tips) = fees_then_tips.next() {
				tips.merge_into(&mut incentives);
			}
			// TODO: Use ToResolve
			<ToIncentivesPot as OnUnbalanced<_>>::on_unbalanced(incentives);
			<ToAuthor as OnUnbalanced<_>>::on_unbalanced(to_author);
		}
	}
}

parameter_types! {
	/// Relay Chain `TransactionByteFee` / 10
	pub const TransactionByteFee: Balance = 10 * MICROUNIT;
}

impl pallet_transaction_payment::Config for Runtime {
	type FeeMultiplierUpdate = SlowAdjustingFeeUpdate<Self>;
	type LengthToFee = ConstantMultiplier<Balance, TransactionByteFee>;
	type OnChargeTransaction = pallet_transaction_payment::FungibleAdapter<Balances, DealWithFees>;
	type OperationalFeeMultiplier = ConstU8<5>;
	type RuntimeEvent = RuntimeEvent;
	type WeightToFee = WeightToFee;
}

impl pallet_sudo::Config for Runtime {
	type RuntimeCall = RuntimeCall;
	type RuntimeEvent = RuntimeEvent;
	type WeightInfo = ();
}

parameter_types! {
	pub const ReservedXcmpWeight: Weight = MAXIMUM_BLOCK_WEIGHT.saturating_div(4);
	pub const ReservedDmpWeight: Weight = MAXIMUM_BLOCK_WEIGHT.saturating_div(4);
	pub const RelayOrigin: AggregateMessageOrigin = AggregateMessageOrigin::Parent;
}

type ConsensusHook = cumulus_pallet_aura_ext::FixedVelocityConsensusHook<
	Runtime,
	RELAY_CHAIN_SLOT_DURATION_MILLIS,
	BLOCK_PROCESSING_VELOCITY,
	UNINCLUDED_SEGMENT_CAPACITY,
>;

impl cumulus_pallet_parachain_system::Config for Runtime {
	type CheckAssociatedRelayNumber = RelayNumberMonotonicallyIncreases;
	type ConsensusHook = ConsensusHook;
	type DmpQueue = frame_support::traits::EnqueueWithOrigin<MessageQueue, RelayOrigin>;
	type OnSystemEvent = ();
	type OutboundXcmpMessageSource = XcmpQueue;
	type ReservedDmpWeight = ReservedDmpWeight;
	type ReservedXcmpWeight = ReservedXcmpWeight;
	type RuntimeEvent = RuntimeEvent;
	type SelfParaId = parachain_info::Pallet<Runtime>;
	type WeightInfo = ();
	type XcmpMessageHandler = XcmpQueue;
}

impl parachain_info::Config for Runtime {}

parameter_types! {
	pub MessageQueueServiceWeight: Weight = Perbill::from_percent(35) * RuntimeBlockWeights::get().max_block;
}

impl pallet_message_queue::Config for Runtime {
	type HeapSize = sp_core::ConstU32<{ 103 * 1024 }>;
	type IdleMaxServiceWeight = ();
	type MaxStale = sp_core::ConstU32<8>;
	#[cfg(feature = "runtime-benchmarks")]
	type MessageProcessor = pallet_message_queue::mock_helpers::NoopMessageProcessor<
		cumulus_primitives_core::AggregateMessageOrigin,
	>;
	#[cfg(not(feature = "runtime-benchmarks"))]
	type MessageProcessor = xcm_builder::ProcessXcmMessage<
		AggregateMessageOrigin,
		xcm_executor::XcmExecutor<config::xcm::XcmConfig>,
		RuntimeCall,
	>;
	// The XCMP queue pallet is only ever able to handle the `Sibling(ParaId)` origin:
	type QueueChangeHandler = NarrowOriginToSibling<XcmpQueue>;
	type QueuePausedQuery = NarrowOriginToSibling<XcmpQueue>;
	type RuntimeEvent = RuntimeEvent;
	type ServiceWeight = MessageQueueServiceWeight;
	type Size = u32;
	type WeightInfo = ();
}

impl cumulus_pallet_aura_ext::Config for Runtime {}

impl cumulus_pallet_xcmp_queue::Config for Runtime {
	type ChannelInfo = ParachainSystem;
	type ControllerOrigin = EnsureRoot<AccountId>;
	type ControllerOriginConverter = XcmOriginToTransactDispatchOrigin;
	// Limit the number of messages and signals a HRML channel can have at most
	type MaxActiveOutboundChannels = ConstU32<128>;
	type MaxInboundSuspended = sp_core::ConstU32<1_000>;
	// Limit the number of HRML channels
	type MaxPageSize = ConstU32<{ 103 * 1024 }>;
	type PriceForSiblingDelivery = NoPriceForMessageDelivery<ParaId>;
	type RuntimeEvent = RuntimeEvent;
	type VersionWrapper = ();
	type WeightInfo = ();
	// Enqueue XCMP messages from siblings for later processing.
	type XcmpQueue = TransformOrigin<MessageQueue, AggregateMessageOrigin, ParaId, ParaIdToSibling>;
}

parameter_types! {
	pub const Period: u32 = 6 * HOURS;
	pub const Offset: u32 = 0;
}

impl pallet_session::Config for Runtime {
	type Keys = SessionKeys;
	type NextSessionRotation = pallet_session::PeriodicSessions<Period, Offset>;
	type RuntimeEvent = RuntimeEvent;
	// Essentially just Aura, but let's be pedantic.
	type SessionHandler = <SessionKeys as sp_runtime::traits::OpaqueKeys>::KeyTypeIdProviders;
	type SessionManager = CollatorSelection;
	type ShouldEndSession = pallet_session::PeriodicSessions<Period, Offset>;
	type ValidatorId = <Self as frame_system::Config>::AccountId;
	// we don't have stash and controller, thus we don't need the convert as well.
	type ValidatorIdOf = pallet_collator_selection::IdentityCollator;
	type WeightInfo = ();
}

impl pallet_aura::Config for Runtime {
	type AllowMultipleBlocksPerSlot = ConstBool<true>;
	type AuthorityId = AuraId;
	type DisabledValidators = ();
	type MaxAuthorities = ConstU32<100_000>;
	type SlotDuration = ConstU64<SLOT_DURATION>;
}

parameter_types! {
	pub const PotId: PalletId = PalletId(*b"PotStake");
	pub const SessionLength: BlockNumber = 6 * HOURS;
	// StakingAdmin pluralistic body.
	pub const StakingAdminBodyId: BodyId = BodyId::Defense;
}

/// We allow root and the StakingAdmin to execute privileged collator selection operations.
pub type CollatorSelectionUpdateOrigin = EitherOfDiverse<
	EnsureRoot<AccountId>,
	EnsureXcm<IsVoiceOfBody<RelayLocation, StakingAdminBodyId>>,
>;

impl pallet_collator_selection::Config for Runtime {
	type Currency = Balances;
	// should be a multiple of session or things will get inconsistent
	type KickThreshold = Period;
	type MaxCandidates = ConstU32<100>;
	type MaxInvulnerables = ConstU32<20>;
	type MinEligibleCollators = ConstU32<4>;
	type PotId = PotId;
	type RuntimeEvent = RuntimeEvent;
	type UpdateOrigin = CollatorSelectionUpdateOrigin;
	type ValidatorId = <Self as frame_system::Config>::AccountId;
	type ValidatorIdOf = pallet_collator_selection::IdentityCollator;
	type ValidatorRegistration = Session;
	type WeightInfo = ();
}

parameter_types! {
	pub MaximumSchedulerWeight: Weight = Perbill::from_percent(60) *
		RuntimeBlockWeights::get().max_block;
}

impl pallet_scheduler::Config for Runtime {
	#[cfg(feature = "runtime-benchmarks")]
	type MaxScheduledPerBlock = ConstU32<512>;
	#[cfg(not(feature = "runtime-benchmarks"))]
	type MaxScheduledPerBlock = ConstU32<50>;
	type MaximumWeight = MaximumSchedulerWeight;
	type OriginPrivilegeCmp = EqualPrivilegeOnly;
	type PalletsOrigin = OriginCaller;
	type Preimages = Preimage;
	type RuntimeCall = RuntimeCall;
	type RuntimeEvent = RuntimeEvent;
	type RuntimeOrigin = RuntimeOrigin;
	type ScheduleOrigin = EnsureRoot<AccountId>;
	type WeightInfo = pallet_scheduler::weights::SubstrateWeight<Runtime>;
}

parameter_types! {
	pub const PreimageHoldReason: RuntimeHoldReason = RuntimeHoldReason::Preimage(pallet_preimage::HoldReason::Preimage);
	pub const PreimageBaseDeposit: Balance = deposit(2, 64);
	pub const PreimageByteDeposit: Balance = deposit(0, 1);
}

impl pallet_preimage::Config for Runtime {
	type Consideration = HoldConsideration<
		AccountId,
		Balances,
		PreimageHoldReason,
		LinearStoragePrice<PreimageBaseDeposit, PreimageByteDeposit, Balance>,
	>;
	type Currency = Balances;
	type ManagerOrigin = EnsureRoot<AccountId>;
	type RuntimeEvent = RuntimeEvent;
	type WeightInfo = pallet_preimage::weights::SubstrateWeight<Runtime>;
}

parameter_types! {
	// One storage item; key size is 32; value is size 4+4+16+32 bytes = 56 bytes.
	pub const DepositBase: Balance = deposit(1, 88);
	// Additional storage item size of 32 bytes.
	pub const DepositFactor: Balance = deposit(0, 32);
	pub const MaxSignatories: u32 = 100;
}

impl pallet_multisig::Config for Runtime {
	type Currency = Balances;
	type DepositBase = DepositBase;
	type DepositFactor = DepositFactor;
	type MaxSignatories = MaxSignatories;
	type RuntimeCall = RuntimeCall;
	type RuntimeEvent = RuntimeEvent;
	type WeightInfo = pallet_multisig::weights::SubstrateWeight<Runtime>;
}

impl pallet_utility::Config for Runtime {
	type PalletsOrigin = OriginCaller;
	type RuntimeCall = RuntimeCall;
	type RuntimeEvent = RuntimeEvent;
	type WeightInfo = pallet_utility::weights::SubstrateWeight<Runtime>;
}

#[frame_support::runtime]
mod runtime {
	// Create the runtime by composing the FRAME pallets that were previously configured.
	#[runtime::runtime]
	#[runtime::derive(
		RuntimeCall,
		RuntimeEvent,
		RuntimeError,
		RuntimeOrigin,
		RuntimeFreezeReason,
		RuntimeHoldReason,
		RuntimeSlashReason,
		RuntimeLockId,
		RuntimeTask
	)]
	pub struct Runtime;

	// System support stuff.
	#[runtime::pallet_index(0)]
	pub type System = frame_system::Pallet<Runtime>;
	#[runtime::pallet_index(1)]
	pub type ParachainSystem = cumulus_pallet_parachain_system::Pallet<Runtime>;
	#[runtime::pallet_index(2)]
	pub type Timestamp = pallet_timestamp::Pallet<Runtime>;
	#[runtime::pallet_index(3)]
	pub type ParachainInfo = parachain_info::Pallet<Runtime>;

	// Monetary stuff.
	#[runtime::pallet_index(10)]
	pub type Balances = pallet_balances::Pallet<Runtime>;
	#[runtime::pallet_index(11)]
	pub type TransactionPayment = pallet_transaction_payment::Pallet<Runtime>;

	// Governance
	#[runtime::pallet_index(15)]
	pub type Sudo = pallet_sudo;

	// Collator support. The order of these 4 are important and shall not change.
	#[runtime::pallet_index(20)]
	pub type Authorship = pallet_authorship::Pallet<Runtime>;
	#[runtime::pallet_index(21)]
	pub type CollatorSelection = pallet_collator_selection::Pallet<Runtime>;
	#[runtime::pallet_index(22)]
	pub type Session = pallet_session::Pallet<Runtime>;
	#[runtime::pallet_index(23)]
	pub type Aura = pallet_aura::Pallet<Runtime>;
	#[runtime::pallet_index(24)]
	pub type AuraExt = cumulus_pallet_aura_ext;

	// Scheduler
	#[runtime::pallet_index(28)]
	pub type Scheduler = pallet_scheduler;

	// Preimage
	#[runtime::pallet_index(29)]
	pub type Preimage = pallet_preimage;

	// Cross Chain
	#[runtime::pallet_index(30)]
	pub type XcmpQueue = cumulus_pallet_xcmp_queue::Pallet<Runtime>;
	#[runtime::pallet_index(31)]
	pub type PolkadotXcm = pallet_xcm::Pallet<Runtime>;
	#[runtime::pallet_index(32)]
	pub type CumulusXcm = cumulus_pallet_xcm::Pallet<Runtime>;
	#[runtime::pallet_index(33)]
	pub type MessageQueue = pallet_message_queue::Pallet<Runtime>;
	#[runtime::pallet_index(38)]
	pub type Ismp = pallet_ismp::Pallet<Runtime>;
	#[runtime::pallet_index(39)]
	pub type IsmpParachain = ismp_parachain::Pallet<Runtime>;

	// Contracts
	// #[runtime::pallet_index(40)]
	// pub type Contracts = pallet_contracts::Pallet<Runtime>;

	// Proxy
	#[runtime::pallet_index(41)]
	pub type Proxy = pallet_proxy::Pallet<Runtime>;
	// Multisig
	#[runtime::pallet_index(42)]
	pub type Multisig = pallet_multisig::Pallet<Runtime>;
	// Utility
	#[runtime::pallet_index(43)]
	pub type Utility = pallet_utility::Pallet<Runtime>;

	// Assets
	#[runtime::pallet_index(50)]
	pub type Nfts = pallet_nfts::Pallet<Runtime>;
	#[runtime::pallet_index(51)]
	pub type NftFractionalization = pallet_nft_fractionalization::Pallet<Runtime>;
	#[runtime::pallet_index(52)]
	pub type Assets = pallet_assets::Pallet<Runtime, Instance1>;

	// Pop API
	#[runtime::pallet_index(150)]
	pub type Fungibles = fungibles::Pallet<Runtime>;
	#[runtime::pallet_index(151)]
<<<<<<< HEAD
	pub type Messaging = messaging::Pallet<Runtime>;

	// Incentives
	#[runtime::pallet_index(152)]
	pub type Incentives = pallet_incentives::Pallet<Runtime>;

	#[runtime::pallet_index(154)]
	pub type NonFungibles = nonfungibles::Pallet<Runtime>;

	// Revive
	#[runtime::pallet_index(255)]
	pub type Revive = pallet_revive::Pallet<Runtime>;
=======
	pub type NonFungibles = nonfungibles::Pallet<Runtime>;
>>>>>>> 1943669f
}

#[cfg(feature = "runtime-benchmarks")]
mod benches {
	frame_benchmarking::define_benchmarks!(
		[frame_system, SystemBench::<Runtime>]
		[fungibles, Fungibles]
		[pallet_balances, Balances]
		[pallet_session, SessionBench::<Runtime>]
		[pallet_timestamp, Timestamp]
		[pallet_message_queue, MessageQueue]
		[pallet_nfts, Nfts]
		[pallet_sudo, Sudo]
		[pallet_collator_selection, CollatorSelection]
		[cumulus_pallet_parachain_system, ParachainSystem]
		[cumulus_pallet_xcmp_queue, XcmpQueue]
	);
}

impl_runtime_apis! {

	impl sp_consensus_aura::AuraApi<Block, AuraId> for Runtime {
		fn slot_duration() -> sp_consensus_aura::SlotDuration {
			sp_consensus_aura::SlotDuration::from_millis(SLOT_DURATION)
		}

		fn authorities() -> Vec<AuraId> {
			pallet_aura::Authorities::<Runtime>::get().into_inner()
		}
	}

	impl sp_api::Core<Block> for Runtime {
		fn version() -> RuntimeVersion {
			VERSION
		}

		fn execute_block(block: Block) {
			Executive::execute_block(block)
		}

		fn initialize_block(header: &<Block as BlockT>::Header) -> ExtrinsicInclusionMode {
			Executive::initialize_block(header)
		}
	}

	impl sp_api::Metadata<Block> for Runtime {
		fn metadata() -> OpaqueMetadata {
			OpaqueMetadata::new(Runtime::metadata().into())
		}

		fn metadata_at_version(version: u32) -> Option<OpaqueMetadata> {
			Runtime::metadata_at_version(version)
		}

		fn metadata_versions() -> Vec<u32> {
			Runtime::metadata_versions()
		}
	}

	impl sp_block_builder::BlockBuilder<Block> for Runtime {
		fn apply_extrinsic(extrinsic: <Block as BlockT>::Extrinsic) -> ApplyExtrinsicResult {
			Executive::apply_extrinsic(extrinsic)
		}

		fn finalize_block() -> <Block as BlockT>::Header {
			Executive::finalize_block()
		}

		fn inherent_extrinsics(data: sp_inherents::InherentData) -> Vec<<Block as BlockT>::Extrinsic> {
			data.create_extrinsics()
		}

		fn check_inherents(
			block: Block,
			data: sp_inherents::InherentData,
		) -> sp_inherents::CheckInherentsResult {
			data.check_extrinsics(&block)
		}
	}

	impl sp_transaction_pool::runtime_api::TaggedTransactionQueue<Block> for Runtime {
		fn validate_transaction(
			source: TransactionSource,
			tx: <Block as BlockT>::Extrinsic,
			block_hash: <Block as BlockT>::Hash,
		) -> TransactionValidity {
			Executive::validate_transaction(source, tx, block_hash)
		}
	}

	impl sp_offchain::OffchainWorkerApi<Block> for Runtime {
		fn offchain_worker(header: &<Block as BlockT>::Header) {
			Executive::offchain_worker(header)
		}
	}

	impl sp_session::SessionKeys<Block> for Runtime {
		fn generate_session_keys(seed: Option<Vec<u8>>) -> Vec<u8> {
			SessionKeys::generate(seed)
		}

		fn decode_session_keys(
			encoded: Vec<u8>,
		) -> Option<Vec<(Vec<u8>, KeyTypeId)>> {
			SessionKeys::decode_into_raw_public_keys(&encoded)
		}
	}

	impl frame_system_rpc_runtime_api::AccountNonceApi<Block, AccountId, Nonce> for Runtime {
		fn account_nonce(account: AccountId) -> Nonce {
			System::account_nonce(account)
		}
	}

	impl pallet_transaction_payment_rpc_runtime_api::TransactionPaymentApi<Block, Balance> for Runtime {
		fn query_info(
			uxt: <Block as BlockT>::Extrinsic,
			len: u32,
		) -> pallet_transaction_payment_rpc_runtime_api::RuntimeDispatchInfo<Balance> {
			TransactionPayment::query_info(uxt, len)
		}
		fn query_fee_details(
			uxt: <Block as BlockT>::Extrinsic,
			len: u32,
		) -> pallet_transaction_payment::FeeDetails<Balance> {
			TransactionPayment::query_fee_details(uxt, len)
		}
		fn query_weight_to_fee(weight: Weight) -> Balance {
			TransactionPayment::weight_to_fee(weight)
		}
		fn query_length_to_fee(length: u32) -> Balance {
			TransactionPayment::length_to_fee(length)
		}
	}

	impl pallet_transaction_payment_rpc_runtime_api::TransactionPaymentCallApi<Block, Balance, RuntimeCall>
		for Runtime
	{
		fn query_call_info(
			call: RuntimeCall,
			len: u32,
		) -> pallet_transaction_payment::RuntimeDispatchInfo<Balance> {
			TransactionPayment::query_call_info(call, len)
		}
		fn query_call_fee_details(
			call: RuntimeCall,
			len: u32,
		) -> pallet_transaction_payment::FeeDetails<Balance> {
			TransactionPayment::query_call_fee_details(call, len)
		}
		fn query_weight_to_fee(weight: Weight) -> Balance {
			TransactionPayment::weight_to_fee(weight)
		}
		fn query_length_to_fee(length: u32) -> Balance {
			TransactionPayment::length_to_fee(length)
		}
	}


	impl pallet_revive::ReviveApi<Block, AccountId, Balance, BlockNumber, EventRecord> for Runtime
	{
		fn call(
			origin: AccountId,
			dest: H160,
			value: Balance,
			gas_limit: Option<Weight>,
			storage_deposit_limit: Option<Balance>,
			input_data: Vec<u8>,
		) -> pallet_revive::ContractExecResult<Balance, EventRecord> {
			Revive::bare_call(
				RuntimeOrigin::signed(origin),
				dest,
				value,
				gas_limit.unwrap_or(RuntimeBlockWeights::get().max_block),
				storage_deposit_limit.unwrap_or(u128::MAX),
				input_data,
				CONTRACTS_DEBUG_OUTPUT,
				CONTRACTS_EVENTS,
			)
		}

		fn instantiate(
			origin: AccountId,
			value: Balance,
			gas_limit: Option<Weight>,
			storage_deposit_limit: Option<Balance>,
			code: pallet_revive::Code,
			data: Vec<u8>,
			salt: Option<[u8; 32]>,
		) -> pallet_revive::ContractInstantiateResult<Balance, EventRecord>
		{
			Revive::bare_instantiate(
				RuntimeOrigin::signed(origin),
				value,
				gas_limit.unwrap_or(RuntimeBlockWeights::get().max_block),
				storage_deposit_limit.unwrap_or(u128::MAX),
				code,
				data,
				salt,
				CONTRACTS_DEBUG_OUTPUT,
				CONTRACTS_EVENTS,
			)
		}

		fn upload_code(
			origin: AccountId,
			code: Vec<u8>,
			storage_deposit_limit: Option<Balance>,
		) -> pallet_revive::CodeUploadResult<Balance>
		{
			Revive::bare_upload_code(
				RuntimeOrigin::signed(origin),
				code,
				storage_deposit_limit.unwrap_or(u128::MAX),
			)
		}

		fn get_storage(
			address: H160,
			key: [u8; 32],
		) -> pallet_revive::GetStorageResult {
			Revive::get_storage(
				address,
				key
			)
		}
	}

	impl cumulus_primitives_aura::AuraUnincludedSegmentApi<Block> for Runtime {
		fn can_build_upon(
			included_hash: <Block as BlockT>::Hash,
			slot: cumulus_primitives_aura::Slot,
		) -> bool {
			ConsensusHook::can_build_upon(included_hash, slot)
		}
	}

	impl cumulus_primitives_core::CollectCollationInfo<Block> for Runtime {
		fn collect_collation_info(header: &<Block as BlockT>::Header) -> cumulus_primitives_core::CollationInfo {
			ParachainSystem::collect_collation_info(header)
		}
	}

	impl pallet_nfts_runtime_api::NftsApi<Block, AccountId, u32, u32> for Runtime {
		fn owner(collection: u32, item: u32) -> Option<AccountId> {
			<Nfts as Inspect<AccountId>>::owner(&collection, &item)
		}

		fn collection_owner(collection: u32) -> Option<AccountId> {
			<Nfts as Inspect<AccountId>>::collection_owner(&collection)
		}

		fn attribute(
			collection: u32,
			item: u32,
			key: Vec<u8>,
		) -> Option<Vec<u8>> {
			<Nfts as Inspect<AccountId>>::attribute(&collection, &item, &key)
		}

		fn custom_attribute(
			account: AccountId,
			collection: u32,
			item: u32,
			key: Vec<u8>,
		) -> Option<Vec<u8>> {
			<Nfts as Inspect<AccountId>>::custom_attribute(
				&account,
				&collection,
				&item,
				&key,
			)
		}

		fn system_attribute(
			collection: u32,
			item: Option<u32>,
			key: Vec<u8>,
		) -> Option<Vec<u8>> {
			<Nfts as Inspect<AccountId>>::system_attribute(&collection, item.as_ref(), &key)
		}

		fn collection_attribute(collection: u32, key: Vec<u8>) -> Option<Vec<u8>> {
			<Nfts as Inspect<AccountId>>::collection_attribute(&collection, &key)
		}
	}

	#[cfg(feature = "try-runtime")]
	impl frame_try_runtime::TryRuntime<Block> for Runtime {
		fn on_runtime_upgrade(checks: frame_try_runtime::UpgradeCheckSelect) -> (Weight, Weight) {
			let weight = Executive::try_runtime_upgrade(checks).unwrap();
			(weight, RuntimeBlockWeights::get().max_block)
		}

		fn execute_block(
			block: Block,
			state_root_check: bool,
			signature_check: bool,
			select: frame_try_runtime::TryStateSelect,
		) -> Weight {
			// NOTE: intentional unwrap: we don't want to propagate the error backwards, and want to
			// have a backtrace here.
			Executive::try_execute_block(block, state_root_check, signature_check, select).unwrap()
		}
	}

	#[cfg(feature = "runtime-benchmarks")]
	impl frame_benchmarking::Benchmark<Block> for Runtime {
		fn benchmark_metadata(extra: bool) -> (
			Vec<frame_benchmarking::BenchmarkList>,
			Vec<frame_support::traits::StorageInfo>,
		) {
			use frame_benchmarking::{Benchmarking, BenchmarkList};
			use frame_support::traits::StorageInfoTrait;
			use frame_system_benchmarking::Pallet as SystemBench;
			use cumulus_pallet_session_benchmarking::Pallet as SessionBench;

			let mut list = Vec::<BenchmarkList>::new();
			list_benchmarks!(list, extra);

			let storage_info = AllPalletsWithSystem::storage_info();
			(list, storage_info)
		}

		fn dispatch_benchmark(
			config: frame_benchmarking::BenchmarkConfig
		) -> Result<Vec<frame_benchmarking::BenchmarkBatch>, sp_runtime::RuntimeString> {
			use frame_benchmarking::{BenchmarkError, Benchmarking, BenchmarkBatch};

			use frame_system_benchmarking::Pallet as SystemBench;
			impl frame_system_benchmarking::Config for Runtime {
				fn setup_set_code_requirements(code: &Vec<u8>) -> Result<(), BenchmarkError> {
					ParachainSystem::initialize_for_set_code_benchmark(code.len() as u32);
					Ok(())
				}

				fn verify_set_code() {
					System::assert_last_event(cumulus_pallet_parachain_system::Event::<Runtime>::ValidationFunctionStored.into());
				}
			}

			use cumulus_pallet_session_benchmarking::Pallet as SessionBench;
			impl cumulus_pallet_session_benchmarking::Config for Runtime {}

			use frame_support::traits::WhitelistedStorageKeys;
			let whitelist = AllPalletsWithSystem::whitelisted_storage_keys();

			let mut batches = Vec::<BenchmarkBatch>::new();
			let params = (&config, &whitelist);
			add_benchmarks!(params, batches);

			if batches.is_empty() { return Err("Benchmark not found for this pallet.".into()) }
			Ok(batches)
		}
	}

	impl sp_genesis_builder::GenesisBuilder<Block> for Runtime {
		fn build_state(config: Vec<u8>) -> sp_genesis_builder::Result {
			build_state::<RuntimeGenesisConfig>(config)
		}

		fn get_preset(id: &Option<sp_genesis_builder::PresetId>) -> Option<Vec<u8>> {
			get_preset::<RuntimeGenesisConfig>(id, |_| None)
		}

		fn preset_names() -> Vec<sp_genesis_builder::PresetId> {
			Default::default()
		}
	}

	impl pallet_ismp_runtime_api::IsmpRuntimeApi<Block, <Block as BlockT>::Hash> for Runtime {
		fn host_state_machine() -> StateMachine {
			<Runtime as pallet_ismp::Config>::HostStateMachine::get()
		}

		fn challenge_period(id: StateMachineId) -> Option<u64> {
			Ismp::challenge_period(id)
		}

		/// Generate a proof for the provided leaf indices
		fn generate_proof(
			keys: ProofKeys
		) -> Result<(Vec<Leaf>, Proof<<Block as BlockT>::Hash>), sp_mmr_primitives::Error> {
			Ismp::generate_proof(keys)
		}

		/// Fetch all ISMP events
		fn block_events() -> Vec<::ismp::events::Event> {
			Ismp::block_events()
		}

		/// Fetch all ISMP events and their extrinsic metadata
		fn block_events_with_metadata() -> Vec<(::ismp::events::Event, Option<u32>)> {
			Ismp::block_events_with_metadata()
		}

		/// Return the scale encoded consensus state
		fn consensus_state(id: ConsensusClientId) -> Option<Vec<u8>> {
			Ismp::consensus_states(id)
		}

		/// Return the timestamp this client was last updated in seconds
		fn state_machine_update_time(height: StateMachineHeight) -> Option<u64> {
			Ismp::state_machine_update_time(height)
		}

		/// Return the latest height of the state machine
		fn latest_state_machine_height(id: StateMachineId) -> Option<u64> {
			Ismp::latest_state_machine_height(id)
		}

		/// Get actual requests
		fn requests(commitments: Vec<H256>) -> Vec<Request> {
			Ismp::requests(commitments)
		}

		/// Get actual requests
		fn responses(commitments: Vec<H256>) -> Vec<Response> {
			Ismp::responses(commitments)
		}
	}

	impl ismp_parachain_runtime_api::IsmpParachainApi<Block> for Runtime {
		fn para_ids() -> Vec<u32> {
			IsmpParachain::para_ids()
		}

		fn current_relay_chain_state() -> RelayChainState {
			IsmpParachain::current_relay_chain_state()
		}
	}


}

cumulus_pallet_parachain_system::register_validate_block! {
	Runtime = Runtime,
	BlockExecutor = cumulus_pallet_aura_ext::BlockExecutor::<Runtime, Executive>,
}

// Ensures that the account id lookup does not perform any state reads. When this changes,
// `pallet_api::fungibles` dispatchables need to be re-evaluated.
#[test]
fn test_lookup_config() {
	use std::any::TypeId;
	assert_eq!(
		TypeId::of::<<Runtime as frame_system::Config>::Lookup>(),
		TypeId::of::<sp_runtime::traits::AccountIdLookup<sp_runtime::AccountId32, ()>>()
	);
}<|MERGE_RESOLUTION|>--- conflicted
+++ resolved
@@ -41,11 +41,7 @@
 	limits::{BlockLength, BlockWeights},
 	EnsureRoot,
 };
-<<<<<<< HEAD
 use pallet_api::{fungibles, messaging, nonfungibles};
-=======
-use pallet_api::{fungibles, nonfungibles};
->>>>>>> 1943669f
 use pallet_balances::Call as BalancesCall;
 use pallet_ismp::mmr::{Leaf, Proof, ProofKeys};
 use pallet_xcm::{EnsureXcm, IsVoiceOfBody};
@@ -253,10 +249,10 @@
 		matches!(
 			c,
 			RuntimeCall::Balances(
-				force_adjust_total_issuance { .. } |
-					force_set_balance { .. } |
-					force_transfer { .. } |
-					force_unreserve { .. }
+				force_adjust_total_issuance { .. }
+					| force_set_balance { .. }
+					| force_transfer { .. }
+					| force_unreserve { .. }
 			)
 		)
 	}
@@ -695,7 +691,6 @@
 	#[runtime::pallet_index(150)]
 	pub type Fungibles = fungibles::Pallet<Runtime>;
 	#[runtime::pallet_index(151)]
-<<<<<<< HEAD
 	pub type Messaging = messaging::Pallet<Runtime>;
 
 	// Incentives
@@ -708,9 +703,6 @@
 	// Revive
 	#[runtime::pallet_index(255)]
 	pub type Revive = pallet_revive::Pallet<Runtime>;
-=======
-	pub type NonFungibles = nonfungibles::Pallet<Runtime>;
->>>>>>> 1943669f
 }
 
 #[cfg(feature = "runtime-benchmarks")]
