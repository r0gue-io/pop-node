--- conflicted
+++ resolved
@@ -6,10 +6,6 @@
 #[cfg(feature = "std")]
 include!(concat!(env!("OUT_DIR"), "/wasm_binary.rs"));
 
-<<<<<<< HEAD
-mod weights;
-=======
->>>>>>> 1acbd214
 // Public due to integration tests crate.
 pub mod config;
 mod extensions;
