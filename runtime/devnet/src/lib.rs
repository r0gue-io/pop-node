#![cfg_attr(not(feature = "std"), no_std)]
// `construct_runtime!` does a lot of recursion and requires us to increase the limit to 256.
#![recursion_limit = "256"]

// Make the WASM binary available.
#[cfg(feature = "std")]
include!(concat!(env!("OUT_DIR"), "/wasm_binary.rs"));

mod extensions;
mod weights;
// Public due to integration tests crate.
pub mod config;

use cumulus_pallet_parachain_system::RelayNumberMonotonicallyIncreases;
use polkadot_runtime_common::xcm_sender::NoPriceForMessageDelivery;
use smallvec::smallvec;
use sp_api::impl_runtime_apis;
use sp_core::{crypto::KeyTypeId, OpaqueMetadata};
use sp_runtime::{
	create_runtime_str, generic, impl_opaque_keys,
	traits::{BlakeTwo256, Block as BlockT, IdentifyAccount, Verify},
	transaction_validity::{TransactionSource, TransactionValidity},
	ApplyExtrinsicResult,
};

use sp_std::prelude::*;
#[cfg(feature = "std")]
use sp_version::NativeVersion;
use sp_version::RuntimeVersion;

use config::xcm::{RelayLocation, XcmOriginToTransactDispatchOrigin};
use cumulus_primitives_core::{AggregateMessageOrigin, ParaId};
use frame_support::{
	construct_runtime, derive_impl,
	dispatch::DispatchClass,
	genesis_builder_helper::{build_config, create_default_config},
	parameter_types,
	traits::{
		fungible::HoldConsideration, tokens::nonfungibles_v2::Inspect, ConstBool, ConstU32,
		ConstU64, ConstU8, Contains, EitherOfDiverse, EqualPrivilegeOnly, EverythingBut,
		LinearStoragePrice, TransformOrigin,
	},
	weights::{
		ConstantMultiplier, Weight, WeightToFeeCoefficient, WeightToFeeCoefficients,
		WeightToFeePolynomial,
	},
	PalletId,
};
use frame_system::{
	limits::{BlockLength, BlockWeights},
	EnsureRoot,
};
use pallet_xcm::{EnsureXcm, IsVoiceOfBody};
use parachains_common::message_queue::{NarrowOriginToSibling, ParaIdToSibling};
pub use pop_runtime_common::{
	deposit, AuraId, Balance, BlockNumber, Hash, Nonce, Signature, AVERAGE_ON_INITIALIZE_RATIO,
	BLOCK_PROCESSING_VELOCITY, DAYS, EXISTENTIAL_DEPOSIT, HOURS, MAXIMUM_BLOCK_WEIGHT, MICROUNIT,
	MILLISECS_PER_BLOCK, MILLIUNIT, MINUTES, NORMAL_DISPATCH_RATIO,
	RELAY_CHAIN_SLOT_DURATION_MILLIS, SLOT_DURATION, UNINCLUDED_SEGMENT_CAPACITY, UNIT,
};
pub use sp_runtime::{MultiAddress, Perbill, Permill};

#[cfg(any(feature = "std", test))]
pub use sp_runtime::BuildStorage;

use pallet_balances::Call as BalancesCall;

// Polkadot imports
use polkadot_runtime_common::{BlockHashCount, SlowAdjustingFeeUpdate};

use weights::{BlockExecutionWeight, ExtrinsicBaseWeight, RocksDbWeight};

// XCM Imports
use xcm::latest::prelude::BodyId;

pub(crate) use pallet_api::fungibles;

/// Some way of identifying an account on the chain. We intentionally make it equivalent
/// to the public key of our transaction signing scheme.
pub type AccountId = <<Signature as Verify>::Signer as IdentifyAccount>::AccountId;

/// The address format for describing accounts.
pub type Address = MultiAddress<AccountId, ()>;

/// Block header type as expected by this runtime.
pub type Header = generic::Header<BlockNumber, BlakeTwo256>;

/// Block type as expected by this runtime.
pub type Block = generic::Block<Header, UncheckedExtrinsic>;

/// A Block signed with a Justification
pub type SignedBlock = generic::SignedBlock<Block>;

/// BlockId type as expected by this runtime.
pub type BlockId = generic::BlockId<Block>;

/// The SignedExtension to the basic transaction logic.
pub type SignedExtra = (
	frame_system::CheckNonZeroSender<Runtime>,
	frame_system::CheckSpecVersion<Runtime>,
	frame_system::CheckTxVersion<Runtime>,
	frame_system::CheckGenesis<Runtime>,
	frame_system::CheckEra<Runtime>,
	frame_system::CheckNonce<Runtime>,
	frame_system::CheckWeight<Runtime>,
	pallet_transaction_payment::ChargeTransactionPayment<Runtime>,
);

/// Unchecked extrinsic type as expected by this runtime.
pub type UncheckedExtrinsic =
	generic::UncheckedExtrinsic<Address, RuntimeCall, Signature, SignedExtra>;

/// Executive: handles dispatch to the various modules.
pub type Executive = frame_executive::Executive<
	Runtime,
	Block,
	frame_system::ChainContext<Runtime>,
	Runtime,
	AllPalletsWithSystem,
>;

/// Handles converting a weight scalar to a fee value, based on the scale and granularity of the
/// node's balance type.
///
/// This should typically create a mapping between the following ranges:
///   - `[0, MAXIMUM_BLOCK_WEIGHT]`
///   - `[Balance::min, Balance::max]`
///
/// Yet, it can be used for any other sort of change to weight-fee. Some examples being:
///   - Setting it to `0` will essentially disable the weight fee.
///   - Setting it to `1` will cause the literal `#[weight = x]` values to be charged.
pub struct WeightToFee;
impl WeightToFeePolynomial for WeightToFee {
	type Balance = Balance;
	fn polynomial() -> WeightToFeeCoefficients<Self::Balance> {
		// in Rococo, extrinsic base weight (smallest non-zero weight) is mapped to 1 MILLIUNIT:
		// we map to 1/10 of that, or 1/10 MILLIUNIT
		let p = MILLIUNIT / 10;
		let q = 100 * Balance::from(ExtrinsicBaseWeight::get().ref_time());
		smallvec![WeightToFeeCoefficient {
			degree: 1,
			negative: false,
			coeff_frac: Perbill::from_rational(p % q, q),
			coeff_integer: p / q,
		}]
	}
}

/// Opaque types. These are used by the CLI to instantiate machinery that don't need to know
/// the specifics of the runtime. They can then be made to be agnostic over specific formats
/// of data like extrinsics, allowing for them to continue syncing the network through upgrades
/// to even the core data structures.
pub mod opaque {
	use super::*;
	use sp_runtime::{
		generic,
		traits::{BlakeTwo256, Hash as HashT},
	};

	pub use sp_runtime::OpaqueExtrinsic as UncheckedExtrinsic;
	/// Opaque block header type.
	pub type Header = generic::Header<BlockNumber, BlakeTwo256>;
	/// Opaque block type.
	pub type Block = generic::Block<Header, UncheckedExtrinsic>;
	/// Opaque block identifier type.
	pub type BlockId = generic::BlockId<Block>;
	/// Opaque block hash type.
	pub type Hash = <BlakeTwo256 as HashT>::Output;
}

impl_opaque_keys! {
	pub struct SessionKeys {
		pub aura: Aura,
	}
}

#[sp_version::runtime_version]
pub const VERSION: RuntimeVersion = RuntimeVersion {
	spec_name: create_runtime_str!("pop"),
	impl_name: create_runtime_str!("pop"),
	authoring_version: 1,
	#[allow(clippy::zero_prefixed_literal)]
	spec_version: 00_01_00,
	impl_version: 0,
	apis: RUNTIME_API_VERSIONS,
	transaction_version: 1,
	state_version: 1,
};

type EventRecord = frame_system::EventRecord<
	<Runtime as frame_system::Config>::RuntimeEvent,
	<Runtime as frame_system::Config>::Hash,
>;

// Prints debug output of the `contracts` pallet to stdout if the node is
// started with `-lruntime::contracts=debug`.
const CONTRACTS_DEBUG_OUTPUT: pallet_contracts::DebugInfo =
	pallet_contracts::DebugInfo::UnsafeDebug;
const CONTRACTS_EVENTS: pallet_contracts::CollectEvents =
	pallet_contracts::CollectEvents::UnsafeCollect;

/// The version information used to identify this runtime when compiled natively.
#[cfg(feature = "std")]
pub fn native_version() -> NativeVersion {
	NativeVersion { runtime_version: VERSION, can_author_with: Default::default() }
}

parameter_types! {
	pub const Version: RuntimeVersion = VERSION;

	// This part is copied from Substrate's `bin/node/runtime/src/lib.rs`.
	//  The `RuntimeBlockLength` and `RuntimeBlockWeights` exist here because the
	// `DeletionWeightLimit` and `DeletionQueueDepth` depend on those to parameterize
	// the lazy contract deletion.
	pub RuntimeBlockLength: BlockLength =
		BlockLength::max_with_normal_ratio(5 * 1024 * 1024, NORMAL_DISPATCH_RATIO);
	pub RuntimeBlockWeights: BlockWeights = BlockWeights::builder()
		.base_block(BlockExecutionWeight::get())
		.for_class(DispatchClass::all(), |weights| {
			weights.base_extrinsic = ExtrinsicBaseWeight::get();
		})
		.for_class(DispatchClass::Normal, |weights| {
			weights.max_total = Some(NORMAL_DISPATCH_RATIO * MAXIMUM_BLOCK_WEIGHT);
		})
		.for_class(DispatchClass::Operational, |weights| {
			weights.max_total = Some(MAXIMUM_BLOCK_WEIGHT);
			// Operational transactions have some extra reserved space, so that they
			// are included even if block reached `MAXIMUM_BLOCK_WEIGHT`.
			weights.reserved = Some(
				MAXIMUM_BLOCK_WEIGHT - NORMAL_DISPATCH_RATIO * MAXIMUM_BLOCK_WEIGHT
			);
		})
		.avg_block_initialization(AVERAGE_ON_INITIALIZE_RATIO)
		.build_or_panic();
	pub const SS58Prefix: u16 = 42;
}

/// A type to identify filtered calls.
pub struct FilteredCalls;
impl Contains<RuntimeCall> for FilteredCalls {
	fn contains(c: &RuntimeCall) -> bool {
		use BalancesCall::*;
		matches!(
			c,
			RuntimeCall::Balances(
				force_adjust_total_issuance { .. }
					| force_set_balance { .. }
					| force_transfer { .. }
					| force_unreserve { .. }
			)
		)
	}
}

<<<<<<< HEAD
/// A type to identify allowed calls to the Runtime from contracts. Used by Pop API
pub struct AllowedApiCalls;
impl Contains<RuntimeCall> for AllowedApiCalls {
	fn contains(c: &RuntimeCall) -> bool {
		use fungibles::Call as FungiblesCall;
		matches!(
			c,
			RuntimeCall::Fungibles(
				FungiblesCall::transfer { .. }
					| FungiblesCall::transfer_from { .. }
					| FungiblesCall::approve { .. }
					| FungiblesCall::increase_allowance { .. }
					| FungiblesCall::decrease_allowance { .. }
			)
		)
	}
}

=======
>>>>>>> 8f6139c5
/// The default types are being injected by [`derive_impl`](`frame_support::derive_impl`) from
/// [`ParaChainDefaultConfig`](`struct@frame_system::config_preludes::ParaChainDefaultConfig`),
/// but overridden as needed.
#[derive_impl(frame_system::config_preludes::ParaChainDefaultConfig as frame_system::DefaultConfig)]
impl frame_system::Config for Runtime {
	/// The identifier used to distinguish between accounts.
	type AccountId = AccountId;
	/// The index type for storing how many extrinsics an account has signed.
	type Nonce = Nonce;
	/// The type for hashing blocks and tries.
	type Hash = Hash;
	/// The block type.
	type Block = Block;
	/// Maximum number of block number to block hash mappings to keep (oldest pruned first).
	type BlockHashCount = BlockHashCount;
	/// Runtime version.
	type Version = Version;
	/// The data to be stored in an account.
	type AccountData = pallet_balances::AccountData<Balance>;
	/// The weight of database operations that the runtime can invoke.
	type DbWeight = RocksDbWeight;
	/// Block & extrinsics weights: base values and limits.
	type BlockWeights = RuntimeBlockWeights;
	/// The maximum length of a block (in bytes).
	type BlockLength = RuntimeBlockLength;
	/// This is used as an identifier of the chain. 42 is the generic substrate prefix.
	type SS58Prefix = SS58Prefix;
	/// The basic call filter to use in dispatchable. Supports everything as the default.
	type BaseCallFilter = EverythingBut<FilteredCalls>;
	/// The action to take on a Runtime Upgrade
	type OnSetCode = cumulus_pallet_parachain_system::ParachainSetCode<Self>;
	type MaxConsumers = frame_support::traits::ConstU32<16>;
}

impl pallet_timestamp::Config for Runtime {
	/// A timestamp: milliseconds since the unix epoch.
	type Moment = u64;
	type OnTimestampSet = Aura;
	#[cfg(feature = "experimental")]
	#[cfg(not(feature = "paseo"))]
	type MinimumPeriod = ConstU64<0>;
	#[cfg(not(feature = "experimental"))]
	type MinimumPeriod = ConstU64<{ SLOT_DURATION / 2 }>;
	type WeightInfo = ();
}

impl pallet_authorship::Config for Runtime {
	type FindAuthor = pallet_session::FindAccountFromAuthorIndex<Self, Aura>;
	type EventHandler = (CollatorSelection,);
}

parameter_types! {
	pub const ExistentialDeposit: Balance = EXISTENTIAL_DEPOSIT;
}

impl pallet_balances::Config for Runtime {
	type MaxLocks = ConstU32<50>;
	/// The type for recording an account's balance.
	type Balance = Balance;
	/// The ubiquitous event type.
	type RuntimeEvent = RuntimeEvent;
	type DustRemoval = ();
	type ExistentialDeposit = ExistentialDeposit;
	type AccountStore = System;
	type WeightInfo = pallet_balances::weights::SubstrateWeight<Runtime>;
	type MaxReserves = ConstU32<50>;
	type ReserveIdentifier = [u8; 8];
	type RuntimeHoldReason = RuntimeHoldReason;
	type RuntimeFreezeReason = RuntimeFreezeReason;
	type FreezeIdentifier = ();
	type MaxFreezes = ConstU32<0>;
}

parameter_types! {
	/// Relay Chain `TransactionByteFee` / 10
	pub const TransactionByteFee: Balance = 10 * MICROUNIT;
}

impl pallet_transaction_payment::Config for Runtime {
	type RuntimeEvent = RuntimeEvent;
	type OnChargeTransaction = pallet_transaction_payment::CurrencyAdapter<Balances, ()>;
	type WeightToFee = WeightToFee;
	type LengthToFee = ConstantMultiplier<Balance, TransactionByteFee>;
	type FeeMultiplierUpdate = SlowAdjustingFeeUpdate<Self>;
	type OperationalFeeMultiplier = ConstU8<5>;
}

impl pallet_sudo::Config for Runtime {
	type RuntimeEvent = RuntimeEvent;
	type RuntimeCall = RuntimeCall;
	type WeightInfo = ();
}

parameter_types! {
	pub const ReservedXcmpWeight: Weight = MAXIMUM_BLOCK_WEIGHT.saturating_div(4);
	pub const ReservedDmpWeight: Weight = MAXIMUM_BLOCK_WEIGHT.saturating_div(4);
	pub const RelayOrigin: AggregateMessageOrigin = AggregateMessageOrigin::Parent;
}

type ConsensusHook = cumulus_pallet_aura_ext::FixedVelocityConsensusHook<
	Runtime,
	RELAY_CHAIN_SLOT_DURATION_MILLIS,
	BLOCK_PROCESSING_VELOCITY,
	UNINCLUDED_SEGMENT_CAPACITY,
>;

impl cumulus_pallet_parachain_system::Config for Runtime {
	type WeightInfo = ();
	type RuntimeEvent = RuntimeEvent;
	type OnSystemEvent = ();
	type SelfParaId = parachain_info::Pallet<Runtime>;
	type OutboundXcmpMessageSource = XcmpQueue;
	type DmpQueue = frame_support::traits::EnqueueWithOrigin<MessageQueue, RelayOrigin>;
	type ReservedDmpWeight = ReservedDmpWeight;
	type XcmpMessageHandler = XcmpQueue;
	type ReservedXcmpWeight = ReservedXcmpWeight;
	type CheckAssociatedRelayNumber = RelayNumberMonotonicallyIncreases;
	type ConsensusHook = ConsensusHook;
}

impl parachain_info::Config for Runtime {}

parameter_types! {
	pub MessageQueueServiceWeight: Weight = Perbill::from_percent(35) * RuntimeBlockWeights::get().max_block;
}

impl pallet_message_queue::Config for Runtime {
	type RuntimeEvent = RuntimeEvent;
	type WeightInfo = ();
	#[cfg(feature = "runtime-benchmarks")]
	type MessageProcessor = pallet_message_queue::mock_helpers::NoopMessageProcessor<
		cumulus_primitives_core::AggregateMessageOrigin,
	>;
	#[cfg(not(feature = "runtime-benchmarks"))]
	type MessageProcessor = xcm_builder::ProcessXcmMessage<
		AggregateMessageOrigin,
		xcm_executor::XcmExecutor<config::xcm::XcmConfig>,
		RuntimeCall,
	>;
	type Size = u32;
	// The XCMP queue pallet is only ever able to handle the `Sibling(ParaId)` origin:
	type QueueChangeHandler = NarrowOriginToSibling<XcmpQueue>;
	type QueuePausedQuery = NarrowOriginToSibling<XcmpQueue>;
	type HeapSize = sp_core::ConstU32<{ 64 * 1024 }>;
	type MaxStale = sp_core::ConstU32<8>;
	type ServiceWeight = MessageQueueServiceWeight;
}

impl cumulus_pallet_aura_ext::Config for Runtime {}

impl cumulus_pallet_xcmp_queue::Config for Runtime {
	type RuntimeEvent = RuntimeEvent;
	type ChannelInfo = ParachainSystem;
	type VersionWrapper = ();
	// Enqueue XCMP messages from siblings for later processing.
	type XcmpQueue = TransformOrigin<MessageQueue, AggregateMessageOrigin, ParaId, ParaIdToSibling>;
	type MaxInboundSuspended = sp_core::ConstU32<1_000>;
	type ControllerOrigin = EnsureRoot<AccountId>;
	type ControllerOriginConverter = XcmOriginToTransactDispatchOrigin;
	type WeightInfo = ();
	type PriceForSiblingDelivery = NoPriceForMessageDelivery<ParaId>;
}

parameter_types! {
	pub const Period: u32 = 6 * HOURS;
	pub const Offset: u32 = 0;
}

impl pallet_session::Config for Runtime {
	type RuntimeEvent = RuntimeEvent;
	type ValidatorId = <Self as frame_system::Config>::AccountId;
	// we don't have stash and controller, thus we don't need the convert as well.
	type ValidatorIdOf = pallet_collator_selection::IdentityCollator;
	type ShouldEndSession = pallet_session::PeriodicSessions<Period, Offset>;
	type NextSessionRotation = pallet_session::PeriodicSessions<Period, Offset>;
	type SessionManager = CollatorSelection;
	// Essentially just Aura, but let's be pedantic.
	type SessionHandler = <SessionKeys as sp_runtime::traits::OpaqueKeys>::KeyTypeIdProviders;
	type Keys = SessionKeys;
	type WeightInfo = ();
}

impl pallet_aura::Config for Runtime {
	type AuthorityId = AuraId;
	type DisabledValidators = ();
	type MaxAuthorities = ConstU32<100_000>;
	#[cfg(not(feature = "paseo"))]
	type AllowMultipleBlocksPerSlot = ConstBool<true>;
	#[cfg(feature = "paseo")]
	type AllowMultipleBlocksPerSlot = ConstBool<false>;
	#[cfg(feature = "experimental")]
	type SlotDuration = ConstU64<SLOT_DURATION>;
}

parameter_types! {
	pub const PotId: PalletId = PalletId(*b"PotStake");
	pub const SessionLength: BlockNumber = 6 * HOURS;
	// StakingAdmin pluralistic body.
	pub const StakingAdminBodyId: BodyId = BodyId::Defense;
}

/// We allow root and the StakingAdmin to execute privileged collator selection operations.
pub type CollatorSelectionUpdateOrigin = EitherOfDiverse<
	EnsureRoot<AccountId>,
	EnsureXcm<IsVoiceOfBody<RelayLocation, StakingAdminBodyId>>,
>;

impl pallet_collator_selection::Config for Runtime {
	type RuntimeEvent = RuntimeEvent;
	type Currency = Balances;
	type UpdateOrigin = CollatorSelectionUpdateOrigin;
	type PotId = PotId;
	type MaxCandidates = ConstU32<100>;
	type MinEligibleCollators = ConstU32<4>;
	type MaxInvulnerables = ConstU32<20>;
	// should be a multiple of session or things will get inconsistent
	type KickThreshold = Period;
	type ValidatorId = <Self as frame_system::Config>::AccountId;
	type ValidatorIdOf = pallet_collator_selection::IdentityCollator;
	type ValidatorRegistration = Session;
	type WeightInfo = ();
}

parameter_types! {
	pub MaximumSchedulerWeight: Weight = Perbill::from_percent(60) *
		RuntimeBlockWeights::get().max_block;
}

impl pallet_scheduler::Config for Runtime {
	type RuntimeEvent = RuntimeEvent;
	type RuntimeOrigin = RuntimeOrigin;
	type PalletsOrigin = OriginCaller;
	type RuntimeCall = RuntimeCall;
	type MaximumWeight = MaximumSchedulerWeight;
	type ScheduleOrigin = EnsureRoot<AccountId>;
	#[cfg(feature = "runtime-benchmarks")]
	type MaxScheduledPerBlock = ConstU32<512>;
	#[cfg(not(feature = "runtime-benchmarks"))]
	type MaxScheduledPerBlock = ConstU32<50>;
	type WeightInfo = pallet_scheduler::weights::SubstrateWeight<Runtime>;
	type OriginPrivilegeCmp = EqualPrivilegeOnly;
	type Preimages = Preimage;
}

parameter_types! {
	pub const PreimageHoldReason: RuntimeHoldReason = RuntimeHoldReason::Preimage(pallet_preimage::HoldReason::Preimage);
	pub const PreimageBaseDeposit: Balance = deposit(2, 64);
	pub const PreimageByteDeposit: Balance = deposit(0, 1);
}

impl pallet_preimage::Config for Runtime {
	type WeightInfo = pallet_preimage::weights::SubstrateWeight<Runtime>;
	type RuntimeEvent = RuntimeEvent;
	type Currency = Balances;
	type ManagerOrigin = EnsureRoot<AccountId>;
	type Consideration = HoldConsideration<
		AccountId,
		Balances,
		PreimageHoldReason,
		LinearStoragePrice<PreimageBaseDeposit, PreimageByteDeposit, Balance>,
	>;
}

parameter_types! {
	// One storage item; key size is 32; value is size 4+4+16+32 bytes = 56 bytes.
	pub const DepositBase: Balance = deposit(1, 88);
	// Additional storage item size of 32 bytes.
	pub const DepositFactor: Balance = deposit(0, 32);
	pub const MaxSignatories: u32 = 100;
}

impl pallet_multisig::Config for Runtime {
	type RuntimeEvent = RuntimeEvent;
	type RuntimeCall = RuntimeCall;
	type Currency = Balances;
	type DepositBase = DepositBase;
	type DepositFactor = DepositFactor;
	type MaxSignatories = MaxSignatories;
	type WeightInfo = pallet_multisig::weights::SubstrateWeight<Runtime>;
}

impl pallet_utility::Config for Runtime {
	type RuntimeEvent = RuntimeEvent;
	type RuntimeCall = RuntimeCall;
	type PalletsOrigin = OriginCaller;
	type WeightInfo = pallet_utility::weights::SubstrateWeight<Runtime>;
}

// Create the runtime by composing the FRAME pallets that were previously configured.
construct_runtime!(
	pub enum Runtime {
		// System support stuff.
		System: frame_system = 0,
		ParachainSystem: cumulus_pallet_parachain_system = 1,
		Timestamp: pallet_timestamp = 2,
		ParachainInfo: parachain_info = 3,

		// Monetary stuff.
		Balances: pallet_balances = 10,
		TransactionPayment: pallet_transaction_payment = 11,

		// Governance
		Sudo: pallet_sudo = 15,

		// Collator support. The order of these 4 are important and shall not change.
		Authorship: pallet_authorship = 20,
		CollatorSelection: pallet_collator_selection = 21,
		Session: pallet_session = 22,
		Aura: pallet_aura = 23,
		AuraExt: cumulus_pallet_aura_ext = 24,

		// Scheduler
		Scheduler: pallet_scheduler = 28,

		// Preimage
		Preimage: pallet_preimage = 29,

		// XCM helpers.
		XcmpQueue: cumulus_pallet_xcmp_queue = 30,
		PolkadotXcm: pallet_xcm = 31,
		CumulusXcm: cumulus_pallet_xcm = 32,
		MessageQueue: pallet_message_queue = 33,

		// Contracts
		Contracts: pallet_contracts = 40,

		// Proxy
		Proxy: pallet_proxy = 41,
		// Multisig
		Multisig: pallet_multisig = 42,
		// Utility
		Utility: pallet_utility = 43,

		// Assets
		Nfts: pallet_nfts = 50,
		NftFractionalization: pallet_nft_fractionalization = 51,
		Assets: pallet_assets::<Instance1> = 52,

		// Pop API
		Fungibles: fungibles = 150,
	}
);

#[cfg(feature = "runtime-benchmarks")]
mod benches {
	frame_benchmarking::define_benchmarks!(
		[frame_system, SystemBench::<Runtime>]
		[pallet_api::fungibles, Fungibles]
		[pallet_balances, Balances]
		[pallet_session, SessionBench::<Runtime>]
		[pallet_timestamp, Timestamp]
		[pallet_message_queue, MessageQueue]
		[pallet_sudo, Sudo]
		[pallet_collator_selection, CollatorSelection]
		[cumulus_pallet_parachain_system, ParachainSystem]
		[cumulus_pallet_xcmp_queue, XcmpQueue]
	);
}

impl_runtime_apis! {

	impl sp_consensus_aura::AuraApi<Block, AuraId> for Runtime {
		fn slot_duration() -> sp_consensus_aura::SlotDuration {
			sp_consensus_aura::SlotDuration::from_millis(SLOT_DURATION)
		}

		fn authorities() -> Vec<AuraId> {
			Aura::authorities().into_inner()
		}
	}

	impl sp_api::Core<Block> for Runtime {
		fn version() -> RuntimeVersion {
			VERSION
		}

		fn execute_block(block: Block) {
			Executive::execute_block(block)
		}

		fn initialize_block(header: &<Block as BlockT>::Header) {
			Executive::initialize_block(header)
		}
	}

	impl sp_api::Metadata<Block> for Runtime {
		fn metadata() -> OpaqueMetadata {
			OpaqueMetadata::new(Runtime::metadata().into())
		}

		fn metadata_at_version(version: u32) -> Option<OpaqueMetadata> {
			Runtime::metadata_at_version(version)
		}

		fn metadata_versions() -> sp_std::vec::Vec<u32> {
			Runtime::metadata_versions()
		}
	}

	impl sp_block_builder::BlockBuilder<Block> for Runtime {
		fn apply_extrinsic(extrinsic: <Block as BlockT>::Extrinsic) -> ApplyExtrinsicResult {
			Executive::apply_extrinsic(extrinsic)
		}

		fn finalize_block() -> <Block as BlockT>::Header {
			Executive::finalize_block()
		}

		fn inherent_extrinsics(data: sp_inherents::InherentData) -> Vec<<Block as BlockT>::Extrinsic> {
			data.create_extrinsics()
		}

		fn check_inherents(
			block: Block,
			data: sp_inherents::InherentData,
		) -> sp_inherents::CheckInherentsResult {
			data.check_extrinsics(&block)
		}
	}

	impl sp_transaction_pool::runtime_api::TaggedTransactionQueue<Block> for Runtime {
		fn validate_transaction(
			source: TransactionSource,
			tx: <Block as BlockT>::Extrinsic,
			block_hash: <Block as BlockT>::Hash,
		) -> TransactionValidity {
			Executive::validate_transaction(source, tx, block_hash)
		}
	}

	impl sp_offchain::OffchainWorkerApi<Block> for Runtime {
		fn offchain_worker(header: &<Block as BlockT>::Header) {
			Executive::offchain_worker(header)
		}
	}

	impl sp_session::SessionKeys<Block> for Runtime {
		fn generate_session_keys(seed: Option<Vec<u8>>) -> Vec<u8> {
			SessionKeys::generate(seed)
		}

		fn decode_session_keys(
			encoded: Vec<u8>,
		) -> Option<Vec<(Vec<u8>, KeyTypeId)>> {
			SessionKeys::decode_into_raw_public_keys(&encoded)
		}
	}

	impl frame_system_rpc_runtime_api::AccountNonceApi<Block, AccountId, Nonce> for Runtime {
		fn account_nonce(account: AccountId) -> Nonce {
			System::account_nonce(account)
		}
	}

	impl pallet_transaction_payment_rpc_runtime_api::TransactionPaymentApi<Block, Balance> for Runtime {
		fn query_info(
			uxt: <Block as BlockT>::Extrinsic,
			len: u32,
		) -> pallet_transaction_payment_rpc_runtime_api::RuntimeDispatchInfo<Balance> {
			TransactionPayment::query_info(uxt, len)
		}
		fn query_fee_details(
			uxt: <Block as BlockT>::Extrinsic,
			len: u32,
		) -> pallet_transaction_payment::FeeDetails<Balance> {
			TransactionPayment::query_fee_details(uxt, len)
		}
		fn query_weight_to_fee(weight: Weight) -> Balance {
			TransactionPayment::weight_to_fee(weight)
		}
		fn query_length_to_fee(length: u32) -> Balance {
			TransactionPayment::length_to_fee(length)
		}
	}

	impl pallet_transaction_payment_rpc_runtime_api::TransactionPaymentCallApi<Block, Balance, RuntimeCall>
		for Runtime
	{
		fn query_call_info(
			call: RuntimeCall,
			len: u32,
		) -> pallet_transaction_payment::RuntimeDispatchInfo<Balance> {
			TransactionPayment::query_call_info(call, len)
		}
		fn query_call_fee_details(
			call: RuntimeCall,
			len: u32,
		) -> pallet_transaction_payment::FeeDetails<Balance> {
			TransactionPayment::query_call_fee_details(call, len)
		}
		fn query_weight_to_fee(weight: Weight) -> Balance {
			TransactionPayment::weight_to_fee(weight)
		}
		fn query_length_to_fee(length: u32) -> Balance {
			TransactionPayment::length_to_fee(length)
		}
	}

	impl pallet_contracts::ContractsApi<Block, AccountId, Balance, BlockNumber, Hash, EventRecord>
		for Runtime
	{
		fn call(
			origin: AccountId,
			dest: AccountId,
			value: Balance,
			gas_limit: Option<Weight>,
			storage_deposit_limit: Option<Balance>,
			input_data: Vec<u8>,
		) -> pallet_contracts::ContractExecResult<Balance, EventRecord> {
			let gas_limit = gas_limit.unwrap_or(RuntimeBlockWeights::get().max_block);
			Contracts::bare_call(
				origin,
				dest,
				value,
				gas_limit,
				storage_deposit_limit,
				input_data,
				CONTRACTS_DEBUG_OUTPUT,
				CONTRACTS_EVENTS,
				pallet_contracts::Determinism::Enforced,
			)
		}

		fn instantiate(
			origin: AccountId,
			value: Balance,
			gas_limit: Option<Weight>,
			storage_deposit_limit: Option<Balance>,
			code: pallet_contracts::Code<Hash>,
			data: Vec<u8>,
			salt: Vec<u8>,
		) -> pallet_contracts::ContractInstantiateResult<AccountId, Balance, EventRecord>
		{
			let gas_limit = gas_limit.unwrap_or(RuntimeBlockWeights::get().max_block);
			Contracts::bare_instantiate(
				origin,
				value,
				gas_limit,
				storage_deposit_limit,
				code,
				data,
				salt,
				CONTRACTS_DEBUG_OUTPUT,
				CONTRACTS_EVENTS,
			)
		}

		fn upload_code(
			origin: AccountId,
			code: Vec<u8>,
			storage_deposit_limit: Option<Balance>,
			determinism: pallet_contracts::Determinism,
		) -> pallet_contracts::CodeUploadResult<Hash, Balance>
		{
			Contracts::bare_upload_code(origin, code, storage_deposit_limit, determinism)
		}

		fn get_storage(
			address: AccountId,
			key: Vec<u8>,
		) -> pallet_contracts::GetStorageResult {
			Contracts::get_storage(address, key)
		}
	}

	impl cumulus_primitives_aura::AuraUnincludedSegmentApi<Block> for Runtime {
		fn can_build_upon(
			included_hash: <Block as BlockT>::Hash,
			slot: cumulus_primitives_aura::Slot,
		) -> bool {
			ConsensusHook::can_build_upon(included_hash, slot)
		}
	}

	impl cumulus_primitives_core::CollectCollationInfo<Block> for Runtime {
		fn collect_collation_info(header: &<Block as BlockT>::Header) -> cumulus_primitives_core::CollationInfo {
			ParachainSystem::collect_collation_info(header)
		}
	}

	impl pallet_nfts_runtime_api::NftsApi<Block, AccountId, u32, u32> for Runtime {
		fn owner(collection: u32, item: u32) -> Option<AccountId> {
			<Nfts as Inspect<AccountId>>::owner(&collection, &item)
		}

		fn collection_owner(collection: u32) -> Option<AccountId> {
			<Nfts as Inspect<AccountId>>::collection_owner(&collection)
		}

		fn attribute(
			collection: u32,
			item: u32,
			key: Vec<u8>,
		) -> Option<Vec<u8>> {
			<Nfts as Inspect<AccountId>>::attribute(&collection, &item, &key)
		}

		fn custom_attribute(
			account: AccountId,
			collection: u32,
			item: u32,
			key: Vec<u8>,
		) -> Option<Vec<u8>> {
			<Nfts as Inspect<AccountId>>::custom_attribute(
				&account,
				&collection,
				&item,
				&key,
			)
		}

		fn system_attribute(
			collection: u32,
			item: Option<u32>,
			key: Vec<u8>,
		) -> Option<Vec<u8>> {
			<Nfts as Inspect<AccountId>>::system_attribute(&collection, item.as_ref(), &key)
		}

		fn collection_attribute(collection: u32, key: Vec<u8>) -> Option<Vec<u8>> {
			<Nfts as Inspect<AccountId>>::collection_attribute(&collection, &key)
		}
	}

	#[cfg(feature = "try-runtime")]
	impl frame_try_runtime::TryRuntime<Block> for Runtime {
		fn on_runtime_upgrade(checks: frame_try_runtime::UpgradeCheckSelect) -> (Weight, Weight) {
			let weight = Executive::try_runtime_upgrade(checks).unwrap();
			(weight, RuntimeBlockWeights::get().max_block)
		}

		fn execute_block(
			block: Block,
			state_root_check: bool,
			signature_check: bool,
			select: frame_try_runtime::TryStateSelect,
		) -> Weight {
			// NOTE: intentional unwrap: we don't want to propagate the error backwards, and want to
			// have a backtrace here.
			Executive::try_execute_block(block, state_root_check, signature_check, select).unwrap()
		}
	}

	#[cfg(feature = "runtime-benchmarks")]
	impl frame_benchmarking::Benchmark<Block> for Runtime {
		fn benchmark_metadata(extra: bool) -> (
			Vec<frame_benchmarking::BenchmarkList>,
			Vec<frame_support::traits::StorageInfo>,
		) {
			use frame_benchmarking::{Benchmarking, BenchmarkList};
			use frame_support::traits::StorageInfoTrait;
			use frame_system_benchmarking::Pallet as SystemBench;
			use cumulus_pallet_session_benchmarking::Pallet as SessionBench;

			let mut list = Vec::<BenchmarkList>::new();
			list_benchmarks!(list, extra);

			let storage_info = AllPalletsWithSystem::storage_info();
			(list, storage_info)
		}

		fn dispatch_benchmark(
			config: frame_benchmarking::BenchmarkConfig
		) -> Result<Vec<frame_benchmarking::BenchmarkBatch>, sp_runtime::RuntimeString> {
			use frame_benchmarking::{BenchmarkError, Benchmarking, BenchmarkBatch};

			use frame_system_benchmarking::Pallet as SystemBench;
			impl frame_system_benchmarking::Config for Runtime {
				fn setup_set_code_requirements(code: &sp_std::vec::Vec<u8>) -> Result<(), BenchmarkError> {
					ParachainSystem::initialize_for_set_code_benchmark(code.len() as u32);
					Ok(())
				}

				fn verify_set_code() {
					System::assert_last_event(cumulus_pallet_parachain_system::Event::<Runtime>::ValidationFunctionStored.into());
				}
			}

			use cumulus_pallet_session_benchmarking::Pallet as SessionBench;
			impl cumulus_pallet_session_benchmarking::Config for Runtime {}

			use frame_support::traits::WhitelistedStorageKeys;
			let whitelist = AllPalletsWithSystem::whitelisted_storage_keys();

			let mut batches = Vec::<BenchmarkBatch>::new();
			let params = (&config, &whitelist);
			add_benchmarks!(params, batches);

			if batches.is_empty() { return Err("Benchmark not found for this pallet.".into()) }
			Ok(batches)
		}
	}

	impl sp_genesis_builder::GenesisBuilder<Block> for Runtime {
		fn create_default_config() -> Vec<u8> {
			create_default_config::<RuntimeGenesisConfig>()
		}

		fn build_config(config: Vec<u8>) -> sp_genesis_builder::Result {
			build_config::<RuntimeGenesisConfig>(config)
		}
	}
}

cumulus_pallet_parachain_system::register_validate_block! {
	Runtime = Runtime,
	BlockExecutor = cumulus_pallet_aura_ext::BlockExecutor::<Runtime, Executive>,
}

#[cfg(test)]
mod tests {
	use crate::Runtime;
	use std::any::TypeId;

	// Ensures that the account id lookup does not perform any state reads. When this changes,
	// `pallet_api::fungibles` dispatchables need to be re-evaluated.
	#[test]
	fn test_lookup_config() {
		type ExpectedLookup = sp_runtime::traits::AccountIdLookup<sp_runtime::AccountId32, ()>;
		type ConfigLookup = <Runtime as frame_system::Config>::Lookup;

		let expected_type_id = TypeId::of::<ExpectedLookup>();
		let config_type_id = TypeId::of::<ConfigLookup>();

		assert_eq!(config_type_id, expected_type_id);
	}
}<|MERGE_RESOLUTION|>--- conflicted
+++ resolved
@@ -252,27 +252,6 @@
 	}
 }
 
-<<<<<<< HEAD
-/// A type to identify allowed calls to the Runtime from contracts. Used by Pop API
-pub struct AllowedApiCalls;
-impl Contains<RuntimeCall> for AllowedApiCalls {
-	fn contains(c: &RuntimeCall) -> bool {
-		use fungibles::Call as FungiblesCall;
-		matches!(
-			c,
-			RuntimeCall::Fungibles(
-				FungiblesCall::transfer { .. }
-					| FungiblesCall::transfer_from { .. }
-					| FungiblesCall::approve { .. }
-					| FungiblesCall::increase_allowance { .. }
-					| FungiblesCall::decrease_allowance { .. }
-			)
-		)
-	}
-}
-
-=======
->>>>>>> 8f6139c5
 /// The default types are being injected by [`derive_impl`](`frame_support::derive_impl`) from
 /// [`ParaChainDefaultConfig`](`struct@frame_system::config_preludes::ParaChainDefaultConfig`),
 /// but overridden as needed.
