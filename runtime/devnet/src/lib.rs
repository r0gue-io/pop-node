--- conflicted
+++ resolved
@@ -652,10 +652,6 @@
 	// Pop API
 	#[runtime::pallet_index(150)]
 	pub type Fungibles = fungibles::Pallet<Runtime>;
-<<<<<<< HEAD
-	/// Non-fungible token queries.
-=======
->>>>>>> 5316da1a
 	#[runtime::pallet_index(151)]
 	pub type NonFungibles = nonfungibles::Pallet<Runtime>;
 }
