--- conflicted
+++ resolved
@@ -5,14 +5,7 @@
 		api::{AllowedApiCalls, RuntimeRead},
 		assets::TrustBackedAssetsInstance,
 	},
-<<<<<<< HEAD
 	fungibles::{self},
-=======
-	fungibles::{
-		self,
-		Read::{self, *},
-	},
->>>>>>> 4e4512ef
 	AccountId, RuntimeCall, RuntimeOrigin,
 };
 use codec::{Decode, Encode};
@@ -30,6 +23,14 @@
 use sp_std::vec::Vec;
 
 const LOG_TARGET: &str = "pop-api::extension";
+const DECODING_FAILED_ERROR: DispatchError = DispatchError::Other("DecodingFailed");
+// TODO: issue #93, we can also encode the `pop_primitives::Error::UnknownCall` which means we do use
+//  `Error` in the runtime and it should stay in primitives. Perhaps issue #91 will also influence
+//  here. Should be looked at together.
+const DECODING_FAILED_ERROR_ENCODED: [u8; 4] = [255u8, 0, 0, 0];
+const UNKNOWN_CALL_ERROR: DispatchError = DispatchError::Other("UnknownCall");
+// TODO: see above.
+const UNKNOWN_CALL_ERROR_ENCODED: [u8; 4] = [254u8, 0, 0, 0];
 
 type ContractSchedule<T> = <T as pallet_contracts::Config>::Schedule;
 
@@ -117,8 +118,7 @@
 	params.insert(0, version);
 	params.insert(1, pallet_index);
 	params.insert(2, call_index);
-	let call = <VersionedDispatch>::decode(&mut &params[..])
-		.map_err(|_| DispatchError::Other("DecodingFailed"))?;
+	let call = <VersionedDispatch>::decode(&mut &params[..]).map_err(|_| DECODING_FAILED_ERROR)?;
 
 	// Contract is the origin by default.
 	let origin: RuntimeOrigin = RawOrigin::Signed(env.ext().address().clone()).into();
@@ -173,37 +173,24 @@
 {
 	const LOG_PREFIX: &str = " read_state |";
 
-<<<<<<< HEAD
 	// Prefix params with version, pallet, index to simplify decoding, and decode parameters for
 	// reading state.
-=======
-	// Prefix params with version, pallet, index to simplify decoding.
->>>>>>> 4e4512ef
 	params.insert(0, version);
 	params.insert(1, pallet_index);
 	params.insert(2, call_index);
-	let key = <VersionedStateRead<T>>::decode(&mut &params[..])
-		.map_err(|_| DispatchError::Other("DecodingFailed"))?;
-
-<<<<<<< HEAD
+	let read =
+		<VersionedStateRead<T>>::decode(&mut &params[..]).map_err(|_| DECODING_FAILED_ERROR)?;
+
 	// Charge weight for doing one storage read.
 	env.charge_weight(T::DbWeight::get().reads(1_u64))?;
-	let result = match key {
-		VersionedStateRead::V0(key) => {
-			ensure!(AllowedApiCalls::contains(&key), DispatchError::Other("UnknownCall"));
-			match key {
+	let result = match read {
+		VersionedStateRead::V0(read) => {
+			ensure!(AllowedApiCalls::contains(&read), UNKNOWN_CALL_ERROR);
+			match read {
 				RuntimeRead::Fungibles(key) => fungibles::Pallet::<T>::read_state(key),
 			}
 		},
 	};
-=======
-	let result = match key {
-		VersionedStateRead::V0(key) => match key {
-			RuntimeRead::Fungibles(key) => read_fungibles_state::<T, E>(key, env),
-		},
-	}?
-	.encode();
->>>>>>> 4e4512ef
 	log::trace!(
 		target:LOG_TARGET,
 		"{} result: {:?}.", LOG_PREFIX, result
@@ -240,16 +227,18 @@
 // - `error`: The `DispatchError` encountered during contract execution.
 // - `version`: The version of the chain extension, used to determine the known errors.
 pub(crate) fn convert_to_status_code(error: DispatchError, version: u8) -> u32 {
-	// "UnknownCall" and "DecodingFailed" are mapped to specific errors in the API and will
-	// never change.
-	let mut encoded_error = match error {
-		DispatchError::Other("UnknownCall") => Vec::from([254u8, 0, 0, 0]),
-		DispatchError::Other("DecodingFailed") => Vec::from([255u8, 0, 0, 0]),
-		_ => error.encode(),
+	let mut encoded_error: [u8; 4] = match error {
+		// "UnknownCall" and "DecodingFailed" are mapped to specific errors in the API and will
+		// never change.
+		UNKNOWN_CALL_ERROR => UNKNOWN_CALL_ERROR_ENCODED,
+		DECODING_FAILED_ERROR => DECODING_FAILED_ERROR_ENCODED,
+		_ => {
+			let mut encoded_error = error.encode();
+			// Resize the encoded value to 4 bytes in order to decode the value in a u32 (4 bytes).
+			encoded_error.resize(4, 0);
+			encoded_error.try_into().expect("qed, resized to 4 bytes line above")
+		},
 	};
-	// Resize the encoded value to 4 bytes in order to decode the value in a u32 (4 bytes).
-	encoded_error.resize(4, 0);
-	let mut encoded_error = encoded_error.try_into().expect("qed, resized to 4 bytes line above");
 	match version {
 		// If an unknown variant of the `DispatchError` is detected the error needs to be converted
 		// into the encoded value of `Error::Other`. This conversion is performed by shifting the bytes one
@@ -268,7 +257,7 @@
 		// - Byte 3:
 		//   - Unused or represents further nested information.
 		0 => v0::handle_unknown_error(&mut encoded_error),
-		_ => encoded_error = [254, 0, 0, 0],
+		_ => encoded_error = UNKNOWN_CALL_ERROR_ENCODED,
 	}
 	u32::from_le_bytes(encoded_error)
 }
@@ -300,40 +289,13 @@
 			0 => Self::Dispatch,
 			1 => Self::ReadState,
 			_ => {
-				return Err(DispatchError::Other("UnknownFuncId"));
+				return Err(UNKNOWN_CALL_ERROR);
 			},
 		};
 		Ok(id)
 	}
 }
 
-<<<<<<< HEAD
-=======
-fn read_fungibles_state<T, E>(
-	key: Read<T>,
-	env: &mut Environment<E, BufInBufOutState>,
-) -> Result<Vec<u8>, DispatchError>
-where
-	T: pallet_contracts::Config
-		+ pallet_assets::Config<TrustBackedAssetsInstance, AssetId = AssetId>
-		+ fungibles::Config,
-	E: Ext<T = T>,
-	T: frame_system::Config<AccountId = sp_runtime::AccountId32>,
-{
-	env.charge_weight(T::DbWeight::get().reads(1_u64))?;
-	match key {
-		TotalSupply(id) => Ok(fungibles::Pallet::<T>::total_supply(id).encode()),
-		BalanceOf { id, owner } => Ok(fungibles::Pallet::<T>::balance_of(id, &owner).encode()),
-		Allowance { id, owner, spender } => {
-			Ok(fungibles::Pallet::<T>::allowance(id, &owner, &spender).encode())
-		},
-		TokenName(id) => Ok(fungibles::Pallet::<T>::token_name(id).encode()),
-		TokenSymbol(id) => Ok(fungibles::Pallet::<T>::token_symbol(id).encode()),
-		TokenDecimals(id) => Ok(fungibles::Pallet::<T>::token_decimals(id).encode()),
-	}
-}
-
->>>>>>> 4e4512ef
 #[cfg(test)]
 mod tests {
 	use super::*;
