use frame_support::{
	parameter_types,
	traits::{AsEnsureOriginWithArg, ConstU32},
	BoundedVec, PalletId,
};
use frame_system::{EnsureRoot, EnsureSigned};
use pallet_nfts::PalletFeatures;
use parachains_common::{AssetIdForTrustBackedAssets, CollectionId, ItemId, Signature};
use sp_runtime::traits::{Get, Verify};

use crate::{
	deposit, AccountId, Assets, Balance, Balances, BlockNumber, Nfts, Runtime, RuntimeEvent,
	RuntimeHoldReason, DAYS, EXISTENTIAL_DEPOSIT, UNIT,
};

/// We allow root to execute privileged asset operations.
pub type AssetsForceOrigin = EnsureRoot<AccountId>;

parameter_types! {
	pub const AssetDeposit: Balance = 10 * UNIT;
	pub const AssetAccountDeposit: Balance = deposit(1, 16);
	pub const ApprovalDeposit: Balance = EXISTENTIAL_DEPOSIT;
	pub const AssetsStringLimit: u32 = 50;
	/// Key = 32 bytes, Value = 36 bytes (32+1+1+1+1)
	// https://github.com/paritytech/substrate/blob/069917b/frame/assets/src/lib.rs#L257L271
	pub const MetadataDepositBase: Balance = deposit(1, 68);
	pub const MetadataDepositPerByte: Balance = deposit(0, 1);
}

parameter_types! {
	pub NftsPalletFeatures: PalletFeatures = PalletFeatures::all_enabled();
	pub const NftsCollectionDeposit: Balance = 10 * UNIT;
	// Key = 116 bytes (4+16+32+16+32+16), Value = 17 bytes (1+8+8)
	pub const NftsCollectionApprovalDeposit: Balance = deposit(1, 133);
	pub const NftsItemDeposit: Balance = UNIT / 100;
	pub const NftsMetadataDepositBase: Balance = deposit(1, 129);
	pub const NftsAttributeDepositBase: Balance = deposit(1, 0);
	pub const NftsDepositPerByte: Balance = deposit(0, 1);
	pub const NftsMaxDeadlineDuration: BlockNumber = 12 * 30 * DAYS;
}

#[derive(Debug)]
#[cfg_attr(feature = "std", derive(PartialEq, Clone))]
<<<<<<< HEAD
pub struct KeyLimit<const N: u32>;
=======
struct KeyLimit<const N: u32>;
>>>>>>> 15fd656e
impl<const N: u32> Get<u32> for KeyLimit<N> {
	fn get() -> u32 {
		N
	}
}

pub(crate) type TrustBackedNftsInstance = pallet_nfts::Instance1;
pub type TrustBackedNftsCall = pallet_nfts::Call<Runtime, TrustBackedNftsInstance>;
impl pallet_nfts::Config<TrustBackedNftsInstance> for Runtime {
	// TODO: source from primitives
	type ApprovalsLimit = ConstU32<20>;
	type AttributeDepositBase = NftsAttributeDepositBase;
	type CollectionApprovalDeposit = NftsCollectionApprovalDeposit;
	type CollectionDeposit = NftsCollectionDeposit;
	// TODO: source from primitives
	type CollectionId = CollectionId;
	type CreateOrigin = AsEnsureOriginWithArg<EnsureSigned<AccountId>>;
	type Currency = Balances;
	type DepositPerByte = NftsDepositPerByte;
	type Features = NftsPalletFeatures;
	type ForceOrigin = AssetsForceOrigin;
	#[cfg(feature = "runtime-benchmarks")]
	type Helper = ();
	type ItemAttributesApprovalsLimit = ConstU32<30>;
	type ItemDeposit = NftsItemDeposit;
	// TODO: source from primitives
	type ItemId = ItemId;
	// TODO: source from primitives
	type KeyLimit = KeyLimit<64>;
	type Locker = ();
	type MaxAttributesPerCall = ConstU32<10>;
	type MaxDeadlineDuration = NftsMaxDeadlineDuration;
	type MaxTips = ConstU32<10>;
	type MetadataDepositBase = NftsMetadataDepositBase;
	type OffchainPublic = <Signature as Verify>::Signer;
	type OffchainSignature = Signature;
	type RuntimeEvent = RuntimeEvent;
	type StringLimit = ConstU32<256>;
	type ValueLimit = ConstU32<256>;
	type WeightInfo = pallet_nfts::weights::SubstrateWeight<Self>;
}

parameter_types! {
	pub const NftFractionalizationPalletId: PalletId = PalletId(*b"fraction");
	pub NewAssetSymbol: BoundedVec<u8, AssetsStringLimit> = (*b"FRAC").to_vec().try_into().unwrap();
	pub NewAssetName: BoundedVec<u8, AssetsStringLimit> = (*b"Frac").to_vec().try_into().unwrap();
}

impl pallet_nft_fractionalization::Config for Runtime {
	type AssetBalance = <Self as pallet_assets::Config<TrustBackedAssetsInstance>>::Balance;
	type AssetId = <Self as pallet_assets::Config<TrustBackedAssetsInstance>>::AssetId;
	type Assets = Assets;
	#[cfg(feature = "runtime-benchmarks")]
	type BenchmarkHelper = ();
	type Currency = Balances;
	type Deposit = AssetDeposit;
	type NewAssetName = NewAssetName;
	type NewAssetSymbol = NewAssetSymbol;
	type NftCollectionId = <Self as pallet_nfts::Config<TrustBackedNftsInstance>>::CollectionId;
	type NftId = <Self as pallet_nfts::Config<TrustBackedNftsInstance>>::ItemId;
	type Nfts = Nfts;
	type PalletId = NftFractionalizationPalletId;
	type RuntimeEvent = RuntimeEvent;
	type RuntimeHoldReason = RuntimeHoldReason;
	type StringLimit = AssetsStringLimit;
	type WeightInfo = pallet_nft_fractionalization::weights::SubstrateWeight<Self>;
}

pub(crate) type TrustBackedAssetsInstance = pallet_assets::Instance1;
pub type TrustBackedAssetsCall = pallet_assets::Call<Runtime, TrustBackedAssetsInstance>;
impl pallet_assets::Config<TrustBackedAssetsInstance> for Runtime {
	type ApprovalDeposit = ApprovalDeposit;
	type AssetAccountDeposit = AssetAccountDeposit;
	type AssetDeposit = AssetDeposit;
	type AssetId = AssetIdForTrustBackedAssets;
	type AssetIdParameter = codec::Compact<AssetIdForTrustBackedAssets>;
	type Balance = Balance;
	#[cfg(feature = "runtime-benchmarks")]
	type BenchmarkHelper = ();
	type CallbackHandle = ();
	type CreateOrigin = AsEnsureOriginWithArg<EnsureSigned<AccountId>>;
	type Currency = Balances;
	type Extra = ();
	type ForceOrigin = AssetsForceOrigin;
	type Freezer = ();
	type MetadataDepositBase = MetadataDepositBase;
	type MetadataDepositPerByte = MetadataDepositPerByte;
	type RemoveItemsLimit = ConstU32<1000>;
	type RuntimeEvent = RuntimeEvent;
	type StringLimit = AssetsStringLimit;
	type WeightInfo = pallet_assets::weights::SubstrateWeight<Self>;
}<|MERGE_RESOLUTION|>--- conflicted
+++ resolved
@@ -41,11 +41,7 @@
 
 #[derive(Debug)]
 #[cfg_attr(feature = "std", derive(PartialEq, Clone))]
-<<<<<<< HEAD
-pub struct KeyLimit<const N: u32>;
-=======
 struct KeyLimit<const N: u32>;
->>>>>>> 15fd656e
 impl<const N: u32> Get<u32> for KeyLimit<N> {
 	fn get() -> u32 {
 		N
