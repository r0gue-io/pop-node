--- conflicted
+++ resolved
@@ -63,7 +63,7 @@
 
 /// The result of a runtime state read.
 #[derive(Debug)]
-#[cfg_attr(feature = "std", derive(PartialEq, Clone))]
+#[cfg_attr(test, derive(PartialEq, Clone))]
 pub enum RuntimeResult {
 	/// Fungible token read results.
 	Fungibles(fungibles::ReadResult<Runtime>),
@@ -159,31 +159,6 @@
 						start_destroy { .. } |
 						clear_metadata { .. } |
 						mint { .. } | burn { .. },
-<<<<<<< HEAD
-				)
-			)
-		};
-
-		let contain_nonfungibles: bool = {
-			use nonfungibles::Call::*;
-			matches!(
-				c,
-				RuntimeCall::NonFungibles(
-					transfer { .. } |
-						approve { .. } | create { .. } |
-						destroy { .. } | set_metadata { .. } |
-						clear_metadata { .. } |
-						set_attribute { .. } |
-						clear_attribute { .. } |
-						approve_item_attributes { .. } |
-						cancel_item_attributes_approval { .. } |
-						mint { .. } | burn { .. } |
-						set_max_supply { .. },
-				)
-			)
-		};
-
-=======
 				)
 			)
 		};
@@ -208,7 +183,6 @@
 				)
 			};
 
->>>>>>> 15fd656e
 		T::BaseCallFilter::contains(c) && contain_fungibles | contain_nonfungibles
 	}
 }
@@ -225,7 +199,6 @@
 						TokenName(..) | TokenSymbol(..) |
 						TokenDecimals(..) | TokenExists(..),
 				)
-<<<<<<< HEAD
 			)
 		};
 		let contain_nonfungibles: bool = {
@@ -241,23 +214,6 @@
 				)
 			)
 		};
-=======
-			)
-		};
-		let contain_nonfungibles: bool = {
-			use nonfungibles::Read::*;
-			matches!(
-				r,
-				RuntimeRead::NonFungibles(
-					TotalSupply(..) |
-						BalanceOf { .. } | Allowance { .. } |
-						OwnerOf { .. } | GetAttribute { .. } |
-						Collection { .. } | NextCollectionId |
-						ItemMetadata { .. },
-				)
-			)
-		};
->>>>>>> 15fd656e
 
 		contain_fungibles | contain_nonfungibles
 	}
@@ -346,11 +302,8 @@
 				operator: ACCOUNT,
 				approved: false,
 			}),
-<<<<<<< HEAD
-=======
 			NonFungibles(clear_all_transfer_approvals { collection: 0, item: 0 }),
 			NonFungibles(clear_collection_approvals { collection: 0, limit: 0 }),
->>>>>>> 15fd656e
 			NonFungibles(create {
 				admin: ACCOUNT,
 				config: CollectionConfig {
@@ -361,17 +314,7 @@
 			}),
 			NonFungibles(destroy {
 				collection: 0,
-<<<<<<< HEAD
-				witness: DestroyWitness {
-					attributes: 0,
-					item_configs: 0,
-					item_metadatas: 0,
-					item_holders: 0,
-					allowances: 0,
-				},
-=======
 				witness: DestroyWitness { attributes: 0, item_configs: 0, item_metadatas: 0 },
->>>>>>> 15fd656e
 			}),
 			NonFungibles(set_attribute {
 				collection: 0,
@@ -443,22 +386,14 @@
 			}),
 			NonFungibles(OwnerOf { collection: 1, item: 1 }),
 			NonFungibles(GetAttribute {
-<<<<<<< HEAD
-				collection: 0,
-				item: 0,
-=======
 				collection: 1,
 				item: 1,
->>>>>>> 15fd656e
 				namespace: pallet_nfts::AttributeNamespace::CollectionOwner,
 				key: bounded_vec![],
 			}),
 			NonFungibles(Collection(1)),
 			NonFungibles(NextCollectionId),
-<<<<<<< HEAD
-=======
 			NonFungibles(ItemMetadata { collection: 1, item: 1 }),
->>>>>>> 15fd656e
 		]
 		.iter()
 		{
