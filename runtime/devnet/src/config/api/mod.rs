--- conflicted
+++ resolved
@@ -34,12 +34,9 @@
 	/// Fungible token queries.
 	#[codec(index = 150)]
 	Fungibles(fungibles::Read<Runtime>),
-<<<<<<< HEAD
 	/// Messaging state queries.
 	#[codec(index = 151)]
 	Messaging(messaging::Read<Runtime>),
-=======
->>>>>>> bdf06c76
 }
 
 impl Readable for RuntimeRead {
@@ -51,10 +48,7 @@
 	fn weight(&self) -> Weight {
 		match self {
 			RuntimeRead::Fungibles(key) => fungibles::Pallet::weight(key),
-<<<<<<< HEAD
 			RuntimeRead::Messaging(key) => messaging::Pallet::weight(key),
-=======
->>>>>>> bdf06c76
 		}
 	}
 
@@ -62,10 +56,7 @@
 	fn read(self) -> Self::Result {
 		match self {
 			RuntimeRead::Fungibles(key) => RuntimeResult::Fungibles(fungibles::Pallet::read(key)),
-<<<<<<< HEAD
 			RuntimeRead::Messaging(key) => RuntimeResult::Messaging(messaging::Pallet::read(key)),
-=======
->>>>>>> bdf06c76
 		}
 	}
 }
@@ -171,11 +162,8 @@
 impl<T: frame_system::Config<RuntimeCall = RuntimeCall>> Contains<RuntimeCall> for Filter<T> {
 	fn contains(c: &RuntimeCall) -> bool {
 		use fungibles::Call::*;
-<<<<<<< HEAD
 		use messaging::Call::*;
 		use pallet_incentives::Call::*;
-=======
->>>>>>> bdf06c76
 		use pallet_sponsorships::Call::*;
 		T::BaseCallFilter::contains(c) &&
 			matches!(
@@ -189,7 +177,6 @@
 						start_destroy { .. } |
 						clear_metadata { .. } |
 						mint { .. } | burn { .. }
-<<<<<<< HEAD
 				) | RuntimeCall::Messaging(
 					send { .. } |
 						ismp_get { .. } | ismp_post { .. } |
@@ -201,10 +188,6 @@
 					sponsor_account { .. } |
 						remove_sponsorship_for { .. } |
 						set_sponsorship_amount { .. }
-=======
-				) | RuntimeCall::Sponsorships(
-					sponsor_account { .. } | remove_sponsorship_for { .. }
->>>>>>> bdf06c76
 				)
 			)
 	}
@@ -295,13 +278,13 @@
 	fn filter_allows_fungibles_reads() {
 		use super::{fungibles::Read::*, RuntimeRead::*};
 		const READS: [RuntimeRead; 7] = [
-			FungiblesRevive(TotalSupply(1)),
-			FungiblesRevive(BalanceOf { token: 1, owner: ACCOUNT }),
-			FungiblesRevive(Allowance { token: 1, owner: ACCOUNT, spender: ACCOUNT }),
-			FungiblesRevive(TokenName(1)),
-			FungiblesRevive(TokenSymbol(1)),
-			FungiblesRevive(TokenDecimals(10)),
-			FungiblesRevive(TokenExists(1)),
+			Fungibles(TotalSupply(1)),
+			Fungibles(BalanceOf { token: 1, owner: ACCOUNT }),
+			Fungibles(Allowance { token: 1, owner: ACCOUNT, spender: ACCOUNT }),
+			Fungibles(TokenName(1)),
+			Fungibles(TokenSymbol(1)),
+			Fungibles(TokenDecimals(10)),
+			Fungibles(TokenExists(1)),
 		];
 
 		for read in READS {
