--- conflicted
+++ resolved
@@ -3,15 +3,11 @@
 
 use codec::Decode;
 use cumulus_primitives_core::Weight;
-<<<<<<< HEAD
-use frame_support::{traits::Contains, pallet_prelude::*, dispatch::{PostDispatchInfo, DispatchErrorWithPostInfo}};
-=======
 use frame_support::{
 	dispatch::{DispatchErrorWithPostInfo, PostDispatchInfo},
 	pallet_prelude::*,
 	traits::Contains,
 };
->>>>>>> 3f07f3c3
 pub(crate) use pallet_api::Extension;
 use pallet_api::{extension::*, Read};
 use pallet_revive::{AddressMapper, CollectEvents, DebugInfo};
@@ -25,19 +21,12 @@
 use xcm::latest::Location;
 use pallet_xcm::Origin;
 use crate::{
-<<<<<<< HEAD
-	config::assets::{TrustBackedAssetsInstance, TrustBackedNftsInstance},
-	fungibles, nonfungibles, Runtime, RuntimeCall, RuntimeEvent, messaging,
-	TransactionByteFee, Balances, Ismp, ConstU32, RuntimeHoldReason, config::xcm::LocalOriginToLocation,
-	AccountId, Revive, RuntimeOrigin, BlockNumber 
-=======
 	config::{
 		assets::{TrustBackedAssetsInstance, TrustBackedNftsInstance},
 		xcm::LocalOriginToLocation,
 	},
 	fungibles, messaging, nonfungibles, AccountId, Balances, BlockNumber, ConstU32, Ismp, Revive,
 	Runtime, RuntimeCall, RuntimeEvent, RuntimeHoldReason, RuntimeOrigin, TransactionByteFee,
->>>>>>> 3f07f3c3
 };
 
 
@@ -65,10 +54,6 @@
 	/// Messaging read queries.
 	#[codec(index = 152)]
 	Messaging(messaging::Read<Runtime>),
-<<<<<<< HEAD
-	
-=======
->>>>>>> 3f07f3c3
 }
 
 impl Readable for RuntimeRead {
@@ -82,10 +67,6 @@
 			RuntimeRead::Fungibles(key) => fungibles::Pallet::weight(key),
 			RuntimeRead::NonFungibles(key) => nonfungibles::Pallet::weight(key),
 			RuntimeRead::Messaging(key) => messaging::Pallet::weight(key),
-<<<<<<< HEAD
-
-=======
->>>>>>> 3f07f3c3
 		}
 	}
 
@@ -135,17 +116,8 @@
 }
 
 impl messaging::Config for Runtime {
-<<<<<<< HEAD
-	type ByteFee = TransactionByteFee;
 	type CallbackExecutor = CallbackExecutor;
 	type Deposit = Balances;
-	// TODO: ISMP state written to offchain indexing, require some protection but perhaps not as
-	// much as onchain cost.
-	type IsmpByteFee = ();
-=======
-	type CallbackExecutor = CallbackExecutor;
-	type Deposit = Balances;
->>>>>>> 3f07f3c3
 	type IsmpDispatcher = Ismp;
 	type MaxContextLen = ConstU32<64>;
 	type MaxDataLen = ConstU32<1024>;
@@ -155,13 +127,10 @@
 	type MaxRemovals = ConstU32<1024>;
 	// TODO: ensure within the contract buffer bounds
 	type MaxResponseLen = ConstU32<1024>;
-<<<<<<< HEAD
-=======
 	// TODO: ISMP state written to offchain indexing, require some protection but perhaps not as
 	// much as onchain cost.
 	type OffChainByteFee = ();
 	type OnChainByteFee = TransactionByteFee;
->>>>>>> 3f07f3c3
 	type OriginConverter = LocalOriginToLocation;
 	type RuntimeEvent = RuntimeEvent;
 	type RuntimeHoldReason = RuntimeHoldReason;
@@ -238,10 +207,6 @@
 	}
 }
 
-<<<<<<< HEAD
-
-=======
->>>>>>> 3f07f3c3
 // TODO!( default implementation where T: PolkadotXcm::Config
 pub struct QueryHandler;
 impl pallet_api::messaging::NotifyQueryHandler<Runtime> for QueryHandler {
