--- conflicted
+++ resolved
@@ -22,14 +22,8 @@
 		assets::{TrustBackedAssetsInstance, TrustBackedNftsInstance},
 		xcm::LocalOriginToLocation,
 	},
-<<<<<<< HEAD
-	fungibles, messaging, nonfungibles, parameter_types, AccountId, Balances, BlockNumber,
-	ConstU32, Ismp, Revive, Runtime, RuntimeCall, RuntimeEvent, RuntimeHoldReason, RuntimeOrigin,
-	TransactionByteFee,
-=======
 	fungibles, messaging, nonfungibles, AccountId, Balances, BlockNumber, ConstU32, Ismp, Revive,
-	Runtime, RuntimeCall, RuntimeEvent, RuntimeHoldReason, RuntimeOrigin, TransactionByteFee,
->>>>>>> 8ceb523a
+	Runtime, RuntimeCall, RuntimeEvent, RuntimeHoldReason, RuntimeOrigin, TransactionByteFee, parameter_types
 };
 
 mod versioning;
@@ -133,10 +127,7 @@
 	type MaxRemovals = ConstU32<1024>;
 	// TODO: ensure within the contract buffer bounds
 	type MaxResponseLen = ConstU32<1024>;
-<<<<<<< HEAD
 	type MaxXcmQueryTimeoutsPerBlock = MaxXcmQueryTimeoutsPerBlock;
-=======
->>>>>>> 8ceb523a
 	// TODO: ISMP state written to offchain indexing, require some protection but perhaps not as
 	// much as onchain cost.
 	type OffChainByteFee = ();
@@ -217,10 +208,6 @@
 	}
 }
 
-<<<<<<< HEAD
-=======
-// TODO!( default implementation where T: PolkadotXcm::Config
->>>>>>> 8ceb523a
 pub struct QueryHandler;
 impl pallet_api::messaging::NotifyQueryHandler<Runtime> for QueryHandler {
 	type WeightInfo = pallet_xcm::Pallet<Runtime>;
