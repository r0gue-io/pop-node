--- conflicted
+++ resolved
@@ -39,12 +39,8 @@
 }
 
 /// Versioned runtime state read results.
-<<<<<<< HEAD
-#[derive(Debug, PartialEq, Clone)]
-=======
 #[derive(Debug)]
 #[cfg_attr(test, derive(PartialEq, Clone))]
->>>>>>> 4b9da056
 pub enum VersionedRuntimeResult {
 	/// Version zero of runtime read results.
 	V0(RuntimeResult),
@@ -73,12 +69,8 @@
 }
 
 /// Versioned errors.
-<<<<<<< HEAD
-#[derive(Debug, PartialEq)]
-=======
 #[derive(Debug)]
 #[cfg_attr(test, derive(PartialEq))]
->>>>>>> 4b9da056
 pub enum VersionedError {
 	/// Version zero of errors.
 	V0(pop_primitives::v0::Error),
@@ -105,12 +97,8 @@
 	}
 }
 
-<<<<<<< HEAD
-// Type for `pop_primitives::Error` to avoid taking a dependency of sp_runtime on pop-primitives.
-=======
 // Type for conversion to a versioned `pop_primitives::Error` to avoid taking a dependency of
 // sp-runtime on pop-primitives.
->>>>>>> 4b9da056
 struct V0Error(pop_primitives::v0::Error);
 impl From<DispatchError> for V0Error {
 	fn from(error: DispatchError) -> Self {
@@ -175,10 +163,7 @@
 
 #[cfg(test)]
 mod tests {
-<<<<<<< HEAD
-=======
 	use codec::Encode;
->>>>>>> 4b9da056
 	use frame_system::Call;
 	use pop_primitives::{ArithmeticError::*, Error, TokenError::*, TransactionalError::*};
 	use sp_runtime::ModuleError;
@@ -200,17 +185,6 @@
 	}
 
 	#[test]
-<<<<<<< HEAD
-	fn from_versioned_runtime_result_works() {
-		let result = RuntimeResult::Fungibles(fungibles::ReadResult::<Runtime>::TotalSupply(1_000));
-		assert_eq!(
-			VersionedRuntimeResult::try_from((result.clone(), 0)),
-			Ok(VersionedRuntimeResult::V0(result.clone()))
-		);
-		// Unknown version.
-		assert_eq!(
-			VersionedRuntimeResult::try_from((result.clone(), 1)),
-=======
 	fn versioned_runtime_result_works() {
 		let result = RuntimeResult::Fungibles(fungibles::ReadResult::<Runtime>::TotalSupply(1_000));
 		let v0 = 0;
@@ -228,29 +202,11 @@
 				RuntimeResult::Fungibles(fungibles::ReadResult::<Runtime>::TotalSupply(1_000)),
 				1
 			)),
->>>>>>> 4b9da056
 			Err(pallet_contracts::Error::<Runtime>::DecodingFailed.into())
 		);
 	}
 
 	#[test]
-<<<<<<< HEAD
-	fn from_versioned_runtime_result_to_bytes_works() {
-		let result = RuntimeResult::Fungibles(fungibles::ReadResult::<Runtime>::TotalSupply(1_000));
-		assert_eq!(<Vec<u8>>::from(VersionedRuntimeResult::V0(result.clone())), result.encode());
-	}
-
-	#[test]
-	fn from_versioned_error_works() {
-		let error = BadOrigin;
-		assert_eq!(
-			VersionedError::try_from((error, 0)),
-			Ok(VersionedError::V0(V0Error::from(error).0))
-		);
-		// Unknown version.
-		assert_eq!(
-			VersionedError::try_from((error, 1)),
-=======
 	fn versioned_runtime_result_to_bytes_works() {
 		let value = 1_000;
 		let result = RuntimeResult::Fungibles(fungibles::ReadResult::<Runtime>::TotalSupply(value));
@@ -273,19 +229,13 @@
 		// Unknown version 1.
 		assert_eq!(
 			VersionedError::try_from((BadOrigin, 1)),
->>>>>>> 4b9da056
 			Err(pallet_contracts::Error::<Runtime>::DecodingFailed.into())
 		);
 	}
 
 	#[test]
-<<<<<<< HEAD
-	fn from_versioned_error_to_u32_works() {
-		assert_eq!(u32::from(VersionedError::V0(Error::BadOrigin)), 2);
-=======
 	fn versioned_error_to_u32_works() {
 		assert_eq!(u32::from(VersionedError::V0(Error::BadOrigin)), u32::from(Error::BadOrigin));
->>>>>>> 4b9da056
 	}
 
 	// Compare all the different `DispatchError` variants with the expected `Error`.
