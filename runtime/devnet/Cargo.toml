[package]
name = "pop-runtime-devnet"
version = "0.1.0"
authors.workspace = true
description.workspace = true
license = "Unlicense"
homepage.workspace = true
repository.workspace = true
edition.workspace = true

[package.metadata.docs.rs]
targets = ["x86_64-unknown-linux-gnu"]

[build-dependencies]
substrate-wasm-builder.workspace = true

[dependencies]
codec.workspace = true
hex-literal.workspace = true
log.workspace = true
scale-info.workspace = true
smallvec.workspace = true

# Local
pop-primitives.workspace = true
pop-runtime-common = { workspace = true, default-features = false }

# Substrate
frame-benchmarking.workspace = true
frame-executive.workspace = true
frame-support.workspace = true
frame-system.workspace = true
frame-system-benchmarking.workspace = true
frame-system-rpc-runtime-api.workspace = true
frame-try-runtime.workspace = true
pallet-aura.workspace = true
pallet-authorship.workspace = true
pallet-assets.workspace = true
pallet-balances.workspace = true
pallet-contracts.workspace = true
pallet-message-queue.workspace = true
pallet-multisig.workspace = true
pallet-nft-fractionalization.workspace = true
pallet-nfts.workspace = true
pallet-nfts-runtime-api.workspace = true
pallet-scheduler.workspace = true
pallet-session.workspace = true
pallet-sudo.workspace = true
pallet-preimage.workspace = true
pallet-proxy.workspace = true
pallet-timestamp.workspace = true
pallet-transaction-payment.workspace = true
pallet-transaction-payment-rpc-runtime-api.workspace = true
pallet-utility.workspace = true
sp-api.workspace = true
sp-io.workspace = true
sp-block-builder.workspace = true
sp-consensus-aura.workspace = true
sp-core.workspace = true
sp-genesis-builder.workspace = true
sp-inherents.workspace = true
sp-offchain.workspace = true
sp-runtime.workspace = true
sp-session.workspace = true
sp-std.workspace = true
sp-transaction-pool.workspace = true
sp-version.workspace = true

# Polkadot
pallet-xcm.workspace = true
polkadot-parachain-primitives.workspace = true
polkadot-runtime-common.workspace = true
xcm.workspace = true
xcm-builder.workspace = true
xcm-executor.workspace = true

# Cumulus
cumulus-pallet-aura-ext.workspace = true
cumulus-pallet-parachain-system.workspace = true
cumulus-pallet-session-benchmarking.workspace = true
cumulus-pallet-xcm.workspace = true
cumulus-pallet-xcmp-queue.workspace = true
cumulus-primitives-aura.workspace = true
cumulus-primitives-core.workspace = true
cumulus-primitives-utility.workspace = true
pallet-collator-selection.workspace = true
parachains-common.workspace = true
parachain-info.workspace = true

[dev-dependencies]
env_logger = "0.11.2"
hex = "0.4.3"
enumflags2 = "0.7.9"

[features]
default = ["std"]
std = [
    "codec/std",
    "cumulus-pallet-aura-ext/std",
    "cumulus-pallet-parachain-system/std",
    "cumulus-pallet-session-benchmarking/std",
    "cumulus-pallet-xcm/std",
    "cumulus-pallet-xcmp-queue/std",
    "cumulus-primitives-aura/std",
    "cumulus-primitives-core/std",
    "cumulus-primitives-utility/std",
    "frame-benchmarking/std",
    "frame-executive/std",
    "frame-support/std",
    "frame-system-benchmarking/std",
    "frame-system-rpc-runtime-api/std",
    "frame-system/std",
    "frame-try-runtime/std",
    "log/std",
    "pallet-aura/std",
    "pallet-authorship/std",
    "pallet-assets/std",
    "pallet-balances/std",
    "pallet-collator-selection/std",
    "pallet-contracts/std",
    "pallet-message-queue/std",
    "pallet-multisig/std",
    "pallet-nft-fractionalization/std",
    "pallet-nfts/std",
    "pallet-nfts-runtime-api/std",
    "pallet-scheduler/std",
    "pallet-session/std",
    "pallet-sudo/std",
    "pallet-preimage/std",
    "pallet-proxy/std",
    "pallet-timestamp/std",
    "pallet-transaction-payment-rpc-runtime-api/std",
    "pallet-transaction-payment/std",
    "pallet-utility/std",
    "pallet-xcm/std",
    "parachain-info/std",
    "parachains-common/std",
    "polkadot-parachain-primitives/std",
    "polkadot-runtime-common/std",
    "pop-primitives/std",
    "scale-info/std",
    "sp-api/std",
    "sp-io/std",
    "sp-block-builder/std",
    "sp-consensus-aura/std",
    "sp-core/std",
    "sp-genesis-builder/std",
    "sp-inherents/std",
    "sp-offchain/std",
    "sp-runtime/std",
    "sp-session/std",
    "sp-std/std",
    "sp-transaction-pool/std",
    "sp-version/std",
    "xcm-builder/std",
    "xcm-executor/std",
    "xcm/std",
]

runtime-benchmarks = [
    "cumulus-pallet-parachain-system/runtime-benchmarks",
    "cumulus-pallet-session-benchmarking/runtime-benchmarks",
    "cumulus-pallet-xcmp-queue/runtime-benchmarks",
    "cumulus-primitives-core/runtime-benchmarks",
    "cumulus-primitives-utility/runtime-benchmarks",
    "frame-benchmarking/runtime-benchmarks",
    "frame-support/runtime-benchmarks",
    "frame-system-benchmarking/runtime-benchmarks",
    "frame-system/runtime-benchmarks",
    "pallet-assets/runtime-benchmarks",
    "pallet-balances/runtime-benchmarks",
    "pallet-collator-selection/runtime-benchmarks",
    "pallet-contracts/runtime-benchmarks",
    "pallet-message-queue/runtime-benchmarks",
    "pallet-multisig/runtime-benchmarks",
    "pallet-nft-fractionalization/runtime-benchmarks",
    "pallet-nfts/runtime-benchmarks",
    "pallet-scheduler/runtime-benchmarks",
    "pallet-sudo/runtime-benchmarks",
    "pallet-preimage/runtime-benchmarks",
    "pallet-proxy/runtime-benchmarks",
    "pallet-timestamp/runtime-benchmarks",
    "pallet-utility/runtime-benchmarks",
    "pallet-xcm/runtime-benchmarks",
    "parachains-common/runtime-benchmarks",
    "polkadot-parachain-primitives/runtime-benchmarks",
    "polkadot-runtime-common/runtime-benchmarks",
    "sp-runtime/runtime-benchmarks",
    "xcm-builder/runtime-benchmarks",
    "xcm-executor/runtime-benchmarks",
]

try-runtime = [
    "cumulus-pallet-aura-ext/try-runtime",
    "cumulus-pallet-parachain-system/try-runtime",
    "cumulus-pallet-xcm/try-runtime",
    "cumulus-pallet-xcmp-queue/try-runtime",
    "frame-executive/try-runtime",
    "frame-support/try-runtime",
    "frame-system/try-runtime",
    "frame-try-runtime/try-runtime",
    "pallet-aura/try-runtime",
    "pallet-authorship/try-runtime",
    "pallet-assets/try-runtime",
    "pallet-balances/try-runtime",
    "pallet-collator-selection/try-runtime",
    "pallet-contracts/try-runtime",
    "pallet-message-queue/try-runtime",
    "pallet-multisig/try-runtime",
    "pallet-nft-fractionalization/try-runtime",
    "pallet-nfts/try-runtime",
    "pallet-scheduler/try-runtime",
    "pallet-session/try-runtime",
    "pallet-sudo/try-runtime",
    "pallet-preimage/try-runtime",
    "pallet-proxy/try-runtime",
    "pallet-timestamp/try-runtime",
    "pallet-transaction-payment/try-runtime",
    "pallet-utility/try-runtime",
    "pallet-xcm/try-runtime",
    "parachain-info/try-runtime",
    "polkadot-runtime-common/try-runtime",
    "sp-runtime/try-runtime",
<<<<<<< HEAD
]

experimental = []
=======
]
>>>>>>> edde5588
<|MERGE_RESOLUTION|>--- conflicted
+++ resolved
@@ -221,10 +221,4 @@
     "parachain-info/try-runtime",
     "polkadot-runtime-common/try-runtime",
     "sp-runtime/try-runtime",
-<<<<<<< HEAD
-]
-
-experimental = []
-=======
-]
->>>>>>> edde5588
+]