<<<<<<< HEAD
#[cfg(feature = "std")]
=======
#[cfg(all(feature = "std", feature = "metadata-hash"))]
fn main() {
	substrate_wasm_builder::WasmBuilder::init_with_defaults()
		.enable_metadata_hash("UNIT", 12)
		.build()
}

#[cfg(all(feature = "std", not(feature = "metadata-hash")))]
>>>>>>> d222eb6a
fn main() {
	substrate_wasm_builder::WasmBuilder::build_using_defaults()
}

/// The wasm builder is deactivated when compiling
/// this crate for wasm to speed up the compilation.
#[cfg(not(feature = "std"))]
fn main() {}<|MERGE_RESOLUTION|>--- conflicted
+++ resolved
@@ -1,15 +1,4 @@
-<<<<<<< HEAD
 #[cfg(feature = "std")]
-=======
-#[cfg(all(feature = "std", feature = "metadata-hash"))]
-fn main() {
-	substrate_wasm_builder::WasmBuilder::init_with_defaults()
-		.enable_metadata_hash("UNIT", 12)
-		.build()
-}
-
-#[cfg(all(feature = "std", not(feature = "metadata-hash")))]
->>>>>>> d222eb6a
 fn main() {
 	substrate_wasm_builder::WasmBuilder::build_using_defaults()
 }
