use super::*;
use crate::sp_core::H160;
use pallet_revive::AddressMapper;
use pallet_revive::DefaultAddressMapper;

fn do_bare_call(function: &str, addr: &H160, params: Vec<u8>) -> ExecReturnValue {
	let function = function_selector(function);
	let params = [function, params].concat();
	bare_call(addr.clone(), params, 0).expect("should work")
}

// TODO - issue #263 - why result.data[1..]
pub(super) fn decoded<T: Decode>(result: ExecReturnValue) -> Result<T, ExecReturnValue> {
	<T>::decode(&mut &result.data[1..]).map_err(|_| result)
}

pub(super) fn total_supply(addr: &H160, token_id: TokenId) -> Result<Balance, Error> {
	let result = do_bare_call("total_supply", addr, token_id.encode());
	decoded::<Result<Balance, Error>>(result.clone())
		.unwrap_or_else(|_| panic!("Contract reverted: {:?}", result))
}

pub(super) fn balance_of(
	addr: &H160,
	token_id: TokenId,
	owner: AccountId32,
) -> Result<Balance, Error> {
	let params = [token_id.encode(), owner.encode()].concat();

	let result = do_bare_call("balance_of", &addr, params);
	decoded::<Result<Balance, Error>>(result.clone())
		.unwrap_or_else(|_| panic!("Contract reverted: {:?}", result))
}

pub(super) fn allowance(
	addr: &H160,
	token_id: TokenId,
	owner: AccountId32,
	spender: AccountId32,
) -> Result<Balance, Error> {
	let params = [token_id.encode(), owner.encode(), spender.encode()].concat();
	let result = do_bare_call("allowance", &addr, params);
	decoded::<Result<Balance, Error>>(result.clone())
		.unwrap_or_else(|_| panic!("Contract reverted: {:?}", result))
}

<<<<<<< HEAD
pub(super) fn token_name(addr: &H160, token_id: TokenId) -> Result<Vec<u8>, Error> {
=======
pub(super) fn token_name(addr: &AccountId32, token_id: TokenId) -> Result<Option<Vec<u8>>, Error> {
>>>>>>> 52fb7f06
	let result = do_bare_call("token_name", addr, token_id.encode());
	decoded::<Result<Option<Vec<u8>>, Error>>(result.clone())
		.unwrap_or_else(|_| panic!("Contract reverted: {:?}", result))
}

<<<<<<< HEAD
pub(super) fn token_symbol(addr: &H160, token_id: TokenId) -> Result<Vec<u8>, Error> {
=======
pub(super) fn token_symbol(
	addr: &AccountId32,
	token_id: TokenId,
) -> Result<Option<Vec<u8>>, Error> {
>>>>>>> 52fb7f06
	let result = do_bare_call("token_symbol", addr, token_id.encode());
	decoded::<Result<Option<Vec<u8>>, Error>>(result.clone())
		.unwrap_or_else(|_| panic!("Contract reverted: {:?}", result))
}

pub(super) fn token_decimals(addr: &H160, token_id: TokenId) -> Result<u8, Error> {
	let result = do_bare_call("token_decimals", addr, token_id.encode());
	decoded::<Result<u8, Error>>(result.clone())
		.unwrap_or_else(|_| panic!("Contract reverted: {:?}", result))
}

pub(super) fn token_exists(addr: &H160, token_id: TokenId) -> Result<bool, Error> {
	let result = do_bare_call("token_exists", addr, token_id.encode());
	decoded::<Result<bool, Error>>(result.clone())
		.unwrap_or_else(|_| panic!("Contract reverted: {:?}", result))
}

pub(super) fn transfer(
	addr: &H160,
	token_id: TokenId,
	to: AccountId32,
	value: Balance,
) -> Result<(), Error> {
	let params = [token_id.encode(), to.encode(), value.encode()].concat();
	let result = do_bare_call("transfer", addr, params);
	decoded::<Result<(), Error>>(result.clone())
		.unwrap_or_else(|_| panic!("Contract reverted: {:?}", result))
}

pub(super) fn transfer_from(
	addr: &H160,
	token_id: TokenId,
	from: AccountId32,
	to: AccountId32,
	value: Balance,
) -> Result<(), Error> {
	let data: Vec<u8> = vec![];
	let params =
		[token_id.encode(), from.encode(), to.encode(), value.encode(), data.encode()].concat();
	let result = do_bare_call("transfer_from", addr, params);
	decoded::<Result<(), Error>>(result.clone())
		.unwrap_or_else(|_| panic!("Contract reverted: {:?}", result))
}

pub(super) fn approve(
	addr: &H160,
	token_id: TokenId,
	spender: &AccountId32,
	value: Balance,
) -> Result<(), Error> {
	let params = [token_id.encode(), spender.encode(), value.encode()].concat();
	let result = do_bare_call("approve", addr, params);
	decoded::<Result<(), Error>>(result.clone())
		.unwrap_or_else(|_| panic!("Contract reverted: {:?}", result))
}

pub(super) fn increase_allowance(
	addr: &H160,
	token_id: TokenId,
	spender: &AccountId32,
	value: Balance,
) -> Result<(), Error> {
	let params = [token_id.encode(), spender.encode(), value.encode()].concat();
	let result = do_bare_call("increase_allowance", addr, params);
	decoded::<Result<(), Error>>(result.clone())
		.unwrap_or_else(|_| panic!("Contract reverted: {:?}", result))
}

pub(super) fn decrease_allowance(
	addr: &H160,
	token_id: TokenId,
	spender: &AccountId32,
	value: Balance,
) -> Result<(), Error> {
	let params = [token_id.encode(), spender.encode(), value.encode()].concat();
	let result = do_bare_call("decrease_allowance", addr, params);
	decoded::<Result<(), Error>>(result.clone())
		.unwrap_or_else(|_| panic!("Contract reverted: {:?}", result))
}

pub(super) fn create(
	addr: &H160,
	token_id: TokenId,
	admin: &AccountId32,
	min_balance: Balance,
) -> Result<(), Error> {
	let params = [token_id.encode(), admin.encode(), min_balance.encode()].concat();
	let result = do_bare_call("create", addr, params);
	decoded::<Result<(), Error>>(result.clone())
		.unwrap_or_else(|_| panic!("Contract reverted: {:?}", result))
}

pub(super) fn start_destroy(addr: &H160, token_id: TokenId) -> Result<(), Error> {
	let result = do_bare_call("start_destroy", addr, token_id.encode());
	match decoded::<Result<(), Error>>(result) {
		Ok(x) => x,
		Err(result) => panic!("Contract reverted: {:?}", result),
	}
}

pub(super) fn set_metadata(
	addr: &H160,
	token_id: TokenId,
	name: Vec<u8>,
	symbol: Vec<u8>,
	decimals: u8,
) -> Result<(), Error> {
	let params = [token_id.encode(), name.encode(), symbol.encode(), decimals.encode()].concat();
	let result = do_bare_call("set_metadata", addr, params);
	decoded::<Result<(), Error>>(result.clone())
		.unwrap_or_else(|_| panic!("Contract reverted: {:?}", result))
}

pub(super) fn clear_metadata(addr: &H160, token_id: TokenId) -> Result<(), Error> {
	let result = do_bare_call("clear_metadata", addr, token_id.encode());
	decoded::<Result<(), Error>>(result.clone())
		.unwrap_or_else(|_| panic!("Contract reverted: {:?}", result))
}

pub(super) fn mint(
	addr: &H160,
	token_id: TokenId,
	account: &AccountId32,
	amount: Balance,
) -> Result<(), Error> {
	let params = [token_id.encode(), account.encode(), amount.encode()].concat();
	let result = do_bare_call("mint", addr, params);
	decoded::<Result<(), Error>>(result.clone())
		.unwrap_or_else(|_| panic!("Contract reverted: {:?}", result))
}

pub(super) fn burn(
	addr: &H160,
	token_id: TokenId,
	account: &AccountId32,
	amount: Balance,
) -> Result<(), Error> {
	let params = [token_id.encode(), account.encode(), amount.encode()].concat();
	let result = do_bare_call("burn", addr, params);
	decoded::<Result<(), Error>>(result.clone())
		.unwrap_or_else(|_| panic!("Contract reverted: {:?}", result))
}

// Helper functions for interacting with pallet-assets.
pub(super) mod assets {
	use super::*;

	type AssetId = TokenId;

	pub(crate) fn create(owner: &AccountId32, asset_id: AssetId, min_balance: Balance) -> AssetId {
		assert_ok!(Assets::create(
			RuntimeOrigin::signed(owner.clone()),
			asset_id.into(),
			owner.clone().into(),
			min_balance
		));
		asset_id
	}

	pub(crate) fn mint(
		owner: &AccountId32,
		asset_id: AssetId,
		to: &AccountId32,
		value: Balance,
	) -> AssetId {
		assert_ok!(Assets::mint(
			RuntimeOrigin::signed(owner.clone()),
			asset_id.into(),
			to.clone().into(),
			value
		));
		asset_id
	}

	pub(crate) fn create_and_mint_to(
		owner: &AccountId32,
		asset_id: AssetId,
		to: &AccountId32,
		value: Balance,
	) -> AssetId {
		create(owner, asset_id, 1);
		mint(owner, asset_id, to, value)
	}

	// Create an asset, mints to, and approves spender.
	pub(crate) fn create_mint_and_approve(
		owner: &AccountId32,
		asset_id: AssetId,
		to: &AccountId32,
		mint: Balance,
		spender: &AccountId32,
		approve: Balance,
	) -> AssetId {
		create_and_mint_to(owner, asset_id, to, mint);
		assert_ok!(Assets::approve_transfer(
			RuntimeOrigin::signed(to.clone().into()),
			asset_id.into(),
			spender.clone().into(),
			approve,
		));
		asset_id
	}

	// Freeze an asset.
	pub(crate) fn freeze(owner: &AccountId32, asset_id: AssetId) {
		assert_ok!(Assets::freeze_asset(
			RuntimeOrigin::signed(owner.clone().into()),
			asset_id.into()
		));
	}

	// Thaw an asset.
	pub(crate) fn thaw(owner: &AccountId32, asset_id: AssetId) {
		assert_ok!(Assets::thaw_asset(
			RuntimeOrigin::signed(owner.clone().into()),
			asset_id.into()
		));
	}

	// Start destroying an asset.
	pub(crate) fn start_destroy(owner: &AccountId32, asset_id: AssetId) {
		assert_ok!(Assets::start_destroy(
			RuntimeOrigin::signed(owner.clone().into()),
			asset_id.into()
		));
	}

	// Create an asset and set metadata.
	pub(crate) fn create_and_set_metadata(
		owner: &AccountId32,
		asset_id: AssetId,
		name: Vec<u8>,
		symbol: Vec<u8>,
		decimals: u8,
	) -> AssetId {
		assert_ok!(Assets::create(
			RuntimeOrigin::signed(owner.clone()),
			asset_id.into(),
			owner.clone().into(),
			100
		));
		set_metadata(owner, asset_id, name, symbol, decimals);
		asset_id
	}

	// Set metadata of an asset.
	pub(crate) fn set_metadata(
		owner: &AccountId32,
		asset_id: AssetId,
		name: Vec<u8>,
		symbol: Vec<u8>,
		decimals: u8,
	) {
		assert_ok!(Assets::set_metadata(
			RuntimeOrigin::signed(owner.clone().into()),
			asset_id.into(),
			name,
			symbol,
			decimals
		));
	}
}

pub(super) fn instantiate_and_create_fungible(
	contract: &str,
	token_id: TokenId,
	min_balance: Balance,
) -> Result<AccountId32, Error> {
	let function = function_selector("new");
	let input = [function, token_id.encode(), min_balance.encode()].concat();
	let wasm_binary = std::fs::read(contract).expect("could not read .wasm file");
	let result = Contracts::bare_instantiate(
		RuntimeOrigin::signed(ALICE),
		INIT_VALUE,
		GAS_LIMIT,
		1 * 1_000_000_000_000,
		Code::Upload(wasm_binary),
		input,
		None,
		DEBUG_OUTPUT,
		CollectEvents::Skip,
	)
	.result
	.expect("should work");
	let address = result.addr;
	let result = result.result;
	decoded::<Result<(), Error>>(result.clone())
		.unwrap_or_else(|_| panic!("Contract reverted: {:?}", result))
		.map(|_| DefaultAddressMapper::to_account_id(&address))
}

/// Get the last event from pallet contracts.
pub(super) fn last_contract_event() -> Vec<u8> {
	let events = System::read_events_for_pallet::<pallet_revive::Event<Runtime>>();
	let contract_events = events
		.iter()
		.filter_map(|event| match event {
			pallet_revive::Event::<Runtime>::ContractEmitted { data, .. } => Some(data.as_slice()),
			_ => None,
		})
		.collect::<Vec<&[u8]>>();
	contract_events.last().unwrap().to_vec()
}

/// Decodes a byte slice into an `AccountId` as defined in `primitives`.
///
/// This is used to resolve type mismatches between the `AccountId` in the integration tests and the
/// contract environment.
pub fn account_id_from_slice(s: &[u8; 32]) -> pop_api::primitives::AccountId {
	pop_api::primitives::AccountId::decode(&mut &s[..]).expect("Should be decoded to AccountId")
}<|MERGE_RESOLUTION|>--- conflicted
+++ resolved
@@ -26,7 +26,6 @@
 	owner: AccountId32,
 ) -> Result<Balance, Error> {
 	let params = [token_id.encode(), owner.encode()].concat();
-
 	let result = do_bare_call("balance_of", &addr, params);
 	decoded::<Result<Balance, Error>>(result.clone())
 		.unwrap_or_else(|_| panic!("Contract reverted: {:?}", result))
@@ -44,24 +43,16 @@
 		.unwrap_or_else(|_| panic!("Contract reverted: {:?}", result))
 }
 
-<<<<<<< HEAD
-pub(super) fn token_name(addr: &H160, token_id: TokenId) -> Result<Vec<u8>, Error> {
-=======
-pub(super) fn token_name(addr: &AccountId32, token_id: TokenId) -> Result<Option<Vec<u8>>, Error> {
->>>>>>> 52fb7f06
+pub(super) fn token_name(addr: &H160, token_id: TokenId) -> Result<Option<Vec<u8>>, Error> {
 	let result = do_bare_call("token_name", addr, token_id.encode());
 	decoded::<Result<Option<Vec<u8>>, Error>>(result.clone())
 		.unwrap_or_else(|_| panic!("Contract reverted: {:?}", result))
 }
 
-<<<<<<< HEAD
-pub(super) fn token_symbol(addr: &H160, token_id: TokenId) -> Result<Vec<u8>, Error> {
-=======
 pub(super) fn token_symbol(
-	addr: &AccountId32,
+	addr: &H160,
 	token_id: TokenId,
 ) -> Result<Option<Vec<u8>>, Error> {
->>>>>>> 52fb7f06
 	let result = do_bare_call("token_symbol", addr, token_id.encode());
 	decoded::<Result<Option<Vec<u8>>, Error>>(result.clone())
 		.unwrap_or_else(|_| panic!("Contract reverted: {:?}", result))
