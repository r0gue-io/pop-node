use super::*;

type AssetId = TokenId;

fn do_bare_call(function: &str, addr: &AccountId32, params: Vec<u8>) -> ExecReturnValue {
	let function = function_selector(function);
	let params = [function, params].concat();
	bare_call(addr.clone(), params, 0).expect("should work")
}

// TODO - issue #263 - why result.data[1..]
pub(super) fn decoded<T: Decode>(result: ExecReturnValue) -> Result<T, ExecReturnValue> {
	<T>::decode(&mut &result.data[1..]).map_err(|_| result)
}

pub(super) fn total_supply(addr: &AccountId32, token_id: TokenId) -> Result<Balance, Error> {
	let result = do_bare_call("total_supply", addr, token_id.encode());
	decoded::<Result<Balance, Error>>(result.clone())
		.unwrap_or_else(|_| panic!("Contract reverted: {:?}", result))
}

pub(super) fn balance_of(
	addr: &AccountId32,
	token_id: TokenId,
	owner: AccountId32,
) -> Result<Balance, Error> {
	let params = [token_id.encode(), owner.encode()].concat();
	let result = do_bare_call("balance_of", &addr, params);
	decoded::<Result<Balance, Error>>(result.clone())
		.unwrap_or_else(|_| panic!("Contract reverted: {:?}", result))
}

pub(super) fn allowance(
	addr: &AccountId32,
	token_id: TokenId,
	owner: AccountId32,
	spender: AccountId32,
) -> Result<Balance, Error> {
	let params = [token_id.encode(), owner.encode(), spender.encode()].concat();
	let result = do_bare_call("allowance", &addr, params);
	decoded::<Result<Balance, Error>>(result.clone())
		.unwrap_or_else(|_| panic!("Contract reverted: {:?}", result))
}

pub(super) fn token_name(addr: &AccountId32, token_id: TokenId) -> Result<Vec<u8>, Error> {
	let result = do_bare_call("token_name", addr, token_id.encode());
	decoded::<Result<Vec<u8>, Error>>(result.clone())
		.unwrap_or_else(|_| panic!("Contract reverted: {:?}", result))
}

pub(super) fn token_symbol(addr: &AccountId32, token_id: TokenId) -> Result<Vec<u8>, Error> {
	let result = do_bare_call("token_symbol", addr, token_id.encode());
	decoded::<Result<Vec<u8>, Error>>(result.clone())
		.unwrap_or_else(|_| panic!("Contract reverted: {:?}", result))
}

pub(super) fn token_decimals(addr: &AccountId32, token_id: TokenId) -> Result<u8, Error> {
	let result = do_bare_call("token_decimals", addr, token_id.encode());
	decoded::<Result<u8, Error>>(result.clone())
		.unwrap_or_else(|_| panic!("Contract reverted: {:?}", result))
}

pub(super) fn token_exists(addr: &AccountId32, token_id: TokenId) -> Result<bool, Error> {
	let result = do_bare_call("token_exists", addr, token_id.encode());
	decoded::<Result<bool, Error>>(result.clone())
		.unwrap_or_else(|_| panic!("Contract reverted: {:?}", result))
}

pub(super) fn transfer(
	addr: &AccountId32,
	token_id: TokenId,
	to: AccountId32,
	value: Balance,
) -> Result<(), Error> {
	let params = [token_id.encode(), to.encode(), value.encode()].concat();
	let result = do_bare_call("transfer", addr, params);
	decoded::<Result<(), Error>>(result.clone())
		.unwrap_or_else(|_| panic!("Contract reverted: {:?}", result))
}

pub(super) fn transfer_from(
	addr: &AccountId32,
	token_id: TokenId,
	from: AccountId32,
	to: AccountId32,
	value: Balance,
) -> Result<(), Error> {
	let data: Vec<u8> = vec![];
	let params =
		[token_id.encode(), from.encode(), to.encode(), value.encode(), data.encode()].concat();
	let result = do_bare_call("transfer_from", addr, params);
	decoded::<Result<(), Error>>(result.clone())
		.unwrap_or_else(|_| panic!("Contract reverted: {:?}", result))
}

pub(super) fn approve(
	addr: &AccountId32,
	token_id: TokenId,
	spender: &AccountId32,
	value: Balance,
) -> Result<(), Error> {
	let params = [token_id.encode(), spender.encode(), value.encode()].concat();
	let result = do_bare_call("approve", addr, params);
	decoded::<Result<(), Error>>(result.clone())
		.unwrap_or_else(|_| panic!("Contract reverted: {:?}", result))
}

pub(super) fn increase_allowance(
	addr: &AccountId32,
	token_id: TokenId,
	spender: &AccountId32,
	value: Balance,
) -> Result<(), Error> {
	let params = [token_id.encode(), spender.encode(), value.encode()].concat();
	let result = do_bare_call("increase_allowance", addr, params);
	decoded::<Result<(), Error>>(result.clone())
		.unwrap_or_else(|_| panic!("Contract reverted: {:?}", result))
}

pub(super) fn decrease_allowance(
	addr: &AccountId32,
	token_id: TokenId,
	spender: &AccountId32,
	value: Balance,
) -> Result<(), Error> {
	let params = [token_id.encode(), spender.encode(), value.encode()].concat();
	let result = do_bare_call("decrease_allowance", addr, params);
	decoded::<Result<(), Error>>(result.clone())
		.unwrap_or_else(|_| panic!("Contract reverted: {:?}", result))
}

pub(super) fn create(
	addr: &AccountId32,
	token_id: TokenId,
	admin: &AccountId32,
	min_balance: Balance,
) -> Result<(), Error> {
	let params = [token_id.encode(), admin.encode(), min_balance.encode()].concat();
	let result = do_bare_call("create", addr, params);
	decoded::<Result<(), Error>>(result.clone())
		.unwrap_or_else(|_| panic!("Contract reverted: {:?}", result))
}

pub(super) fn start_destroy(addr: &AccountId32, token_id: TokenId) -> Result<(), Error> {
	let result = do_bare_call("start_destroy", addr, token_id.encode());
	match decoded::<Result<(), Error>>(result) {
		Ok(x) => x,
		Err(result) => panic!("Contract reverted: {:?}", result),
	}
}

pub(super) fn set_metadata(
	addr: &AccountId32,
	token_id: TokenId,
	name: Vec<u8>,
	symbol: Vec<u8>,
	decimals: u8,
) -> Result<(), Error> {
	let params = [token_id.encode(), name.encode(), symbol.encode(), decimals.encode()].concat();
	let result = do_bare_call("set_metadata", addr, params);
	decoded::<Result<(), Error>>(result.clone())
		.unwrap_or_else(|_| panic!("Contract reverted: {:?}", result))
}

pub(super) fn clear_metadata(addr: &AccountId32, token_id: TokenId) -> Result<(), Error> {
	let result = do_bare_call("clear_metadata", addr, token_id.encode());
	decoded::<Result<(), Error>>(result.clone())
		.unwrap_or_else(|_| panic!("Contract reverted: {:?}", result))
}

pub(super) fn mint(
	addr: &AccountId32,
	token_id: TokenId,
	account: &AccountId32,
	amount: Balance,
) -> Result<(), Error> {
	let params = [token_id.encode(), account.encode(), amount.encode()].concat();
	let result = do_bare_call("mint", addr, params);
	decoded::<Result<(), Error>>(result.clone())
		.unwrap_or_else(|_| panic!("Contract reverted: {:?}", result))
}

pub(super) fn burn(
	addr: &AccountId32,
	token_id: TokenId,
	account: &AccountId32,
	amount: Balance,
) -> Result<(), Error> {
	let params = [token_id.encode(), account.encode(), amount.encode()].concat();
	let result = do_bare_call("burn", addr, params);
	decoded::<Result<(), Error>>(result.clone())
		.unwrap_or_else(|_| panic!("Contract reverted: {:?}", result))
}

// Helper functions for interacting with pallet-assets.
pub(super) mod assets {
	use super::*;
	pub(crate) fn create(owner: &AccountId32, asset_id: AssetId, min_balance: Balance) -> AssetId {
		assert_ok!(Assets::create(
			RuntimeOrigin::signed(owner.clone()),
			asset_id.into(),
			owner.clone().into(),
			min_balance
		));
		asset_id
	}

	pub(crate) fn mint(
		owner: &AccountId32,
		asset_id: AssetId,
		to: &AccountId32,
		value: Balance,
	) -> AssetId {
		assert_ok!(Assets::mint(
			RuntimeOrigin::signed(owner.clone()),
			asset_id.into(),
			to.clone().into(),
			value
		));
		asset_id
	}

	pub(crate) fn create_and_mint_to(
		owner: &AccountId32,
		asset_id: AssetId,
		to: &AccountId32,
		value: Balance,
	) -> AssetId {
		create(owner, asset_id, 1);
		mint(owner, asset_id, to, value)
	}

	// Create an asset, mints to, and approves spender.
	pub(crate) fn create_mint_and_approve(
		owner: &AccountId32,
		asset_id: AssetId,
		to: &AccountId32,
		mint: Balance,
		spender: &AccountId32,
		approve: Balance,
	) -> AssetId {
		create_and_mint_to(owner, asset_id, to, mint);
		assert_ok!(Assets::approve_transfer(
			RuntimeOrigin::signed(to.clone().into()),
			asset_id.into(),
			spender.clone().into(),
			approve,
		));
		asset_id
	}

	// Freeze an asset.
	pub(crate) fn freeze(owner: &AccountId32, asset_id: AssetId) {
		assert_ok!(Assets::freeze_asset(
			RuntimeOrigin::signed(owner.clone().into()),
			asset_id.into()
		));
	}

	// Thaw an asset.
	pub(crate) fn thaw(owner: &AccountId32, asset_id: AssetId) {
		assert_ok!(Assets::thaw_asset(
			RuntimeOrigin::signed(owner.clone().into()),
			asset_id.into()
		));
	}

	// Start destroying an asset.
	pub(crate) fn start_destroy(owner: &AccountId32, asset_id: AssetId) {
		assert_ok!(Assets::start_destroy(
			RuntimeOrigin::signed(owner.clone().into()),
			asset_id.into()
		));
	}

	// Create an asset and set metadata.
	pub(crate) fn create_and_set_metadata(
		owner: &AccountId32,
		asset_id: AssetId,
		name: Vec<u8>,
		symbol: Vec<u8>,
		decimals: u8,
	) -> AssetId {
		assert_ok!(Assets::create(
			RuntimeOrigin::signed(owner.clone()),
			asset_id.into(),
			owner.clone().into(),
			100
		));
		set_metadata(owner, asset_id, name, symbol, decimals);
		asset_id
	}

	// Set metadata of an asset.
	pub(crate) fn set_metadata(
		owner: &AccountId32,
		asset_id: AssetId,
		name: Vec<u8>,
		symbol: Vec<u8>,
		decimals: u8,
	) {
		assert_ok!(Assets::set_metadata(
			RuntimeOrigin::signed(owner.clone().into()),
			asset_id.into(),
			name,
			symbol,
			decimals
		));
	}

	pub(crate) fn token_name(asset_id: AssetId) -> Vec<u8> {
		<pallet_assets::Pallet<Runtime, TrustBackedAssetsInstance> as MetadataInspect<
			AccountId32,
		>>::name(asset_id)
	}

	pub(crate) fn token_symbol(asset_id: AssetId) -> Vec<u8> {
		<pallet_assets::Pallet<Runtime, TrustBackedAssetsInstance> as MetadataInspect<
			AccountId32,
		>>::symbol(asset_id)
	}

	pub(crate) fn token_decimals(asset_id: AssetId) -> u8 {
		<pallet_assets::Pallet<Runtime, TrustBackedAssetsInstance> as MetadataInspect<
			AccountId32,
		>>::decimals(asset_id)
	}
}

pub(super) fn instantiate_and_create_fungible(
	contract: &str,
	token_id: TokenId,
	min_balance: Balance,
) -> Result<AccountId32, Error> {
	let function = function_selector("new");
	let input = [function, token_id.encode(), min_balance.encode()].concat();
	let wasm_binary = load_wasm_module::<Runtime>(contract).expect("could not read .wasm file");
	let result = Contracts::bare_instantiate(
		ALICE,
		INIT_VALUE,
		GAS_LIMIT,
		None,
		Code::Upload(wasm_binary),
		input,
		vec![],
		DEBUG_OUTPUT,
		CollectEvents::UnsafeCollect,
	)
	.result
	.expect("should work");
<<<<<<< HEAD
	let account_id = result.clone().account_id;
	let result = decoded::<Result<(), Error>>(result.clone().result.clone())
		.unwrap_or_else(|_| panic!("Contract reverted: {:?}", result));
	match result {
		Ok(_) => Ok(account_id),
		Err(error) => Err(error),
	}
}

/// Get the last event from pallet contracts.
pub(super) fn last_contract_event() -> Vec<u8> {
	let events = System::read_events_for_pallet::<pallet_contracts::Event<Runtime>>();
	let contract_events = events
		.iter()
		.filter_map(|event| match event {
			pallet_contracts::Event::<Runtime>::ContractEmitted { data, .. } => {
				Some(data.as_slice())
			},
			_ => None,
		})
		.collect::<Vec<&[u8]>>();
	contract_events.last().unwrap().to_vec()
=======
	let address = result.account_id;
	let result = result.result;
	decoded::<Result<(), Error>>(result.clone())
		.unwrap_or_else(|_| panic!("Contract reverted: {:?}", result))
		.map(|_| address)
>>>>>>> a34a2bae
}<|MERGE_RESOLUTION|>--- conflicted
+++ resolved
@@ -348,14 +348,11 @@
 	)
 	.result
 	.expect("should work");
-<<<<<<< HEAD
-	let account_id = result.clone().account_id;
-	let result = decoded::<Result<(), Error>>(result.clone().result.clone())
-		.unwrap_or_else(|_| panic!("Contract reverted: {:?}", result));
-	match result {
-		Ok(_) => Ok(account_id),
-		Err(error) => Err(error),
-	}
+	let address = result.account_id;
+	let result = result.result;
+	decoded::<Result<(), Error>>(result.clone())
+		.unwrap_or_else(|_| panic!("Contract reverted: {:?}", result))
+		.map(|_| address)
 }
 
 /// Get the last event from pallet contracts.
@@ -371,11 +368,4 @@
 		})
 		.collect::<Vec<&[u8]>>();
 	contract_events.last().unwrap().to_vec()
-=======
-	let address = result.account_id;
-	let result = result.result;
-	decoded::<Result<(), Error>>(result.clone())
-		.unwrap_or_else(|_| panic!("Contract reverted: {:?}", result))
-		.map(|_| address)
->>>>>>> a34a2bae
 }