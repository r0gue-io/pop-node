--- conflicted
+++ resolved
@@ -1,10 +1,5 @@
 use super::*;
 
-<<<<<<< HEAD
-type AssetId = TokenId;
-
-=======
->>>>>>> 7bbc04c8
 fn do_bare_call(function: &str, addr: &AccountId32, params: Vec<u8>) -> ExecReturnValue {
 	let function = function_selector(function);
 	let params = [function, params].concat();
@@ -198,7 +193,9 @@
 // Helper functions for interacting with pallet-assets.
 pub(super) mod assets {
 	use super::*;
-<<<<<<< HEAD
+
+	type AssetId = TokenId;
+
 	pub(crate) fn create(owner: &AccountId32, asset_id: AssetId, min_balance: Balance) -> AssetId {
 		assert_ok!(Assets::create(
 			RuntimeOrigin::signed(owner.clone()),
@@ -249,22 +246,10 @@
 			asset_id.into(),
 			spender.clone().into(),
 			approve,
-=======
-
-	type AssetId = TokenId;
-
-	pub(crate) fn create(owner: &AccountId32, asset_id: AssetId, min_balance: Balance) -> AssetId {
-		assert_ok!(Assets::create(
-			RuntimeOrigin::signed(owner.clone()),
-			asset_id.into(),
-			owner.clone().into(),
-			min_balance
->>>>>>> 7bbc04c8
 		));
 		asset_id
 	}
 
-<<<<<<< HEAD
 	// Freeze an asset.
 	pub(crate) fn freeze(owner: &AccountId32, asset_id: AssetId) {
 		assert_ok!(Assets::freeze_asset(
@@ -323,127 +308,6 @@
 			decimals
 		));
 	}
-
-	pub(crate) fn token_name(asset_id: AssetId) -> Vec<u8> {
-		<pallet_assets::Pallet<Runtime, TrustBackedAssetsInstance> as MetadataInspect<
-			AccountId32,
-		>>::name(asset_id)
-	}
-
-	pub(crate) fn token_symbol(asset_id: AssetId) -> Vec<u8> {
-		<pallet_assets::Pallet<Runtime, TrustBackedAssetsInstance> as MetadataInspect<
-			AccountId32,
-		>>::symbol(asset_id)
-	}
-
-	pub(crate) fn token_decimals(asset_id: AssetId) -> u8 {
-		<pallet_assets::Pallet<Runtime, TrustBackedAssetsInstance> as MetadataInspect<
-			AccountId32,
-		>>::decimals(asset_id)
-=======
-	pub(crate) fn mint(
-		owner: &AccountId32,
-		asset_id: AssetId,
-		to: &AccountId32,
-		value: Balance,
-	) -> AssetId {
-		assert_ok!(Assets::mint(
-			RuntimeOrigin::signed(owner.clone()),
-			asset_id.into(),
-			to.clone().into(),
-			value
-		));
-		asset_id
-	}
-
-	pub(crate) fn create_and_mint_to(
-		owner: &AccountId32,
-		asset_id: AssetId,
-		to: &AccountId32,
-		value: Balance,
-	) -> AssetId {
-		create(owner, asset_id, 1);
-		mint(owner, asset_id, to, value)
-	}
-
-	// Create an asset, mints to, and approves spender.
-	pub(crate) fn create_mint_and_approve(
-		owner: &AccountId32,
-		asset_id: AssetId,
-		to: &AccountId32,
-		mint: Balance,
-		spender: &AccountId32,
-		approve: Balance,
-	) -> AssetId {
-		create_and_mint_to(owner, asset_id, to, mint);
-		assert_ok!(Assets::approve_transfer(
-			RuntimeOrigin::signed(to.clone().into()),
-			asset_id.into(),
-			spender.clone().into(),
-			approve,
-		));
-		asset_id
-	}
-
-	// Freeze an asset.
-	pub(crate) fn freeze(owner: &AccountId32, asset_id: AssetId) {
-		assert_ok!(Assets::freeze_asset(
-			RuntimeOrigin::signed(owner.clone().into()),
-			asset_id.into()
-		));
-	}
-
-	// Thaw an asset.
-	pub(crate) fn thaw(owner: &AccountId32, asset_id: AssetId) {
-		assert_ok!(Assets::thaw_asset(
-			RuntimeOrigin::signed(owner.clone().into()),
-			asset_id.into()
-		));
-	}
-
-	// Start destroying an asset.
-	pub(crate) fn start_destroy(owner: &AccountId32, asset_id: AssetId) {
-		assert_ok!(Assets::start_destroy(
-			RuntimeOrigin::signed(owner.clone().into()),
-			asset_id.into()
-		));
-	}
-
-	// Create an asset and set metadata.
-	pub(crate) fn create_and_set_metadata(
-		owner: &AccountId32,
-		asset_id: AssetId,
-		name: Vec<u8>,
-		symbol: Vec<u8>,
-		decimals: u8,
-	) -> AssetId {
-		assert_ok!(Assets::create(
-			RuntimeOrigin::signed(owner.clone()),
-			asset_id.into(),
-			owner.clone().into(),
-			100
-		));
-		set_metadata(owner, asset_id, name, symbol, decimals);
-		asset_id
-	}
-
-	// Set metadata of an asset.
-	pub(crate) fn set_metadata(
-		owner: &AccountId32,
-		asset_id: AssetId,
-		name: Vec<u8>,
-		symbol: Vec<u8>,
-		decimals: u8,
-	) {
-		assert_ok!(Assets::set_metadata(
-			RuntimeOrigin::signed(owner.clone().into()),
-			asset_id.into(),
-			name,
-			symbol,
-			decimals
-		));
->>>>>>> 7bbc04c8
-	}
 }
 
 pub(super) fn instantiate_and_create_fungible(
@@ -453,11 +317,7 @@
 ) -> Result<AccountId32, Error> {
 	let function = function_selector("new");
 	let input = [function, token_id.encode(), min_balance.encode()].concat();
-<<<<<<< HEAD
-	let wasm_binary = load_wasm_module::<Runtime>(contract).expect("could not read .wasm file");
-=======
 	let wasm_binary = std::fs::read(contract).expect("could not read .wasm file");
->>>>>>> 7bbc04c8
 	let result = Contracts::bare_instantiate(
 		ALICE,
 		INIT_VALUE,
@@ -476,7 +336,6 @@
 	decoded::<Result<(), Error>>(result.clone())
 		.unwrap_or_else(|_| panic!("Contract reverted: {:?}", result))
 		.map(|_| address)
-<<<<<<< HEAD
 }
 
 /// Get the last event from pallet contracts.
@@ -499,6 +358,4 @@
 /// contract environment.
 pub fn account_id_from_slice(s: &[u8; 32]) -> pop_api::primitives::AccountId {
 	pop_api::primitives::AccountId::decode(&mut &s[..]).expect("Should be decoded to AccountId")
-=======
->>>>>>> 7bbc04c8
 }