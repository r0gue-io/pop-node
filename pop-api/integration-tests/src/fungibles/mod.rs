--- conflicted
+++ resolved
@@ -1,19 +1,11 @@
-<<<<<<< HEAD
-use super::*;
 use pop_api::{
-	assets::fungibles::events::{
+	fungibles::events::{
 		Approval, ClearMetadata, Create, SetMetadata, StartDestroy, Transfer,
 	},
 	primitives::account_id_from_slice,
 };
-use pop_primitives::error::{
-	ArithmeticError::*,
-	Error::{self, *},
-	TokenError::*,
-};
-=======
 use pop_primitives::{ArithmeticError::*, Error::*, TokenError::*, TokenId, *};
->>>>>>> 448cbca4
+
 use utils::*;
 
 use super::*;
@@ -382,15 +374,11 @@
 			Err(Module { index: 52, error: [7, 0] }),
 		);
 		// Create asset successfully.
-<<<<<<< HEAD
-		assert_ok!(create(addr.clone(), ASSET_ID, BOB, 1));
+		assert_ok!(create(addr.clone(), TOKEN_ID, BOB, 1));
 		// Successfully emit an event from creating a new asset class.
 		let admin = account_id_from_slice(BOB.as_ref());
-		let expected = Create { id: ASSET_ID, creator: admin, admin }.encode();
+		let expected = Create { id: TOKEN_ID, creator: admin, admin }.encode();
 		assert_eq!(latest_contract_event(), expected.as_slice());
-=======
-		assert_ok!(create(addr.clone(), TOKEN_ID, BOB, 1));
->>>>>>> 448cbca4
 		// Asset ID is already taken.
 		assert_eq!(
 			create(addr.clone(), TOKEN_ID, BOB, 1),
@@ -413,19 +401,14 @@
 			Err(Module { index: 52, error: [5, 0] })
 		);
 		// Successfully create an asset when instantiating the contract.
-<<<<<<< HEAD
 		let instantiator =
-			instantiate_and_create_fungible(contract, ASSET_ID, 1).expect("Should work");
-		assert!(Assets::asset_exists(ASSET_ID));
+			instantiate_and_create_fungible(contract, TOKEN_ID, 1).expect("Should work");
+		assert!(Assets::asset_exists(TOKEN_ID));
 		// Successfully emit an event from instantiating a new fungible.
 		let instantiator = account_id_from_slice(instantiator.as_ref());
 		let expected =
 			Create { id: ASSET_ID, creator: instantiator.clone(), admin: instantiator }.encode();
 		assert_eq!(latest_contract_event(), expected.as_slice());
-=======
-		assert_ok!(instantiate_and_create_fungible(contract, TOKEN_ID, 1));
-		assert!(Assets::asset_exists(TOKEN_ID));
->>>>>>> 448cbca4
 	});
 }
 
@@ -486,14 +469,10 @@
 			Err(Module { index: 52, error: [9, 0] }),
 		);
 		// Set metadata successfully.
-<<<<<<< HEAD
-		assert_ok!(set_metadata(addr.clone(), ASSET_ID, name.clone(), symbol.clone(), decimals));
+		assert_ok!(set_metadata(addr.clone(), TOKEN_ID, name.clone(), symbol.clone(), decimals));
 		// Successfully emit an event from set asset metadata.
-		let expected = SetMetadata { id: ASSET_ID, name, symbol, decimals }.encode();
+		let expected = SetMetadata { id: TOKEN_ID, name, symbol, decimals }.encode();
 		assert_eq!(latest_contract_event(), expected.as_slice());
-=======
-		assert_ok!(set_metadata(addr.clone(), TOKEN_ID, name, symbol, decimals));
->>>>>>> 448cbca4
 		// Asset is not live, i.e. frozen or being destroyed.
 		start_destroy_asset(addr.clone(), asset);
 		assert_eq!(
@@ -527,14 +506,10 @@
 		assert_eq!(clear_metadata(addr.clone(), asset), Err(Module { index: 52, error: [3, 0] }),);
 		set_metadata_asset(addr.clone(), asset, name, symbol, decimals);
 		// Clear metadata successfully.
-<<<<<<< HEAD
-		assert_ok!(clear_metadata(addr.clone(), ASSET_ID));
+		assert_ok!(clear_metadata(addr.clone(), TOKEN_ID));
 		// Successfully emit an event from set asset metadata.
-		let expected = ClearMetadata { id: ASSET_ID }.encode();
+		let expected = ClearMetadata { id: TOKEN_ID }.encode();
 		assert_eq!(latest_contract_event(), expected.as_slice());
-=======
-		assert_ok!(clear_metadata(addr.clone(), TOKEN_ID));
->>>>>>> 448cbca4
 		// Asset is not live, i.e. frozen or being destroyed.
 		start_destroy_asset(addr.clone(), asset);
 		assert_eq!(
