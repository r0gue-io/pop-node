--- conflicted
+++ resolved
@@ -262,24 +262,16 @@
 			decrease_allowance(&addr, token, &BOB, amount),
 			Err(Module { index: 52, error: [16, 0] }),
 		);
-<<<<<<< HEAD
 		assets::thaw(&account_id, token);
+		// "Unapproved" error is returned if the current allowance is less than `value`.
+		assert_eq!(
+			decrease_allowance(&addr, token, &BOB, amount * 2),
+			Err(Module { index: 52, error: [10, 0] }),
+		);
 		// Successfully decrease allowance.
 		let allowance_before = Assets::allowance(token, &account_id, &BOB);
 		assert_ok!(decrease_allowance(&addr, 0, &BOB, amount / 2 - 1 * UNIT));
 		let allowance_after = Assets::allowance(token, &account_id, &BOB);
-=======
-		assets::thaw(&addr, token);
-		// "Unapproved" error is returned if the current allowance is less than `value`.
-		assert_eq!(
-			decrease_allowance(&addr, token, &BOB, amount * 2),
-			Err(Module { index: 52, error: [10, 0] }),
-		);
-		// Successfully decrease allowance.
-		let allowance_before = Assets::allowance(token, &addr, &BOB);
-		assert_ok!(decrease_allowance(&addr, token, &BOB, amount / 2 - 1 * UNIT));
-		let allowance_after = Assets::allowance(token, &addr, &BOB);
->>>>>>> 52fb7f06
 		assert_eq!(allowance_before - allowance_after, amount / 2 - 1 * UNIT);
 		// Token is not live, i.e. frozen or being destroyed.
 		assets::start_destroy(&account_id, token);
@@ -308,7 +300,6 @@
 		assert_eq!(token_symbol(&addr, TOKEN_ID), Ok(None));
 		assert_eq!(token_decimals(&addr, TOKEN_ID), Ok(0));
 		// Create Token.
-<<<<<<< HEAD
 		assets::create_and_set_metadata(
 			&account_id,
 			TOKEN_ID,
@@ -316,17 +307,10 @@
 			symbol.clone(),
 			decimals,
 		);
-		assert_eq!(token_name(&addr, TOKEN_ID), Ok(Assets::name(TOKEN_ID)));
-		assert_eq!(token_name(&addr, TOKEN_ID), Ok(name));
-		assert_eq!(token_symbol(&addr, TOKEN_ID), Ok(Assets::symbol(TOKEN_ID)));
-		assert_eq!(token_symbol(&addr, TOKEN_ID), Ok(symbol));
-=======
-		assets::create_and_set_metadata(&addr, TOKEN_ID, name.clone(), symbol.clone(), decimals);
 		assert_eq!(token_name(&addr, TOKEN_ID), Ok(Some(Assets::name(TOKEN_ID))));
 		assert_eq!(token_name(&addr, TOKEN_ID), Ok(Some(name)));
 		assert_eq!(token_symbol(&addr, TOKEN_ID), Ok(Some(Assets::symbol(TOKEN_ID))));
 		assert_eq!(token_symbol(&addr, TOKEN_ID), Ok(Some(symbol)));
->>>>>>> 52fb7f06
 		assert_eq!(token_decimals(&addr, TOKEN_ID), Ok(Assets::decimals(TOKEN_ID)));
 		assert_eq!(token_decimals(&addr, TOKEN_ID), Ok(decimals));
 	});
@@ -563,11 +547,7 @@
 		// Burning can only be done by the manager.
 		assets::mint(&ALICE, token, &BOB, amount);
 		assert_eq!(burn(&addr, token, &BOB, 1), Err(Module { index: 52, error: [2, 0] }));
-<<<<<<< HEAD
-		let token = assets::create_and_mint_to(&account_id, 2, &BOB, amount);
-=======
-		let token = assets::create_and_mint_to(&addr, 2, &BOB, amount * 2);
->>>>>>> 52fb7f06
+		let token = assets::create_and_mint_to(&account_id, 2, &BOB, amount * 2);
 		// Token is not live, i.e. frozen or being destroyed.
 		assets::freeze(&account_id, token);
 		assert_eq!(burn(&addr, token, &BOB, amount), Err(Module { index: 52, error: [16, 0] }));
