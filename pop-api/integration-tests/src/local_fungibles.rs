use super::*;
use pop_primitives::error::{
	ArithmeticError::*,
	Error::{self, *},
	TokenError::*,
};

const ASSET_ID: AssetId = 1;
const CONTRACT: &str = "contracts/fungibles/target/ink/fungibles.wasm";

<<<<<<< HEAD
fn decoded<T: Decode>(result: ExecReturnValue) -> Result<T, String> {
	<T>::decode(&mut &result.data[2..])
		.map_err(|_| format!("\nTest failed by trying to decode `{:?}` into `T`\n", result))
}

// Call total_supply contract message.
fn total_supply(addr: AccountId32, asset_id: AssetId) -> Balance {
	let function = function_selector("total_supply");
	let params = [function, asset_id.encode()].concat();
	let result = bare_call(addr, params, 0).expect("should work");
	decoded::<Balance>(result).unwrap()
}

// Call balance_of contract message.
fn balance_of(addr: AccountId32, asset_id: AssetId, owner: AccountId32) -> Balance {
	let function = function_selector("balance_of");
	let params = [function, asset_id.encode(), owner.encode()].concat();
	let result = bare_call(addr, params, 0).expect("should work");
	decoded::<Balance>(result).unwrap()
}

// Call allowance contract message.
fn allowance(
	addr: AccountId32,
	asset_id: AssetId,
	owner: AccountId32,
	spender: AccountId32,
) -> Balance {
	let function = function_selector("allowance");
	let params = [function, asset_id.encode(), owner.encode(), spender.encode()].concat();
	let result = bare_call(addr, params, 0).expect("should work");
	decoded::<Balance>(result).unwrap()
}

// Call token_name contract message.
fn token_name(addr: AccountId32, asset_id: AssetId) -> Vec<u8> {
	let function = function_selector("token_name");
	let params = [function, asset_id.encode()].concat();
	let result = bare_call(addr, params, 0).expect("should work");
	decoded::<Vec<u8>>(result).unwrap()
}

// Call token_symbol contract message.
fn token_symbol(addr: AccountId32, asset_id: AssetId) -> Vec<u8> {
	let function = function_selector("token_symbol");
	let params = [function, asset_id.encode()].concat();
	let result = bare_call(addr, params, 0).expect("should work");
	decoded::<Vec<u8>>(result).unwrap()
}

// Call token_decimals contract message.
fn token_decimals(addr: AccountId32, asset_id: AssetId) -> u8 {
	let function = function_selector("token_decimals");
	let params = [function, asset_id.encode()].concat();
	let result = bare_call(addr, params, 0).expect("should work");
	decoded::<u8>(result).unwrap()
}

fn transfer(
	addr: AccountId32,
	asset_id: AssetId,
	to: AccountId32,
	value: Balance,
) -> ExecReturnValue {
	let function = function_selector("transfer");
	let params = [function, asset_id.encode(), to.encode(), value.encode()].concat();
	let result = bare_call(addr, params, 0).expect("should work");
	result
}

fn approve(
	addr: AccountId32,
	asset_id: AssetId,
	spender: AccountId32,
	value: Balance,
) -> ExecReturnValue {
	let function = function_selector("approve");
	let params = [function, asset_id.encode(), spender.encode(), value.encode()].concat();
	let result = bare_call(addr, params, 0).expect("should work");
	result
}

fn increase_allowance(
	addr: AccountId32,
	asset_id: AssetId,
	spender: AccountId32,
	value: Balance,
) -> ExecReturnValue {
	let function = function_selector("increase_allowance");
	let params = [function, asset_id.encode(), spender.encode(), value.encode()].concat();
	let result = bare_call(addr, params, 0).expect("should work");
	result
}

// fn asset_exists(addr: AccountId32, asset_id: AssetId) -> bool {
// 	let function = function_selector("asset_exists");
// 	let params = [function, asset_id.encode()].concat();
// 	let result = bare_call(addr, params, 0).expect("should work");
// 	decoded::<bool>(result)
// }
//
fn create(
	addr: AccountId32,
	asset_id: AssetId,
	admin: AccountId32,
	min_balance: Balance,
) -> ExecReturnValue {
	let function = function_selector("create");
	let params = [function, asset_id.encode(), admin.encode(), min_balance.encode()].concat();
	let result = bare_call(addr, params, 0).expect("should work");
	result
}

fn start_destroy(addr: AccountId32, asset_id: AssetId) -> ExecReturnValue {
	let function = function_selector("start_destroy");
	let params = [function, asset_id.encode()].concat();
	let result = bare_call(addr, params, 0).expect("should work");
	result
}

fn set_metadata(
	addr: AccountId32,
	asset_id: AssetId,
	name: Vec<u8>,
	symbol: Vec<u8>,
	decimals: u8,
) -> ExecReturnValue {
	let function = function_selector("set_metadata");
	let params =
		[function, asset_id.encode(), name.encode(), symbol.encode(), decimals.encode()].concat();
	let result = bare_call(addr, params, 0).expect("should work");
	result
}

fn clear_metadata(addr: AccountId32, asset_id: AssetId) -> ExecReturnValue {
	let function = function_selector("clear_metadata");
	let params = [function, asset_id.encode()].concat();
	let result = bare_call(addr, params, 0).expect("should work");
	result
}

fn create_asset(owner: AccountId32, asset_id: AssetId, min_balance: Balance) -> AssetId {
	assert_ok!(Assets::create(
		RuntimeOrigin::signed(owner.clone()),
		asset_id.into(),
		owner.into(),
		min_balance
	));
	asset_id
}

fn mint_asset(owner: AccountId32, asset_id: AssetId, to: AccountId32, value: Balance) -> AssetId {
	assert_ok!(Assets::mint(
		RuntimeOrigin::signed(owner.clone()),
		asset_id.into(),
		to.into(),
		value
	));
	asset_id
}

fn create_asset_and_mint_to(
	owner: AccountId32,
	asset_id: AssetId,
	to: AccountId32,
	value: Balance,
) -> AssetId {
	create_asset(owner.clone(), asset_id, 1);
	mint_asset(owner, asset_id, to, value)
}

// Create an asset, mints to, and approves spender.
fn create_asset_mint_and_approve(
	owner: AccountId32,
	asset_id: AssetId,
	to: AccountId32,
	mint: Balance,
	spender: AccountId32,
	approve: Balance,
) {
	create_asset_and_mint_to(owner.clone(), asset_id, to.clone(), mint);
	assert_ok!(Assets::approve_transfer(
		RuntimeOrigin::signed(to.into()),
		asset_id.into(),
		spender.into(),
		approve,
	));
}

// Freeze an asset.
fn freeze_asset(owner: AccountId32, asset_id: AssetId) {
	assert_ok!(Assets::freeze_asset(RuntimeOrigin::signed(owner.into()), asset_id.into()));
}

// Thaw an asset.
fn thaw_asset(owner: AccountId32, asset_id: AssetId) {
	assert_ok!(Assets::thaw_asset(RuntimeOrigin::signed(owner.into()), asset_id.into()));
}

// Start destroying an asset.
fn start_destroy_asset(owner: AccountId32, asset_id: AssetId) {
	assert_ok!(Assets::start_destroy(RuntimeOrigin::signed(owner.into()), asset_id.into()));
}

// Create an asset and set metadata.
fn create_asset_and_set_metadata(
	owner: AccountId32,
	asset_id: AssetId,
	name: Vec<u8>,
	symbol: Vec<u8>,
	decimals: u8,
) -> AssetId {
	assert_ok!(Assets::create(
		RuntimeOrigin::signed(owner.clone()),
		asset_id.into(),
		owner.clone().into(),
		100
	));
	set_metadata_asset(owner, asset_id, name, symbol, decimals);
	asset_id
}

// Set metadata of an asset.
fn set_metadata_asset(
	owner: AccountId32,
	asset_id: AssetId,
	name: Vec<u8>,
	symbol: Vec<u8>,
	decimals: u8,
) {
	assert_ok!(Assets::set_metadata(
		RuntimeOrigin::signed(owner.into()),
		asset_id.into(),
		name,
		symbol,
		decimals
	));
}

fn token_name_asset(asset_id: AssetId) -> Vec<u8> {
	<pallet_assets::Pallet<Runtime, TrustBackedAssetsInstance> as MetadataInspect<AccountId32>>::name(
		asset_id,
	)
}

fn token_symbol_asset(asset_id: AssetId) -> Vec<u8> {
	<pallet_assets::Pallet<Runtime, TrustBackedAssetsInstance> as MetadataInspect<AccountId32>>::symbol(
		asset_id,
	)
}

fn token_decimals_asset(asset_id: AssetId) -> u8 {
	<pallet_assets::Pallet<Runtime, TrustBackedAssetsInstance> as MetadataInspect<AccountId32>>::decimals(
		asset_id,
	)
}

=======
>>>>>>> 5aec1852
/// 1. PSP-22 Interface:
/// - total_supply
/// - balance_of
/// - allowance
/// - transfer
/// - transfer_from
/// - approve
/// - increase_allowance
/// - decrease_allowance

#[test]
fn total_supply_works() {
	new_test_ext().execute_with(|| {
		let _ = env_logger::try_init();
		let addr = instantiate(CONTRACT, INIT_VALUE, vec![]);

		// No tokens in circulation.
		assert_eq!(total_supply(addr.clone(), ASSET_ID), Ok(Assets::total_supply(ASSET_ID)));
		assert_eq!(total_supply(addr.clone(), ASSET_ID), Ok(0));

		// Tokens in circulation.
		create_asset_and_mint_to(addr.clone(), ASSET_ID, BOB, 100);
		assert_eq!(total_supply(addr.clone(), ASSET_ID), Ok(Assets::total_supply(ASSET_ID)));
		assert_eq!(total_supply(addr, ASSET_ID), Ok(100));
	});
}

#[test]
fn balance_of_works() {
	new_test_ext().execute_with(|| {
		let _ = env_logger::try_init();
		let addr = instantiate(CONTRACT, INIT_VALUE, vec![]);

		// No tokens in circulation.
		assert_eq!(balance_of(addr.clone(), ASSET_ID, BOB), Ok(Assets::balance(ASSET_ID, BOB)));
		assert_eq!(balance_of(addr.clone(), ASSET_ID, BOB), Ok(0));

		// Tokens in circulation.
		create_asset_and_mint_to(addr.clone(), ASSET_ID, BOB, 100);
		assert_eq!(balance_of(addr.clone(), ASSET_ID, BOB), Ok(Assets::balance(ASSET_ID, BOB)));
		assert_eq!(balance_of(addr, ASSET_ID, BOB), Ok(100));
	});
}

#[test]
fn allowance_works() {
	new_test_ext().execute_with(|| {
		let _ = env_logger::try_init();
		let addr = instantiate(CONTRACT, INIT_VALUE, vec![]);

		// No tokens in circulation.
		assert_eq!(
			allowance(addr.clone(), ASSET_ID, BOB, ALICE),
			Ok(Assets::allowance(ASSET_ID, &BOB, &ALICE))
		);
		assert_eq!(allowance(addr.clone(), ASSET_ID, BOB, ALICE), Ok(0));

		// Tokens in circulation.
		create_asset_mint_and_approve(addr.clone(), ASSET_ID, BOB, 100, ALICE, 50);
		assert_eq!(
			allowance(addr.clone(), ASSET_ID, BOB, ALICE),
			Ok(Assets::allowance(ASSET_ID, &BOB, &ALICE))
		);
		assert_eq!(allowance(addr, ASSET_ID, BOB, ALICE), Ok(50));
	});
}

#[test]
fn transfer_works() {
	new_test_ext().execute_with(|| {
		let _ = env_logger::try_init();
		let addr = instantiate(CONTRACT, INIT_VALUE, vec![]);
		let amount: Balance = 100 * UNIT;
		// Asset does not exist.
		assert_eq!(transfer(addr.clone(), 1, BOB, amount), Err(Module { index: 52, error: 3 }));
		// Create asset with Alice as owner and mint `amount` to contract address.
		let asset = create_asset_and_mint_to(ALICE, 1, addr.clone(), amount);
		// Asset is not live, i.e. frozen or being destroyed.
		freeze_asset(ALICE, asset);
		assert_eq!(
			transfer(addr.clone(), asset, BOB, amount),
			Err(Module { index: 52, error: 16 })
		);
		thaw_asset(ALICE, asset);
		// Not enough balance.
		assert_eq!(
			transfer(addr.clone(), asset, BOB, amount + 1 * UNIT),
			Err(Module { index: 52, error: 0 })
		);
		// Not enough balance due to ED.
		assert_eq!(transfer(addr.clone(), asset, BOB, amount), Err(Module { index: 52, error: 0 }));
		// Successful transfer.
		let balance_before_transfer = Assets::balance(asset, &BOB);
		assert_ok!(transfer(addr.clone(), asset, BOB, amount / 2));
		let balance_after_transfer = Assets::balance(asset, &BOB);
		assert_eq!(balance_after_transfer, balance_before_transfer + amount / 2);
		// Transfer asset to account that does not exist.
		assert_eq!(transfer(addr.clone(), asset, FERDIE, amount / 4), Err(Token(CannotCreate)));
		// Asset is not live, i.e. frozen or being destroyed.
		start_destroy_asset(ALICE, asset);
		assert_eq!(
			transfer(addr.clone(), asset, BOB, amount / 4),
			Err(Module { index: 52, error: 16 })
		);
	});
}

#[test]
fn transfer_from_works() {
	new_test_ext().execute_with(|| {
		let _ = env_logger::try_init();
		let addr = instantiate(CONTRACT, INIT_VALUE, vec![]);
		let amount: Balance = 100 * UNIT;
		// Asset does not exist.
		assert_eq!(
			transfer_from(addr.clone(), 1, ALICE, BOB, amount / 2),
			Err(Module { index: 52, error: 3 }),
		);
		// Create asset with Alice as owner and mint `amount` to contract address.
		let asset = create_asset_and_mint_to(ALICE, 1, ALICE, amount);
		// Unapproved transfer.
		assert_eq!(
			transfer_from(addr.clone(), asset, ALICE, BOB, amount / 2),
			Err(Module { index: 52, error: 10 })
		);
		assert_ok!(Assets::approve_transfer(
			RuntimeOrigin::signed(ALICE.into()),
			asset.into(),
			addr.clone().into(),
			amount + 1 * UNIT,
		));
		// Asset is not live, i.e. frozen or being destroyed.
		freeze_asset(ALICE, asset);
		assert_eq!(
			transfer_from(addr.clone(), asset, ALICE, BOB, amount),
			Err(Module { index: 52, error: 16 }),
		);
		thaw_asset(ALICE, asset);
		// Not enough balance.
		assert_eq!(
			transfer_from(addr.clone(), asset, ALICE, BOB, amount + 1 * UNIT),
			Err(Module { index: 52, error: 0 }),
		);
		// Successful transfer.
		let balance_before_transfer = Assets::balance(asset, &BOB);
		assert_ok!(transfer_from(addr.clone(), asset, ALICE, BOB, amount / 2));
		let balance_after_transfer = Assets::balance(asset, &BOB);
		assert_eq!(balance_after_transfer, balance_before_transfer + amount / 2);
	});
}

#[test]
fn approve_works() {
	new_test_ext().execute_with(|| {
		let _ = env_logger::try_init();
		let addr = instantiate(CONTRACT, 0, vec![]);
		let amount: Balance = 100 * UNIT;
		// Asset does not exist.
		assert_eq!(approve(addr.clone(), 0, BOB, amount), Err(Module { index: 52, error: 3 }));
		let asset = create_asset_and_mint_to(ALICE, 0, addr.clone(), amount);
		assert_eq!(approve(addr.clone(), asset, BOB, amount), Err(ConsumerRemaining));
		let addr = instantiate(CONTRACT, INIT_VALUE, vec![1]);
		// Create asset with Alice as owner and mint `amount` to contract address.
		let asset = create_asset_and_mint_to(ALICE, 1, addr.clone(), amount);
		// Asset is not live, i.e. frozen or being destroyed.
		freeze_asset(ALICE, asset);
		assert_eq!(approve(addr.clone(), asset, BOB, amount), Err(Module { index: 52, error: 16 }));
		thaw_asset(ALICE, asset);
		// Successful approvals:
		assert_eq!(0, Assets::allowance(asset, &addr, &BOB));
		assert_ok!(approve(addr.clone(), asset, BOB, amount));
		assert_eq!(Assets::allowance(asset, &addr, &BOB), amount);
		// Non-additive, sets new value.
		assert_ok!(approve(addr.clone(), asset, BOB, amount / 2));
		assert_eq!(Assets::allowance(asset, &addr, &BOB), amount / 2);
		// Asset is not live, i.e. frozen or being destroyed.
		start_destroy_asset(ALICE, asset);
		assert_eq!(approve(addr.clone(), asset, BOB, amount), Err(Module { index: 52, error: 16 }));
	});
}

#[test]
fn increase_allowance_works() {
	new_test_ext().execute_with(|| {
		let _ = env_logger::try_init();
		let addr = instantiate(CONTRACT, 0, vec![]);
		let amount: Balance = 100 * UNIT;
		// Asset does not exist.
		assert_eq!(
			increase_allowance(addr.clone(), 0, BOB, amount),
			Err(Module { index: 52, error: 3 })
		);
		let asset = create_asset_and_mint_to(ALICE, 0, addr.clone(), amount);
		assert_eq!(increase_allowance(addr.clone(), asset, BOB, amount), Err(ConsumerRemaining));
		let addr = instantiate(CONTRACT, INIT_VALUE, vec![1]);
		// Create asset with Alice as owner and mint `amount` to contract address.
		let asset = create_asset_and_mint_to(ALICE, 1, addr.clone(), amount);
		// Asset is not live, i.e. frozen or being destroyed.
		freeze_asset(ALICE, asset);
		assert_eq!(
			increase_allowance(addr.clone(), asset, BOB, amount),
			Err(Module { index: 52, error: 16 })
		);
		thaw_asset(ALICE, asset);
		// Successful approvals:
		assert_eq!(0, Assets::allowance(asset, &addr, &BOB));
		assert_ok!(increase_allowance(addr.clone(), asset, BOB, amount));
		assert_eq!(Assets::allowance(asset, &addr, &BOB), amount);
		// Additive.
		assert_ok!(increase_allowance(addr.clone(), asset, BOB, amount));
		assert_eq!(Assets::allowance(asset, &addr, &BOB), amount * 2);
		// Asset is not live, i.e. frozen or being destroyed.
		start_destroy_asset(ALICE, asset);
		assert_eq!(
			increase_allowance(addr.clone(), asset, BOB, amount),
			Err(Module { index: 52, error: 16 })
		);
	});
}

#[test]
fn decrease_allowance_works() {
	new_test_ext().execute_with(|| {
		let _ = env_logger::try_init();
		let addr = instantiate(CONTRACT, INIT_VALUE, vec![]);
		let amount: Balance = 100 * UNIT;
		// Asset does not exist.
		assert_eq!(
			decrease_allowance(addr.clone(), 0, BOB, amount),
			Err(Module { index: 52, error: 3 }),
		);
		// Create asset and mint `amount` to contract address, then approve Bob to spend `amount`.
		let asset =
			create_asset_mint_and_approve(addr.clone(), 0, addr.clone(), amount, BOB, amount);
		// Asset is not live, i.e. frozen or being destroyed.
		freeze_asset(addr.clone(), asset);
		assert_eq!(
			decrease_allowance(addr.clone(), asset, BOB, amount),
			Err(Module { index: 52, error: 16 }),
		);
		thaw_asset(addr.clone(), asset);
		// Successfully decrease allowance.
		let allowance_before = Assets::allowance(asset, &addr, &BOB);
		assert_ok!(decrease_allowance(addr.clone(), 0, BOB, amount / 2 - 1 * UNIT));
		let allowance_after = Assets::allowance(asset, &addr, &BOB);
		assert_eq!(allowance_before - allowance_after, amount / 2 - 1 * UNIT);
		// Asset is not live, i.e. frozen or being destroyed.
		start_destroy_asset(addr.clone(), asset);
		assert_eq!(
			decrease_allowance(addr.clone(), asset, BOB, amount),
			Err(Module { index: 52, error: 16 }),
		);
	});
}

/// 2. PSP-22 Metadata Interface:
/// - token_name
/// - token_symbol
/// - token_decimals

#[test]
fn token_metadata_works() {
	new_test_ext().execute_with(|| {
		let _ = env_logger::try_init();
		let addr = instantiate(CONTRACT, INIT_VALUE, vec![]);

		let name: Vec<u8> = vec![11, 12, 13];
		let symbol: Vec<u8> = vec![21, 22, 23];
		let decimals: u8 = 69;

		// Token does not exist.
		assert_eq!(token_name(addr.clone(), ASSET_ID), Ok(token_name_asset(ASSET_ID)));
		assert_eq!(token_name(addr.clone(), ASSET_ID), Ok(Vec::<u8>::new()));
		assert_eq!(token_symbol(addr.clone(), ASSET_ID), Ok(token_symbol_asset(ASSET_ID)));
		assert_eq!(token_symbol(addr.clone(), ASSET_ID), Ok(Vec::<u8>::new()));
		assert_eq!(token_decimals(addr.clone(), ASSET_ID), Ok(token_decimals_asset(ASSET_ID)));
		assert_eq!(token_decimals(addr.clone(), ASSET_ID), Ok(0));

		create_asset_and_set_metadata(
			addr.clone(),
			ASSET_ID,
			name.clone(),
			symbol.clone(),
			decimals,
		);
		assert_eq!(token_name(addr.clone(), ASSET_ID), Ok(token_name_asset(ASSET_ID)));
		assert_eq!(token_name(addr.clone(), ASSET_ID), Ok(name));
		assert_eq!(token_symbol(addr.clone(), ASSET_ID), Ok(token_symbol_asset(ASSET_ID)));
		assert_eq!(token_symbol(addr.clone(), ASSET_ID), Ok(symbol));
		assert_eq!(token_decimals(addr.clone(), ASSET_ID), Ok(token_decimals_asset(ASSET_ID)));
		assert_eq!(token_decimals(addr.clone(), ASSET_ID), Ok(decimals));
	});
}

/// 3. Asset Management:
/// - create
/// - start_destroy
/// - destroy_accounts
/// - destroy_approvals
/// - finish_destroy
/// - set_metadata

#[test]
fn create_works() {
	new_test_ext().execute_with(|| {
		let _ = env_logger::try_init();
		// Instantiate a contract without balance for fees.
		let addr = instantiate(CONTRACT, 0, vec![0]);
		// No balance to pay for fees.
		assert_eq!(
			decoded::<Error>(create(addr.clone(), ASSET_ID, addr.clone(), 1)),
			Ok(Module { index: 10, error: 2 }),
		);
		// Instantiate a contract without balance for deposit.
		let addr = instantiate(CONTRACT, 100, vec![1]);
		// No balance to pay the deposit.
		assert_eq!(
			decoded::<Error>(create(addr.clone(), ASSET_ID, addr.clone(), 1)),
			Ok(Module { index: 10, error: 2 }),
		);
		// Instantiate a contract with enough balance.
		let addr = instantiate(CONTRACT, INIT_VALUE, vec![2]);
		assert_eq!(
			decoded::<Error>(create(addr.clone(), ASSET_ID, BOB, 0)),
			Ok(Module { index: 52, error: 7 }),
		);
		// The minimal balance for an asset must be non zero.
		assert_eq!(
			decoded::<Error>(create(addr.clone(), ASSET_ID, BOB, 0)),
			Ok(Module { index: 52, error: 7 }),
		);
		// Create asset successfully.
		let result = create(addr.clone(), ASSET_ID, BOB, 1);
		assert!(!result.did_revert(), "Contract reverted!");
		// Asset ID is already taken.
		assert_eq!(
			decoded::<Error>(create(addr.clone(), ASSET_ID, BOB, 1)),
			Ok(Module { index: 52, error: 5 }),
		);
	});
}

#[test]
fn start_destroy_works() {
	new_test_ext().execute_with(|| {
		let _ = env_logger::try_init();
		let addr = instantiate(CONTRACT, INIT_VALUE, vec![2]);
		// Asset does not exist.
		assert_eq!(
			decoded::<Error>(start_destroy(addr.clone(), ASSET_ID)),
			Ok(Module { index: 52, error: 3 }),
		);
		// Create assets where contract is not the owner.
		let asset = create_asset(ALICE, 0, 1);
		// No Permission.
		assert_eq!(
			decoded::<Error>(start_destroy(addr.clone(), asset)),
			Ok(Module { index: 52, error: 2 }),
		);
		let asset = create_asset(addr.clone(), ASSET_ID, 1);
		let result = start_destroy(addr.clone(), asset);
		assert!(!result.did_revert(), "Contract reverted!");
	});
}

#[test]
fn set_metadata_works() {
	new_test_ext().execute_with(|| {
		let _ = env_logger::try_init();
		let name = vec![42];
		let symbol = vec![42];
		let decimals = 42u8;
		let addr = instantiate(CONTRACT, INIT_VALUE, vec![]);

		// Asset does not exist.
		assert_eq!(
			decoded::<Error>(set_metadata(addr.clone(), ASSET_ID, vec![0], vec![0], 0u8)),
			Ok(Module { index: 52, error: 3 }),
		);
		// Create assets where contract is not the owner.
		let asset = create_asset(ALICE, 0, 1);
		// No Permission.
		assert_eq!(
			decoded::<Error>(set_metadata(addr.clone(), asset, vec![0], vec![0], 0u8)),
			Ok(Module { index: 52, error: 2 }),
		);
		let asset = create_asset(addr.clone(), ASSET_ID, 1);
		// Asset is not live, i.e. frozen or being destroyed.
		freeze_asset(addr.clone(), asset);
		assert_eq!(
			decoded::<Error>(set_metadata(addr.clone(), ASSET_ID, vec![0], vec![0], 0u8)),
			Ok(Module { index: 52, error: 16 }),
		);
		thaw_asset(addr.clone(), asset);
		// TODO: calling the below with a vector of length `100_000` errors in pallet contracts
		//  `OutputBufferTooSmall. Added to security analysis issue #131 to revisit.
		// Set bad metadata - too large values.
		assert_eq!(
			decoded::<Error>(set_metadata(
				addr.clone(),
				ASSET_ID,
				vec![0; 1000],
				vec![0; 1000],
				0u8
			)),
			Ok(Module { index: 52, error: 9 }),
		);
		// Set metadata successfully.
		let result = set_metadata(addr.clone(), ASSET_ID, name, symbol, decimals);
		assert!(!result.did_revert(), "Contract reverted!");
		// Asset is not live, i.e. frozen or being destroyed.
		start_destroy_asset(addr.clone(), asset);
		assert_eq!(
			decoded::<Error>(set_metadata(addr.clone(), ASSET_ID, vec![0], vec![0], 0)),
			Ok(Module { index: 52, error: 16 }),
		);
	});
}

#[test]
fn clear_metadata_works() {
	new_test_ext().execute_with(|| {
		let _ = env_logger::try_init();
		let name = vec![42];
		let symbol = vec![42];
		let decimals = 42u8;
		let addr = instantiate(CONTRACT, INIT_VALUE, vec![]);

		// Asset does not exist.
		assert_eq!(
			decoded::<Error>(clear_metadata(addr.clone(), 0)),
			Ok(Module { index: 52, error: 3 }),
		);
		// Create assets where contract is not the owner.
		let asset = create_asset_and_set_metadata(ALICE, 0, vec![0], vec![0], 0);
		// No Permission.
		assert_eq!(
			decoded::<Error>(clear_metadata(addr.clone(), asset)),
			Ok(Module { index: 52, error: 2 }),
		);
		let asset = create_asset(addr.clone(), ASSET_ID, 1);
		// Asset is not live, i.e. frozen or being destroyed.
		freeze_asset(addr.clone(), asset);
		assert_eq!(
			decoded::<Error>(clear_metadata(addr.clone(), asset)),
			Ok(Module { index: 52, error: 16 }),
		);
		thaw_asset(addr.clone(), asset);
		// No metadata set.
		assert_eq!(
			decoded::<Error>(clear_metadata(addr.clone(), asset)),
			Ok(Module { index: 52, error: 3 }),
		);
		set_metadata_asset(addr.clone(), asset, name, symbol, decimals);
		// Clear metadata successfully.
		let result = clear_metadata(addr.clone(), ASSET_ID);
		assert!(!result.did_revert(), "Contract reverted!");
		// Asset is not live, i.e. frozen or being destroyed.
		start_destroy_asset(addr.clone(), asset);
		assert_eq!(
			decoded::<Error>(set_metadata(addr.clone(), ASSET_ID, vec![0], vec![0], decimals)),
			Ok(Module { index: 52, error: 16 }),
		);
	});
}

// #[test]
// #[ignore]
// fn asset_exists_works() {
// 	new_test_ext().execute_with(|| {
// 		let _ = env_logger::try_init();
// 		let addr =
// 			instantiate(CONTRACT, INIT_VALUE, vec![]);
//
// 		// No tokens in circulation.
// 		assert_eq!(Assets::asset_exists(ASSET_ID), asset_exists(addr.clone(), ASSET_ID));
//
// 		// Tokens in circulation.
// 		create_asset(addr.clone(), ASSET_ID, 1);
// 		assert_eq!(Assets::asset_exists(ASSET_ID), asset_exists(addr, ASSET_ID));
// 	});
// }

// #[test]
// #[ignore]
// fn mint_works() {
// 	new_test_ext().execute_with(|| {
// 		let _ = env_logger::try_init();
// 		let addr =
// 			instantiate(CONTRACT, INIT_VALUE, vec![]);
// 		let amount: Balance = 100 * UNIT;
//
// 		// Asset does not exist.
// 		assert_eq!(
// 			decoded::<Error>(transfer_from(addr.clone(), 1, None, Some(BOB), amount, &[0u8])),
// 			Token(UnknownAsset)
// 		);
// 		let asset = create_asset(ALICE, 1, 2);
// 		// Minting can only be done by the owner.
// 		assert_eq!(
// 			decoded::<Error>(transfer_from(addr.clone(), asset, None, Some(BOB), amount, &[0u8])),
// 			Ok(Module { index: 52, error: 2 }),
// 		);
// 		// Minimum balance of an asset can not be zero.
// 		assert_eq!(
// 			decoded::<Error>(transfer_from(addr.clone(), asset, None, Some(BOB), 1, &[0u8])),
// 			Token(BelowMinimum)
// 		);
// 		let asset = create_asset(addr.clone(), 2, 2);
// 		// Asset is not live, i.e. frozen or being destroyed.
// 		freeze_asset(addr.clone(), asset);
// 		assert_eq!(
// 			decoded::<Error>(transfer_from(addr.clone(), asset, None, Some(BOB), amount, &[0u8])),
// 			Ok(Module { index: 52, error: 16 }),
// 		);
// 		thaw_asset(addr.clone(), asset);
// 		// Successful mint.
// 		let balance_before_mint = Assets::balance(asset, &BOB);
// 		let result = transfer_from(addr.clone(), asset, None, Some(BOB), amount, &[0u8]);
// 		assert!(!result.did_revert(), "Contract reverted!");
// 		let balance_after_mint = Assets::balance(asset, &BOB);
// 		assert_eq!(balance_after_mint, balance_before_mint + amount);
// 		// Can not mint more tokens than Balance::MAX.
// 		assert_eq!(
// 			decoded::<Error>(transfer_from(
// 				addr.clone(),
// 				asset,
// 				None,
// 				Some(BOB),
// 				Balance::MAX,
// 				&[0u8]
// 			)),
// 			Arithmetic(Overflow)
// 		);
// 		// Asset is not live, i.e. frozen or being destroyed.
// 		start_destroy_asset(addr.clone(), asset);
// 		assert_eq!(
// 			decoded::<Error>(transfer_from(addr.clone(), asset, None, Some(BOB), amount, &[0u8])),
// 			Ok(Module { index: 52, error: 16 }),
// 		);
// 	});
<<<<<<< HEAD
// }
=======
// }

// #[test]
// #[ignore]
// fn create_works() {
// 	new_test_ext().execute_with(|| {
// 		let _ = env_logger::try_init();
// 		// Instantiate a contract without balance (relay token).
// 		let addr = instantiate(CONTRACT, 0, vec![0]);
// 		// No balance to pay for fees.
// 		assert_eq!(
// 			decoded::<Error>(create(addr.clone(), ASSET_ID, addr.clone(), 1)),
// 			Ok(Module { index: 10, error: 2 }),
// 		);
// 		// Instantiate a contract without balance (relay token).
// 		let addr = instantiate(CONTRACT, 100, vec![2]);
// 		// No balance to pay the deposit.
// 		assert_eq!(
// 			decoded::<Error>(create(addr.clone(), ASSET_ID, addr.clone(), 1)),
// 			Ok(Module { index: 10, error: 2 }),
// 		);
// 		// Instantiate a contract with balance.
// 		let addr =
// 			instantiate(CONTRACT, INIT_VALUE, vec![1]);
// 		assert_eq!(
// 			decoded::<Error>(create(addr.clone(), ASSET_ID, BOB, 0)),
// 			Ok(Module { index: 52, error: 7 }),
// 		);
// 		create_asset(ALICE, ASSET_ID, 1);
// 		// Asset ID is already taken.
// 		assert_eq!(
// 			decoded::<Error>(create(addr.clone(), ASSET_ID, BOB, 1)),
// 			Ok(Module { index: 52, error: 5 }),
// 		);
// 		// The minimal balance for an asset must be non zero.
// 		let new_asset = 2;
// 		let result = create(addr.clone(), new_asset, BOB, 1);
// 		assert!(!result.did_revert(), "Contract reverted!");
// 	});
// }

// #[test]
// #[ignore]
// fn set_metadata_works() {
// 	new_test_ext().execute_with(|| {
// 		let _ = env_logger::try_init();
// 		let addr =
// 			instantiate(CONTRACT, INIT_VALUE, vec![]);
//
// 		create_asset(addr.clone(), ASSET_ID, 1);
// 		let result = set_metadata(addr.clone(), ASSET_ID, vec![12], vec![12], 12);
// 		assert!(!result.did_revert(), "Contract reverted!");
// 	});
// }

fn decoded<T: Decode>(result: ExecReturnValue) -> Result<T, ExecReturnValue> {
	<T>::decode(&mut &result.data[1..]).map_err(|_| result)
}

// Call total_supply contract message.
fn total_supply(addr: AccountId32, asset_id: AssetId) -> Result<Balance, Error> {
	let function = function_selector("total_supply");
	let params = [function, asset_id.encode()].concat();
	let result = bare_call(addr, params, 0).expect("should work");
	match decoded::<Result<Balance, Error>>(result) {
		Ok(x) => x,
		Err(result) => panic!("Contract reverted: {:?}", result),
	}
}

// Call balance_of contract message.
fn balance_of(addr: AccountId32, asset_id: AssetId, owner: AccountId32) -> Result<Balance, Error> {
	let function = function_selector("balance_of");
	let params = [function, asset_id.encode(), owner.encode()].concat();
	let result = bare_call(addr, params, 0).expect("should work");
	match decoded::<Result<Balance, Error>>(result) {
		Ok(x) => x,
		Err(result) => panic!("Contract reverted: {:?}", result),
	}
}

// Call allowance contract message.
fn allowance(
	addr: AccountId32,
	asset_id: AssetId,
	owner: AccountId32,
	spender: AccountId32,
) -> Result<Balance, Error> {
	let function = function_selector("allowance");
	let params = [function, asset_id.encode(), owner.encode(), spender.encode()].concat();
	let result = bare_call(addr, params, 0).expect("should work");
	match decoded::<Result<Balance, Error>>(result) {
		Ok(x) => x,
		Err(result) => panic!("Contract reverted: {:?}", result),
	}
}

// Call token_name contract message.
fn token_name(addr: AccountId32, asset_id: AssetId) -> Result<Vec<u8>, Error> {
	let function = function_selector("token_name");
	let params = [function, asset_id.encode()].concat();
	let result = bare_call(addr, params, 0).expect("should work");
	match decoded::<Result<Vec<u8>, Error>>(result) {
		Ok(x) => x,
		Err(result) => panic!("Contract reverted: {:?}", result),
	}
}

// Call token_symbol contract message.
fn token_symbol(addr: AccountId32, asset_id: AssetId) -> Result<Vec<u8>, Error> {
	let function = function_selector("token_symbol");
	let params = [function, asset_id.encode()].concat();
	let result = bare_call(addr, params, 0).expect("should work");
	match decoded::<Result<Vec<u8>, Error>>(result) {
		Ok(x) => x,
		Err(result) => panic!("Contract reverted: {:?}", result),
	}
}

// Call token_decimals contract message.
fn token_decimals(addr: AccountId32, asset_id: AssetId) -> Result<u8, Error> {
	let function = function_selector("token_decimals");
	let params = [function, asset_id.encode()].concat();
	let result = bare_call(addr, params, 0).expect("should work");
	match decoded::<Result<u8, Error>>(result) {
		Ok(x) => x,
		Err(result) => panic!("Contract reverted: {:?}", result),
	}
}

fn transfer(
	addr: AccountId32,
	asset_id: AssetId,
	to: AccountId32,
	value: Balance,
) -> Result<(), Error> {
	let function = function_selector("transfer");
	let params = [function, asset_id.encode(), to.encode(), value.encode()].concat();
	let result = bare_call(addr, params, 0).expect("should work");
	match decoded::<Result<(), Error>>(result) {
		Ok(x) => x,
		Err(result) => panic!("Contract reverted: {:?}", result),
	}
}

fn transfer_from(
	addr: AccountId32,
	asset_id: AssetId,
	from: AccountId32,
	to: AccountId32,
	value: Balance,
) -> Result<(), Error> {
	let function = function_selector("transfer_from");
	let data: Vec<u8> = vec![];
	let params =
		[function, asset_id.encode(), from.encode(), to.encode(), value.encode(), data.encode()]
			.concat();
	let result = bare_call(addr, params, 0).expect("should work");
	match decoded::<Result<(), Error>>(result) {
		Ok(x) => x,
		Err(result) => panic!("Contract reverted: {:?}", result),
	}
}

fn approve(
	addr: AccountId32,
	asset_id: AssetId,
	spender: AccountId32,
	value: Balance,
) -> Result<(), Error> {
	let function = function_selector("approve");
	let params = [function, asset_id.encode(), spender.encode(), value.encode()].concat();
	let result = bare_call(addr, params, 0).expect("should work");
	match decoded::<Result<(), Error>>(result) {
		Ok(x) => x,
		Err(result) => panic!("Contract reverted: {:?}", result),
	}
}

fn increase_allowance(
	addr: AccountId32,
	asset_id: AssetId,
	spender: AccountId32,
	value: Balance,
) -> Result<(), Error> {
	let function = function_selector("increase_allowance");
	let params = [function, asset_id.encode(), spender.encode(), value.encode()].concat();
	let result = bare_call(addr, params, 0).expect("should work");
	match decoded::<Result<(), Error>>(result) {
		Ok(x) => x,
		Err(result) => panic!("Contract reverted: {:?}", result),
	}
}

fn decrease_allowance(
	addr: AccountId32,
	asset_id: AssetId,
	spender: AccountId32,
	value: Balance,
) -> Result<(), Error> {
	let function = function_selector("decrease_allowance");
	let params = [function, asset_id.encode(), spender.encode(), value.encode()].concat();
	let result = bare_call(addr, params, 0).expect("should work");
	match decoded::<Result<(), Error>>(result) {
		Ok(x) => x,
		Err(result) => panic!("Contract reverted: {:?}", result),
	}
}

// fn asset_exists(addr: AccountId32, asset_id: AssetId) -> bool {
// 	let function = function_selector("asset_exists");
// 	let params = [function, asset_id.encode()].concat();
// 	let result = bare_call(addr, params, 0).expect("should work");
// 	decoded::<bool>(result)
// }
//
// fn create(
// 	addr: AccountId32,
// 	asset_id: AssetId,
// 	admin: AccountId32,
// 	min_balance: Balance,
// ) -> ExecReturnValue {
// 	let function = function_selector("create");
// 	let params = [function, asset_id.encode(), admin.encode(), min_balance.encode()].concat();
// 	bare_call(addr, params, 0).expect("should work")
// }
//
// fn set_metadata(
// 	addr: AccountId32,
// 	asset_id: AssetId,
// 	name: Vec<u8>,
// 	symbol: Vec<u8>,
// 	decimals: u8,
// ) -> ExecReturnValue {
// 	let function = function_selector("set_metadata");
// 	let params =
// 		[function, asset_id.encode(), name.encode(), symbol.encode(), decimals.encode()].concat();
// 	bare_call(addr, params, 0).expect("should work")
// }

fn create_asset(owner: AccountId32, asset_id: AssetId, min_balance: Balance) -> AssetId {
	assert_ok!(Assets::create(
		RuntimeOrigin::signed(owner.clone()),
		asset_id.into(),
		owner.into(),
		min_balance
	));
	asset_id
}

fn mint_asset(owner: AccountId32, asset_id: AssetId, to: AccountId32, value: Balance) -> AssetId {
	assert_ok!(Assets::mint(
		RuntimeOrigin::signed(owner.clone()),
		asset_id.into(),
		to.into(),
		value
	));
	asset_id
}

fn create_asset_and_mint_to(
	owner: AccountId32,
	asset_id: AssetId,
	to: AccountId32,
	value: Balance,
) -> AssetId {
	create_asset(owner.clone(), asset_id, 1);
	mint_asset(owner, asset_id, to, value)
}

// Create an asset, mints to, and approves spender.
fn create_asset_mint_and_approve(
	owner: AccountId32,
	asset_id: AssetId,
	to: AccountId32,
	mint: Balance,
	spender: AccountId32,
	approve: Balance,
) -> AssetId {
	create_asset_and_mint_to(owner.clone(), asset_id, to.clone(), mint);
	assert_ok!(Assets::approve_transfer(
		RuntimeOrigin::signed(to.into()),
		asset_id.into(),
		spender.into(),
		approve,
	));
	asset_id
}

// Freeze an asset.
fn freeze_asset(owner: AccountId32, asset_id: AssetId) {
	assert_ok!(Assets::freeze_asset(RuntimeOrigin::signed(owner.into()), asset_id.into()));
}

// Thaw an asset.
fn thaw_asset(owner: AccountId32, asset_id: AssetId) {
	assert_ok!(Assets::thaw_asset(RuntimeOrigin::signed(owner.into()), asset_id.into()));
}

// Start destroying an asset.
fn start_destroy_asset(owner: AccountId32, asset_id: AssetId) {
	assert_ok!(Assets::start_destroy(RuntimeOrigin::signed(owner.into()), asset_id.into()));
}

// Create an asset and set metadata.
fn create_asset_and_set_metadata(
	owner: AccountId32,
	asset_id: AssetId,
	name: Vec<u8>,
	symbol: Vec<u8>,
	decimals: u8,
) {
	assert_ok!(Assets::create(
		RuntimeOrigin::signed(owner.clone()),
		asset_id.into(),
		owner.clone().into(),
		100
	));
	set_metadata_asset(owner, asset_id, name, symbol, decimals);
}

// Set metadata of an asset.
fn set_metadata_asset(
	owner: AccountId32,
	asset_id: AssetId,
	name: Vec<u8>,
	symbol: Vec<u8>,
	decimals: u8,
) {
	assert_ok!(Assets::set_metadata(
		RuntimeOrigin::signed(owner.into()),
		asset_id.into(),
		name,
		symbol,
		decimals
	));
}

fn token_name_asset(asset_id: AssetId) -> Vec<u8> {
	<pallet_assets::Pallet<Runtime, TrustBackedAssetsInstance> as MetadataInspect<AccountId32>>::name(
		asset_id,
	)
}

fn token_symbol_asset(asset_id: AssetId) -> Vec<u8> {
	<pallet_assets::Pallet<Runtime, TrustBackedAssetsInstance> as MetadataInspect<AccountId32>>::symbol(
		asset_id,
	)
}

fn token_decimals_asset(asset_id: AssetId) -> u8 {
	<pallet_assets::Pallet<Runtime, TrustBackedAssetsInstance> as MetadataInspect<AccountId32>>::decimals(
		asset_id,
	)
}
>>>>>>> 5aec1852
<|MERGE_RESOLUTION|>--- conflicted
+++ resolved
@@ -8,266 +8,6 @@
 const ASSET_ID: AssetId = 1;
 const CONTRACT: &str = "contracts/fungibles/target/ink/fungibles.wasm";
 
-<<<<<<< HEAD
-fn decoded<T: Decode>(result: ExecReturnValue) -> Result<T, String> {
-	<T>::decode(&mut &result.data[2..])
-		.map_err(|_| format!("\nTest failed by trying to decode `{:?}` into `T`\n", result))
-}
-
-// Call total_supply contract message.
-fn total_supply(addr: AccountId32, asset_id: AssetId) -> Balance {
-	let function = function_selector("total_supply");
-	let params = [function, asset_id.encode()].concat();
-	let result = bare_call(addr, params, 0).expect("should work");
-	decoded::<Balance>(result).unwrap()
-}
-
-// Call balance_of contract message.
-fn balance_of(addr: AccountId32, asset_id: AssetId, owner: AccountId32) -> Balance {
-	let function = function_selector("balance_of");
-	let params = [function, asset_id.encode(), owner.encode()].concat();
-	let result = bare_call(addr, params, 0).expect("should work");
-	decoded::<Balance>(result).unwrap()
-}
-
-// Call allowance contract message.
-fn allowance(
-	addr: AccountId32,
-	asset_id: AssetId,
-	owner: AccountId32,
-	spender: AccountId32,
-) -> Balance {
-	let function = function_selector("allowance");
-	let params = [function, asset_id.encode(), owner.encode(), spender.encode()].concat();
-	let result = bare_call(addr, params, 0).expect("should work");
-	decoded::<Balance>(result).unwrap()
-}
-
-// Call token_name contract message.
-fn token_name(addr: AccountId32, asset_id: AssetId) -> Vec<u8> {
-	let function = function_selector("token_name");
-	let params = [function, asset_id.encode()].concat();
-	let result = bare_call(addr, params, 0).expect("should work");
-	decoded::<Vec<u8>>(result).unwrap()
-}
-
-// Call token_symbol contract message.
-fn token_symbol(addr: AccountId32, asset_id: AssetId) -> Vec<u8> {
-	let function = function_selector("token_symbol");
-	let params = [function, asset_id.encode()].concat();
-	let result = bare_call(addr, params, 0).expect("should work");
-	decoded::<Vec<u8>>(result).unwrap()
-}
-
-// Call token_decimals contract message.
-fn token_decimals(addr: AccountId32, asset_id: AssetId) -> u8 {
-	let function = function_selector("token_decimals");
-	let params = [function, asset_id.encode()].concat();
-	let result = bare_call(addr, params, 0).expect("should work");
-	decoded::<u8>(result).unwrap()
-}
-
-fn transfer(
-	addr: AccountId32,
-	asset_id: AssetId,
-	to: AccountId32,
-	value: Balance,
-) -> ExecReturnValue {
-	let function = function_selector("transfer");
-	let params = [function, asset_id.encode(), to.encode(), value.encode()].concat();
-	let result = bare_call(addr, params, 0).expect("should work");
-	result
-}
-
-fn approve(
-	addr: AccountId32,
-	asset_id: AssetId,
-	spender: AccountId32,
-	value: Balance,
-) -> ExecReturnValue {
-	let function = function_selector("approve");
-	let params = [function, asset_id.encode(), spender.encode(), value.encode()].concat();
-	let result = bare_call(addr, params, 0).expect("should work");
-	result
-}
-
-fn increase_allowance(
-	addr: AccountId32,
-	asset_id: AssetId,
-	spender: AccountId32,
-	value: Balance,
-) -> ExecReturnValue {
-	let function = function_selector("increase_allowance");
-	let params = [function, asset_id.encode(), spender.encode(), value.encode()].concat();
-	let result = bare_call(addr, params, 0).expect("should work");
-	result
-}
-
-// fn asset_exists(addr: AccountId32, asset_id: AssetId) -> bool {
-// 	let function = function_selector("asset_exists");
-// 	let params = [function, asset_id.encode()].concat();
-// 	let result = bare_call(addr, params, 0).expect("should work");
-// 	decoded::<bool>(result)
-// }
-//
-fn create(
-	addr: AccountId32,
-	asset_id: AssetId,
-	admin: AccountId32,
-	min_balance: Balance,
-) -> ExecReturnValue {
-	let function = function_selector("create");
-	let params = [function, asset_id.encode(), admin.encode(), min_balance.encode()].concat();
-	let result = bare_call(addr, params, 0).expect("should work");
-	result
-}
-
-fn start_destroy(addr: AccountId32, asset_id: AssetId) -> ExecReturnValue {
-	let function = function_selector("start_destroy");
-	let params = [function, asset_id.encode()].concat();
-	let result = bare_call(addr, params, 0).expect("should work");
-	result
-}
-
-fn set_metadata(
-	addr: AccountId32,
-	asset_id: AssetId,
-	name: Vec<u8>,
-	symbol: Vec<u8>,
-	decimals: u8,
-) -> ExecReturnValue {
-	let function = function_selector("set_metadata");
-	let params =
-		[function, asset_id.encode(), name.encode(), symbol.encode(), decimals.encode()].concat();
-	let result = bare_call(addr, params, 0).expect("should work");
-	result
-}
-
-fn clear_metadata(addr: AccountId32, asset_id: AssetId) -> ExecReturnValue {
-	let function = function_selector("clear_metadata");
-	let params = [function, asset_id.encode()].concat();
-	let result = bare_call(addr, params, 0).expect("should work");
-	result
-}
-
-fn create_asset(owner: AccountId32, asset_id: AssetId, min_balance: Balance) -> AssetId {
-	assert_ok!(Assets::create(
-		RuntimeOrigin::signed(owner.clone()),
-		asset_id.into(),
-		owner.into(),
-		min_balance
-	));
-	asset_id
-}
-
-fn mint_asset(owner: AccountId32, asset_id: AssetId, to: AccountId32, value: Balance) -> AssetId {
-	assert_ok!(Assets::mint(
-		RuntimeOrigin::signed(owner.clone()),
-		asset_id.into(),
-		to.into(),
-		value
-	));
-	asset_id
-}
-
-fn create_asset_and_mint_to(
-	owner: AccountId32,
-	asset_id: AssetId,
-	to: AccountId32,
-	value: Balance,
-) -> AssetId {
-	create_asset(owner.clone(), asset_id, 1);
-	mint_asset(owner, asset_id, to, value)
-}
-
-// Create an asset, mints to, and approves spender.
-fn create_asset_mint_and_approve(
-	owner: AccountId32,
-	asset_id: AssetId,
-	to: AccountId32,
-	mint: Balance,
-	spender: AccountId32,
-	approve: Balance,
-) {
-	create_asset_and_mint_to(owner.clone(), asset_id, to.clone(), mint);
-	assert_ok!(Assets::approve_transfer(
-		RuntimeOrigin::signed(to.into()),
-		asset_id.into(),
-		spender.into(),
-		approve,
-	));
-}
-
-// Freeze an asset.
-fn freeze_asset(owner: AccountId32, asset_id: AssetId) {
-	assert_ok!(Assets::freeze_asset(RuntimeOrigin::signed(owner.into()), asset_id.into()));
-}
-
-// Thaw an asset.
-fn thaw_asset(owner: AccountId32, asset_id: AssetId) {
-	assert_ok!(Assets::thaw_asset(RuntimeOrigin::signed(owner.into()), asset_id.into()));
-}
-
-// Start destroying an asset.
-fn start_destroy_asset(owner: AccountId32, asset_id: AssetId) {
-	assert_ok!(Assets::start_destroy(RuntimeOrigin::signed(owner.into()), asset_id.into()));
-}
-
-// Create an asset and set metadata.
-fn create_asset_and_set_metadata(
-	owner: AccountId32,
-	asset_id: AssetId,
-	name: Vec<u8>,
-	symbol: Vec<u8>,
-	decimals: u8,
-) -> AssetId {
-	assert_ok!(Assets::create(
-		RuntimeOrigin::signed(owner.clone()),
-		asset_id.into(),
-		owner.clone().into(),
-		100
-	));
-	set_metadata_asset(owner, asset_id, name, symbol, decimals);
-	asset_id
-}
-
-// Set metadata of an asset.
-fn set_metadata_asset(
-	owner: AccountId32,
-	asset_id: AssetId,
-	name: Vec<u8>,
-	symbol: Vec<u8>,
-	decimals: u8,
-) {
-	assert_ok!(Assets::set_metadata(
-		RuntimeOrigin::signed(owner.into()),
-		asset_id.into(),
-		name,
-		symbol,
-		decimals
-	));
-}
-
-fn token_name_asset(asset_id: AssetId) -> Vec<u8> {
-	<pallet_assets::Pallet<Runtime, TrustBackedAssetsInstance> as MetadataInspect<AccountId32>>::name(
-		asset_id,
-	)
-}
-
-fn token_symbol_asset(asset_id: AssetId) -> Vec<u8> {
-	<pallet_assets::Pallet<Runtime, TrustBackedAssetsInstance> as MetadataInspect<AccountId32>>::symbol(
-		asset_id,
-	)
-}
-
-fn token_decimals_asset(asset_id: AssetId) -> u8 {
-	<pallet_assets::Pallet<Runtime, TrustBackedAssetsInstance> as MetadataInspect<AccountId32>>::decimals(
-		asset_id,
-	)
-}
-
-=======
->>>>>>> 5aec1852
 /// 1. PSP-22 Interface:
 /// - total_supply
 /// - balance_of
@@ -341,6 +81,7 @@
 		let _ = env_logger::try_init();
 		let addr = instantiate(CONTRACT, INIT_VALUE, vec![]);
 		let amount: Balance = 100 * UNIT;
+
 		// Asset does not exist.
 		assert_eq!(transfer(addr.clone(), 1, BOB, amount), Err(Module { index: 52, error: 3 }));
 		// Create asset with Alice as owner and mint `amount` to contract address.
@@ -381,6 +122,7 @@
 		let _ = env_logger::try_init();
 		let addr = instantiate(CONTRACT, INIT_VALUE, vec![]);
 		let amount: Balance = 100 * UNIT;
+
 		// Asset does not exist.
 		assert_eq!(
 			transfer_from(addr.clone(), 1, ALICE, BOB, amount / 2),
@@ -425,6 +167,7 @@
 		let _ = env_logger::try_init();
 		let addr = instantiate(CONTRACT, 0, vec![]);
 		let amount: Balance = 100 * UNIT;
+
 		// Asset does not exist.
 		assert_eq!(approve(addr.clone(), 0, BOB, amount), Err(Module { index: 52, error: 3 }));
 		let asset = create_asset_and_mint_to(ALICE, 0, addr.clone(), amount);
@@ -453,8 +196,9 @@
 fn increase_allowance_works() {
 	new_test_ext().execute_with(|| {
 		let _ = env_logger::try_init();
+		let amount: Balance = 100 * UNIT;
+		// Instantiate a contract without balance - test `ConsumerRemaining.
 		let addr = instantiate(CONTRACT, 0, vec![]);
-		let amount: Balance = 100 * UNIT;
 		// Asset does not exist.
 		assert_eq!(
 			increase_allowance(addr.clone(), 0, BOB, amount),
@@ -462,6 +206,8 @@
 		);
 		let asset = create_asset_and_mint_to(ALICE, 0, addr.clone(), amount);
 		assert_eq!(increase_allowance(addr.clone(), asset, BOB, amount), Err(ConsumerRemaining));
+
+		// Instantiate a contract with balance.
 		let addr = instantiate(CONTRACT, INIT_VALUE, vec![1]);
 		// Create asset with Alice as owner and mint `amount` to contract address.
 		let asset = create_asset_and_mint_to(ALICE, 1, addr.clone(), amount);
@@ -494,6 +240,7 @@
 		let _ = env_logger::try_init();
 		let addr = instantiate(CONTRACT, INIT_VALUE, vec![]);
 		let amount: Balance = 100 * UNIT;
+
 		// Asset does not exist.
 		assert_eq!(
 			decrease_allowance(addr.clone(), 0, BOB, amount),
@@ -533,7 +280,6 @@
 	new_test_ext().execute_with(|| {
 		let _ = env_logger::try_init();
 		let addr = instantiate(CONTRACT, INIT_VALUE, vec![]);
-
 		let name: Vec<u8> = vec![11, 12, 13];
 		let symbol: Vec<u8> = vec![21, 22, 23];
 		let decimals: u8 = 69;
@@ -545,7 +291,7 @@
 		assert_eq!(token_symbol(addr.clone(), ASSET_ID), Ok(Vec::<u8>::new()));
 		assert_eq!(token_decimals(addr.clone(), ASSET_ID), Ok(token_decimals_asset(ASSET_ID)));
 		assert_eq!(token_decimals(addr.clone(), ASSET_ID), Ok(0));
-
+		// Create Token.
 		create_asset_and_set_metadata(
 			addr.clone(),
 			ASSET_ID,
@@ -578,35 +324,27 @@
 		let addr = instantiate(CONTRACT, 0, vec![0]);
 		// No balance to pay for fees.
 		assert_eq!(
-			decoded::<Error>(create(addr.clone(), ASSET_ID, addr.clone(), 1)),
-			Ok(Module { index: 10, error: 2 }),
-		);
+			create(addr.clone(), ASSET_ID, addr.clone(), 1),
+			Err(Module { index: 10, error: 2 }),
+		);
+
 		// Instantiate a contract without balance for deposit.
 		let addr = instantiate(CONTRACT, 100, vec![1]);
 		// No balance to pay the deposit.
 		assert_eq!(
-			decoded::<Error>(create(addr.clone(), ASSET_ID, addr.clone(), 1)),
-			Ok(Module { index: 10, error: 2 }),
-		);
+			create(addr.clone(), ASSET_ID, addr.clone(), 1),
+			Err(Module { index: 10, error: 2 }),
+		);
+
 		// Instantiate a contract with enough balance.
 		let addr = instantiate(CONTRACT, INIT_VALUE, vec![2]);
-		assert_eq!(
-			decoded::<Error>(create(addr.clone(), ASSET_ID, BOB, 0)),
-			Ok(Module { index: 52, error: 7 }),
-		);
+		assert_eq!(create(addr.clone(), ASSET_ID, BOB, 0), Err(Module { index: 52, error: 7 }),);
 		// The minimal balance for an asset must be non zero.
-		assert_eq!(
-			decoded::<Error>(create(addr.clone(), ASSET_ID, BOB, 0)),
-			Ok(Module { index: 52, error: 7 }),
-		);
+		assert_eq!(create(addr.clone(), ASSET_ID, BOB, 0), Err(Module { index: 52, error: 7 }),);
 		// Create asset successfully.
-		let result = create(addr.clone(), ASSET_ID, BOB, 1);
-		assert!(!result.did_revert(), "Contract reverted!");
+		assert_ok!(create(addr.clone(), ASSET_ID, BOB, 1));
 		// Asset ID is already taken.
-		assert_eq!(
-			decoded::<Error>(create(addr.clone(), ASSET_ID, BOB, 1)),
-			Ok(Module { index: 52, error: 5 }),
-		);
+		assert_eq!(create(addr.clone(), ASSET_ID, BOB, 1), Err(Module { index: 52, error: 5 }),);
 	});
 }
 
@@ -615,21 +353,15 @@
 	new_test_ext().execute_with(|| {
 		let _ = env_logger::try_init();
 		let addr = instantiate(CONTRACT, INIT_VALUE, vec![2]);
+
 		// Asset does not exist.
-		assert_eq!(
-			decoded::<Error>(start_destroy(addr.clone(), ASSET_ID)),
-			Ok(Module { index: 52, error: 3 }),
-		);
+		assert_eq!(start_destroy(addr.clone(), ASSET_ID), Err(Module { index: 52, error: 3 }),);
 		// Create assets where contract is not the owner.
 		let asset = create_asset(ALICE, 0, 1);
 		// No Permission.
-		assert_eq!(
-			decoded::<Error>(start_destroy(addr.clone(), asset)),
-			Ok(Module { index: 52, error: 2 }),
-		);
+		assert_eq!(start_destroy(addr.clone(), asset), Err(Module { index: 52, error: 2 }),);
 		let asset = create_asset(addr.clone(), ASSET_ID, 1);
-		let result = start_destroy(addr.clone(), asset);
-		assert!(!result.did_revert(), "Contract reverted!");
+		assert_ok!(start_destroy(addr.clone(), asset));
 	});
 }
 
@@ -644,45 +376,38 @@
 
 		// Asset does not exist.
 		assert_eq!(
-			decoded::<Error>(set_metadata(addr.clone(), ASSET_ID, vec![0], vec![0], 0u8)),
-			Ok(Module { index: 52, error: 3 }),
+			set_metadata(addr.clone(), ASSET_ID, vec![0], vec![0], 0u8),
+			Err(Module { index: 52, error: 3 }),
 		);
 		// Create assets where contract is not the owner.
 		let asset = create_asset(ALICE, 0, 1);
 		// No Permission.
 		assert_eq!(
-			decoded::<Error>(set_metadata(addr.clone(), asset, vec![0], vec![0], 0u8)),
-			Ok(Module { index: 52, error: 2 }),
+			set_metadata(addr.clone(), asset, vec![0], vec![0], 0u8),
+			Err(Module { index: 52, error: 2 }),
 		);
 		let asset = create_asset(addr.clone(), ASSET_ID, 1);
 		// Asset is not live, i.e. frozen or being destroyed.
 		freeze_asset(addr.clone(), asset);
 		assert_eq!(
-			decoded::<Error>(set_metadata(addr.clone(), ASSET_ID, vec![0], vec![0], 0u8)),
-			Ok(Module { index: 52, error: 16 }),
+			set_metadata(addr.clone(), ASSET_ID, vec![0], vec![0], 0u8),
+			Err(Module { index: 52, error: 16 }),
 		);
 		thaw_asset(addr.clone(), asset);
 		// TODO: calling the below with a vector of length `100_000` errors in pallet contracts
 		//  `OutputBufferTooSmall. Added to security analysis issue #131 to revisit.
 		// Set bad metadata - too large values.
 		assert_eq!(
-			decoded::<Error>(set_metadata(
-				addr.clone(),
-				ASSET_ID,
-				vec![0; 1000],
-				vec![0; 1000],
-				0u8
-			)),
-			Ok(Module { index: 52, error: 9 }),
+			set_metadata(addr.clone(), ASSET_ID, vec![0; 1000], vec![0; 1000], 0u8),
+			Err(Module { index: 52, error: 9 }),
 		);
 		// Set metadata successfully.
-		let result = set_metadata(addr.clone(), ASSET_ID, name, symbol, decimals);
-		assert!(!result.did_revert(), "Contract reverted!");
+		assert_ok!(set_metadata(addr.clone(), ASSET_ID, name, symbol, decimals));
 		// Asset is not live, i.e. frozen or being destroyed.
 		start_destroy_asset(addr.clone(), asset);
 		assert_eq!(
-			decoded::<Error>(set_metadata(addr.clone(), ASSET_ID, vec![0], vec![0], 0)),
-			Ok(Module { index: 52, error: 16 }),
+			set_metadata(addr.clone(), ASSET_ID, vec![0], vec![0], 0),
+			Err(Module { index: 52, error: 16 }),
 		);
 	});
 }
@@ -697,39 +422,26 @@
 		let addr = instantiate(CONTRACT, INIT_VALUE, vec![]);
 
 		// Asset does not exist.
-		assert_eq!(
-			decoded::<Error>(clear_metadata(addr.clone(), 0)),
-			Ok(Module { index: 52, error: 3 }),
-		);
+		assert_eq!(clear_metadata(addr.clone(), 0), Err(Module { index: 52, error: 3 }),);
 		// Create assets where contract is not the owner.
 		let asset = create_asset_and_set_metadata(ALICE, 0, vec![0], vec![0], 0);
 		// No Permission.
-		assert_eq!(
-			decoded::<Error>(clear_metadata(addr.clone(), asset)),
-			Ok(Module { index: 52, error: 2 }),
-		);
+		assert_eq!(clear_metadata(addr.clone(), asset), Err(Module { index: 52, error: 2 }),);
 		let asset = create_asset(addr.clone(), ASSET_ID, 1);
 		// Asset is not live, i.e. frozen or being destroyed.
 		freeze_asset(addr.clone(), asset);
-		assert_eq!(
-			decoded::<Error>(clear_metadata(addr.clone(), asset)),
-			Ok(Module { index: 52, error: 16 }),
-		);
+		assert_eq!(clear_metadata(addr.clone(), asset), Err(Module { index: 52, error: 16 }),);
 		thaw_asset(addr.clone(), asset);
 		// No metadata set.
-		assert_eq!(
-			decoded::<Error>(clear_metadata(addr.clone(), asset)),
-			Ok(Module { index: 52, error: 3 }),
-		);
+		assert_eq!(clear_metadata(addr.clone(), asset), Err(Module { index: 52, error: 3 }),);
 		set_metadata_asset(addr.clone(), asset, name, symbol, decimals);
 		// Clear metadata successfully.
-		let result = clear_metadata(addr.clone(), ASSET_ID);
-		assert!(!result.did_revert(), "Contract reverted!");
+		assert_ok!(clear_metadata(addr.clone(), ASSET_ID));
 		// Asset is not live, i.e. frozen or being destroyed.
 		start_destroy_asset(addr.clone(), asset);
 		assert_eq!(
-			decoded::<Error>(set_metadata(addr.clone(), ASSET_ID, vec![0], vec![0], decimals)),
-			Ok(Module { index: 52, error: 16 }),
+			set_metadata(addr.clone(), ASSET_ID, vec![0], vec![0], decimals),
+			Err(Module { index: 52, error: 16 }),
 		);
 	});
 }
@@ -809,62 +521,6 @@
 // 			Ok(Module { index: 52, error: 16 }),
 // 		);
 // 	});
-<<<<<<< HEAD
-// }
-=======
-// }
-
-// #[test]
-// #[ignore]
-// fn create_works() {
-// 	new_test_ext().execute_with(|| {
-// 		let _ = env_logger::try_init();
-// 		// Instantiate a contract without balance (relay token).
-// 		let addr = instantiate(CONTRACT, 0, vec![0]);
-// 		// No balance to pay for fees.
-// 		assert_eq!(
-// 			decoded::<Error>(create(addr.clone(), ASSET_ID, addr.clone(), 1)),
-// 			Ok(Module { index: 10, error: 2 }),
-// 		);
-// 		// Instantiate a contract without balance (relay token).
-// 		let addr = instantiate(CONTRACT, 100, vec![2]);
-// 		// No balance to pay the deposit.
-// 		assert_eq!(
-// 			decoded::<Error>(create(addr.clone(), ASSET_ID, addr.clone(), 1)),
-// 			Ok(Module { index: 10, error: 2 }),
-// 		);
-// 		// Instantiate a contract with balance.
-// 		let addr =
-// 			instantiate(CONTRACT, INIT_VALUE, vec![1]);
-// 		assert_eq!(
-// 			decoded::<Error>(create(addr.clone(), ASSET_ID, BOB, 0)),
-// 			Ok(Module { index: 52, error: 7 }),
-// 		);
-// 		create_asset(ALICE, ASSET_ID, 1);
-// 		// Asset ID is already taken.
-// 		assert_eq!(
-// 			decoded::<Error>(create(addr.clone(), ASSET_ID, BOB, 1)),
-// 			Ok(Module { index: 52, error: 5 }),
-// 		);
-// 		// The minimal balance for an asset must be non zero.
-// 		let new_asset = 2;
-// 		let result = create(addr.clone(), new_asset, BOB, 1);
-// 		assert!(!result.did_revert(), "Contract reverted!");
-// 	});
-// }
-
-// #[test]
-// #[ignore]
-// fn set_metadata_works() {
-// 	new_test_ext().execute_with(|| {
-// 		let _ = env_logger::try_init();
-// 		let addr =
-// 			instantiate(CONTRACT, INIT_VALUE, vec![]);
-//
-// 		create_asset(addr.clone(), ASSET_ID, 1);
-// 		let result = set_metadata(addr.clone(), ASSET_ID, vec![12], vec![12], 12);
-// 		assert!(!result.did_revert(), "Contract reverted!");
-// 	});
 // }
 
 fn decoded<T: Decode>(result: ExecReturnValue) -> Result<T, ExecReturnValue> {
@@ -1021,36 +677,51 @@
 	}
 }
 
-// fn asset_exists(addr: AccountId32, asset_id: AssetId) -> bool {
-// 	let function = function_selector("asset_exists");
-// 	let params = [function, asset_id.encode()].concat();
-// 	let result = bare_call(addr, params, 0).expect("should work");
-// 	decoded::<bool>(result)
-// }
-//
-// fn create(
-// 	addr: AccountId32,
-// 	asset_id: AssetId,
-// 	admin: AccountId32,
-// 	min_balance: Balance,
-// ) -> ExecReturnValue {
-// 	let function = function_selector("create");
-// 	let params = [function, asset_id.encode(), admin.encode(), min_balance.encode()].concat();
-// 	bare_call(addr, params, 0).expect("should work")
-// }
-//
-// fn set_metadata(
-// 	addr: AccountId32,
-// 	asset_id: AssetId,
-// 	name: Vec<u8>,
-// 	symbol: Vec<u8>,
-// 	decimals: u8,
-// ) -> ExecReturnValue {
-// 	let function = function_selector("set_metadata");
-// 	let params =
-// 		[function, asset_id.encode(), name.encode(), symbol.encode(), decimals.encode()].concat();
-// 	bare_call(addr, params, 0).expect("should work")
-// }
+fn create(
+	addr: AccountId32,
+	asset_id: AssetId,
+	admin: AccountId32,
+	min_balance: Balance,
+) -> Result<(), Error> {
+	let function = function_selector("create");
+	let params = [function, asset_id.encode(), admin.encode(), min_balance.encode()].concat();
+	let result = bare_call(addr, params, 0).expect("should work");
+	decoded::<Result<(), Error>>(result.clone())
+		.unwrap_or_else(|_| panic!("Contract reverted: {:?}", result))
+}
+
+fn start_destroy(addr: AccountId32, asset_id: AssetId) -> Result<(), Error> {
+	let function = function_selector("start_destroy");
+	let params = [function, asset_id.encode()].concat();
+	let result = bare_call(addr, params, 0).expect("should work");
+	match decoded::<Result<(), Error>>(result) {
+		Ok(x) => x,
+		Err(result) => panic!("Contract reverted: {:?}", result),
+	}
+}
+
+fn set_metadata(
+	addr: AccountId32,
+	asset_id: AssetId,
+	name: Vec<u8>,
+	symbol: Vec<u8>,
+	decimals: u8,
+) -> Result<(), Error> {
+	let function = function_selector("set_metadata");
+	let params =
+		[function, asset_id.encode(), name.encode(), symbol.encode(), decimals.encode()].concat();
+	let result = bare_call(addr, params, 0).expect("should work");
+	decoded::<Result<(), Error>>(result.clone())
+		.unwrap_or_else(|_| panic!("Contract reverted: {:?}", result))
+}
+
+fn clear_metadata(addr: AccountId32, asset_id: AssetId) -> Result<(), Error> {
+	let function = function_selector("clear_metadata");
+	let params = [function, asset_id.encode()].concat();
+	let result = bare_call(addr, params, 0).expect("should work");
+	decoded::<Result<(), Error>>(result.clone())
+		.unwrap_or_else(|_| panic!("Contract reverted: {:?}", result))
+}
 
 fn create_asset(owner: AccountId32, asset_id: AssetId, min_balance: Balance) -> AssetId {
 	assert_ok!(Assets::create(
@@ -1123,7 +794,7 @@
 	name: Vec<u8>,
 	symbol: Vec<u8>,
 	decimals: u8,
-) {
+) -> AssetId {
 	assert_ok!(Assets::create(
 		RuntimeOrigin::signed(owner.clone()),
 		asset_id.into(),
@@ -1131,6 +802,7 @@
 		100
 	));
 	set_metadata_asset(owner, asset_id, name, symbol, decimals);
+	asset_id
 }
 
 // Set metadata of an asset.
@@ -1166,5 +838,4 @@
 	<pallet_assets::Pallet<Runtime, TrustBackedAssetsInstance> as MetadataInspect<AccountId32>>::decimals(
 		asset_id,
 	)
-}
->>>>>>> 5aec1852
+}