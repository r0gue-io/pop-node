#![cfg(test)]

use frame_support::{
	assert_ok,
	traits::fungibles::{
<<<<<<< HEAD
		approvals::Inspect as ApprovalInspect, metadata::Inspect as MetadataInspect,
		roles::Inspect as RolesInspect, Inspect,
=======
		approvals::Inspect as _, metadata::Inspect as _, roles::Inspect as _, Inspect,
>>>>>>> 7bbc04c8
	},
	weights::Weight,
};
use pallet_contracts::{Code, CollectEvents, Determinism, ExecReturnValue};
<<<<<<< HEAD
use pop_runtime_devnet::{
	config::assets::TrustBackedAssetsInstance, Assets, Contracts, Runtime, RuntimeOrigin, System,
	UNIT,
};
=======
use pop_runtime_devnet::{Assets, Contracts, Runtime, RuntimeOrigin, System, UNIT};
>>>>>>> 7bbc04c8
use scale::{Decode, Encode};
use sp_runtime::{AccountId32, BuildStorage, DispatchError};

mod fungibles;

type Balance = u128;

const ALICE: AccountId32 = AccountId32::new([1_u8; 32]);
const BOB: AccountId32 = AccountId32::new([2_u8; 32]);
const DEBUG_OUTPUT: pallet_contracts::DebugInfo = pallet_contracts::DebugInfo::UnsafeDebug;
const FERDIE: AccountId32 = AccountId32::new([3_u8; 32]);
const GAS_LIMIT: Weight = Weight::from_parts(100_000_000_000, 3 * 1024 * 1024);
const INIT_AMOUNT: Balance = 100_000_000 * UNIT;
const INIT_VALUE: Balance = 100 * UNIT;

fn new_test_ext() -> sp_io::TestExternalities {
	let _ = env_logger::try_init();

	let mut t = frame_system::GenesisConfig::<Runtime>::default()
		.build_storage()
		.expect("Frame system builds valid default genesis config");

	pallet_balances::GenesisConfig::<Runtime> {
		// FERDIE has no initial balance.
		balances: vec![(ALICE, INIT_AMOUNT), (BOB, INIT_AMOUNT)],
	}
	.assimilate_storage(&mut t)
	.expect("Pallet balances storage can be assimilated");

	let mut ext = sp_io::TestExternalities::new(t);
	ext.execute_with(|| System::set_block_number(1));
	ext
}

<<<<<<< HEAD
fn load_wasm_module<T>(path: &str) -> std::io::Result<Vec<u8>>
where
	T: frame_system::Config,
{
	let wasm_binary = std::fs::read(path)?;
	Ok(wasm_binary)
}

=======
>>>>>>> 7bbc04c8
fn function_selector(name: &str) -> Vec<u8> {
	let hash = sp_io::hashing::blake2_256(name.as_bytes());
	[hash[0..4].to_vec()].concat()
}

fn bare_call(
	addr: AccountId32,
	input: Vec<u8>,
	value: u128,
) -> Result<ExecReturnValue, DispatchError> {
	let result = Contracts::bare_call(
		ALICE,
		addr.into(),
		value.into(),
		GAS_LIMIT,
		None,
		input,
		DEBUG_OUTPUT,
		CollectEvents::Skip,
		Determinism::Enforced,
	);
	log::info!("contract exec result={result:?}");
	result.result
}

// Deploy, instantiate and return contract address.
fn instantiate(contract: &str, init_value: u128, salt: Vec<u8>) -> AccountId32 {
<<<<<<< HEAD
	let wasm_binary = load_wasm_module::<Runtime>(contract).expect("could not read .wasm file");
=======
	let wasm_binary = std::fs::read(contract).expect("could not read .wasm file");

>>>>>>> 7bbc04c8
	let result = Contracts::bare_instantiate(
		ALICE,
		init_value,
		GAS_LIMIT,
		None,
		Code::Upload(wasm_binary),
		function_selector("new"),
		salt,
		DEBUG_OUTPUT,
		CollectEvents::Skip,
	)
	.result
	.unwrap();
	assert!(!result.result.did_revert(), "deploying contract reverted {:?}", result);
	result.account_id
}<|MERGE_RESOLUTION|>--- conflicted
+++ resolved
@@ -3,24 +3,15 @@
 use frame_support::{
 	assert_ok,
 	traits::fungibles::{
-<<<<<<< HEAD
-		approvals::Inspect as ApprovalInspect, metadata::Inspect as MetadataInspect,
-		roles::Inspect as RolesInspect, Inspect,
-=======
 		approvals::Inspect as _, metadata::Inspect as _, roles::Inspect as _, Inspect,
->>>>>>> 7bbc04c8
 	},
 	weights::Weight,
 };
 use pallet_contracts::{Code, CollectEvents, Determinism, ExecReturnValue};
-<<<<<<< HEAD
 use pop_runtime_devnet::{
 	config::assets::TrustBackedAssetsInstance, Assets, Contracts, Runtime, RuntimeOrigin, System,
 	UNIT,
 };
-=======
-use pop_runtime_devnet::{Assets, Contracts, Runtime, RuntimeOrigin, System, UNIT};
->>>>>>> 7bbc04c8
 use scale::{Decode, Encode};
 use sp_runtime::{AccountId32, BuildStorage, DispatchError};
 
@@ -55,17 +46,6 @@
 	ext
 }
 
-<<<<<<< HEAD
-fn load_wasm_module<T>(path: &str) -> std::io::Result<Vec<u8>>
-where
-	T: frame_system::Config,
-{
-	let wasm_binary = std::fs::read(path)?;
-	Ok(wasm_binary)
-}
-
-=======
->>>>>>> 7bbc04c8
 fn function_selector(name: &str) -> Vec<u8> {
 	let hash = sp_io::hashing::blake2_256(name.as_bytes());
 	[hash[0..4].to_vec()].concat()
@@ -93,12 +73,8 @@
 
 // Deploy, instantiate and return contract address.
 fn instantiate(contract: &str, init_value: u128, salt: Vec<u8>) -> AccountId32 {
-<<<<<<< HEAD
-	let wasm_binary = load_wasm_module::<Runtime>(contract).expect("could not read .wasm file");
-=======
 	let wasm_binary = std::fs::read(contract).expect("could not read .wasm file");
 
->>>>>>> 7bbc04c8
 	let result = Contracts::bare_instantiate(
 		ALICE,
 		init_value,
