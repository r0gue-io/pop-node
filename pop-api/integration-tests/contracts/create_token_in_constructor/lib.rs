#![cfg_attr(not(feature = "std"), no_std, no_main)]

use pop_api::{
<<<<<<< HEAD
	assets::fungibles::{self as api, events::Create},
	primitives::AssetId,
=======
	fungibles::{self as api},
	primitives::TokenId,
>>>>>>> 448cbca4
	StatusCode,
};

pub type Result<T> = core::result::Result<T, StatusCode>;

#[ink::contract]
mod create_token_in_constructor {
	use super::*;

	#[ink(storage)]
	pub struct Fungible {
		id: TokenId,
	}

	impl Fungible {
		#[ink(constructor, payable)]
		pub fn new(id: TokenId, min_balance: Balance) -> Result<Self> {
			let contract = Self { id };
			// AccountId of the contract which will be set to the owner of the fungible token.
			let owner = contract.env().account_id();
			api::create(id, owner, min_balance)?;
			contract.env().emit_event(Create { id, creator: owner, admin: owner });
			Ok(contract)
		}

		#[ink(message)]
		pub fn token_exists(&self) -> Result<bool> {
			api::token_exists(self.id)
		}
	}
}<|MERGE_RESOLUTION|>--- conflicted
+++ resolved
@@ -1,13 +1,8 @@
 #![cfg_attr(not(feature = "std"), no_std, no_main)]
 
 use pop_api::{
-<<<<<<< HEAD
 	assets::fungibles::{self as api, events::Create},
-	primitives::AssetId,
-=======
-	fungibles::{self as api},
 	primitives::TokenId,
->>>>>>> 448cbca4
 	StatusCode,
 };
 
