--- conflicted
+++ resolved
@@ -6,16 +6,11 @@
 /// 4. PSP-22 Mintable & Burnable
 use ink::prelude::vec::Vec;
 use pop_api::{
-<<<<<<< HEAD
-	assets::fungibles::{
+	fungibles::{
 		self as api,
 		events::{Approval, ClearMetadata, Create, SetMetadata, StartDestroy, Transfer},
 	},
-	primitives::AssetId,
-=======
-	fungibles::{self as api},
 	primitives::TokenId,
->>>>>>> 448cbca4
 	StatusCode,
 };
 
@@ -67,19 +62,14 @@
 		}
 
 		#[ink(message)]
-<<<<<<< HEAD
-		pub fn transfer(&mut self, id: AssetId, to: AccountId, value: Balance) -> Result<()> {
-			let result = api::transfer(id, to, value);
+		pub fn transfer(&mut self, token: TokenId, to: AccountId, value: Balance) -> Result<()> {
+			let result = api::transfer(token, to, value);
 			self.env().emit_event(Transfer {
 				from: Some(self.env().account_id()),
 				to: Some(to),
 				value,
 			});
 			result
-=======
-		pub fn transfer(&mut self, token: TokenId, to: AccountId, value: Balance) -> Result<()> {
-			api::transfer(token, to, value)
->>>>>>> 448cbca4
 		}
 
 		#[ink(message)]
@@ -92,26 +82,17 @@
 			// In the PSP-22 standard a `[u8]`, but the size needs to be known at compile time.
 			_data: Vec<u8>,
 		) -> Result<()> {
-<<<<<<< HEAD
-			let result = api::transfer_from(id, from, to, value);
+			let result = api::transfer_from(token, from, to, value);
 			self.env().emit_event(Transfer { from: Some(from), to: Some(to), value });
 			result
 		}
 
 		#[ink(message)]
-		pub fn approve(&mut self, id: AssetId, spender: AccountId, value: Balance) -> Result<()> {
-			let result = api::approve(id, spender, value);
+		pub fn approve(&mut self, token: AssetId, spender: AccountId, value: Balance) -> Result<()> {
+			let result = api::approve(token, spender, value);
 			self.env()
 				.emit_event(Approval { owner: self.env().account_id(), spender, value });
 			result
-=======
-			api::transfer_from(token, from, to, value)
-		}
-
-		#[ink(message)]
-		pub fn approve(&mut self, token: TokenId, spender: AccountId, value: Balance) -> Result<()> {
-			api::approve(token, spender, value)
->>>>>>> 448cbca4
 		}
 
 		#[ink(message)]
@@ -174,15 +155,10 @@
 		}
 
 		#[ink(message)]
-<<<<<<< HEAD
-		pub fn start_destroy(&mut self, id: AssetId) -> Result<()> {
-			let result = api::start_destroy(id);
-			self.env().emit_event(StartDestroy { id });
-			result
-=======
-		pub fn start_destroy(&mut self, token: TokenId) -> Result<()> {
-			api::start_destroy(token)
->>>>>>> 448cbca4
+		pub fn start_destroy(&mut self, token: AssetId) -> Result<()> {
+			let result = api::start_destroy(token);
+			self.env().emit_event(StartDestroy { id: token });
+			result
 		}
 
 		#[ink(message)]
@@ -193,25 +169,16 @@
 			symbol: Vec<u8>,
 			decimals: u8,
 		) -> Result<()> {
-<<<<<<< HEAD
-			let result = api::set_metadata(id, name.clone(), symbol.clone(), decimals);
-			self.env().emit_event(SetMetadata { id, name, symbol, decimals });
-			result
-		}
-
-		#[ink(message)]
-		pub fn clear_metadata(&mut self, id: AssetId) -> Result<()> {
-			let result = api::clear_metadata(id);
-			self.env().emit_event(ClearMetadata { id });
-			result
-=======
-			api::set_metadata(token, name, symbol, decimals)
-		}
-
-		#[ink(message)]
-		pub fn clear_metadata(&self, token: TokenId) -> Result<()> {
-			api::clear_metadata(token)
->>>>>>> 448cbca4
+			let result = api::set_metadata(token, name.clone(), symbol.clone(), decimals);
+			self.env().emit_event(SetMetadata { id: token, name, symbol, decimals });
+			result
+		}
+
+		#[ink(message)]
+		pub fn clear_metadata(&mut self, token: AssetId) -> Result<()> {
+			let result = api::clear_metadata(token);
+			self.env().emit_event(ClearMetadata { id: token });
+			result
 		}
 
 		#[ink(message)]
