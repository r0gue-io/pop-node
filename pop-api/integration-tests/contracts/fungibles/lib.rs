#![cfg_attr(not(feature = "std"), no_std, no_main)]

/// Local Fungibles:
/// 1. PSP-22 Interface
/// 2. PSP-22 Metadata Interface
/// 3. Asset Management
///
use ink::prelude::vec::Vec;
use pop_api::{
	assets::fungibles::{self as api},
	primitives::AssetId,
	StatusCode,
};

pub type Result<T> = core::result::Result<T, StatusCode>;

#[ink::contract]
mod fungibles {
	use super::*;

	#[ink(storage)]
	#[derive(Default)]
	pub struct Fungibles;

	impl Fungibles {
		#[ink(constructor, payable)]
		pub fn new() -> Self {
			ink::env::debug_println!("PopApiFungiblesExample::new");
			Default::default()
		}

		/// 1. PSP-22 Interface:
		/// - total_supply
		/// - balance_of
		/// - allowance
		/// - transfer
		/// - transfer_from
		/// - approve
		/// - increase_allowance
		/// - decrease_allowance

		#[ink(message)]
		pub fn total_supply(&self, id: AssetId) -> Result<Balance> {
			api::total_supply(id)
		}

		#[ink(message)]
		pub fn balance_of(&self, id: AssetId, owner: AccountId) -> Result<Balance> {
			api::balance_of(id, owner)
		}

		#[ink(message)]
		pub fn allowance(
			&self,
			id: AssetId,
			owner: AccountId,
			spender: AccountId,
		) -> Result<Balance> {
			api::allowance(id, owner, spender)
		}

		#[ink(message)]
		pub fn transfer(&self, id: AssetId, to: AccountId, value: Balance) -> Result<()> {
			api::transfer(id, to, value)
		}

		#[ink(message)]
		pub fn transfer_from(
			&self,
			id: AssetId,
			from: AccountId,
			to: AccountId,
			value: Balance,
			// In the PSP-22 standard a `[u8]`, but the size needs to be known at compile time.
			_data: Vec<u8>,
		) -> Result<()> {
			api::transfer_from(id, from, to, value)
		}

		#[ink(message)]
		pub fn approve(&self, id: AssetId, spender: AccountId, value: Balance) -> Result<()> {
			api::approve(id, spender, value)
		}

		#[ink(message)]
		pub fn increase_allowance(
			&self,
			id: AssetId,
			spender: AccountId,
			value: Balance,
		) -> Result<()> {
			api::increase_allowance(id, spender, value)
		}

		#[ink(message)]
		pub fn decrease_allowance(
			&self,
			id: AssetId,
			spender: AccountId,
			value: Balance,
		) -> Result<()> {
			api::decrease_allowance(id, spender, value)
		}

		/// 2. PSP-22 Metadata Interface:
		/// - token_name
		/// - token_symbol
		/// - token_decimals

		#[ink(message)]
		pub fn token_name(&self, id: AssetId) -> Result<Vec<u8>> {
			api::token_name(id)
		}

		#[ink(message)]
		pub fn token_symbol(&self, id: AssetId) -> Result<Vec<u8>> {
			api::token_symbol(id)
		}

		#[ink(message)]
		pub fn token_decimals(&self, id: AssetId) -> Result<u8> {
			api::token_decimals(id)
		}

		/// 3. Asset Management:
		/// - create
		/// - start_destroy
<<<<<<< HEAD
		/// - destroy_accounts
		/// - destroy_approvals
		/// - finish_destroy
		/// - set_metadata
		/// - clear_metadata
=======
		/// - set_metadata
		/// - clear_metadata
		/// - asset_exists
>>>>>>> d8ac5bd4

		#[ink(message)]
		pub fn create(&self, id: AssetId, admin: AccountId, min_balance: Balance) -> Result<()> {
			api::create(id, admin, min_balance)
		}

		#[ink(message)]
		pub fn start_destroy(&self, id: AssetId) -> Result<()> {
			api::start_destroy(id)
		}

		#[ink(message)]
		pub fn set_metadata(
			&self,
			id: AssetId,
			name: Vec<u8>,
			symbol: Vec<u8>,
			decimals: u8,
		) -> Result<()> {
			api::set_metadata(id, name, symbol, decimals)
		}

		#[ink(message)]
		pub fn clear_metadata(&self, id: AssetId) -> Result<()> {
			api::clear_metadata(id)
		}

		#[ink(message)]
		pub fn asset_exists(&self, id: AssetId) -> Result<bool> {
			api::asset_exists(id)
		}
<<<<<<< HEAD
=======

>>>>>>> d8ac5bd4
		/// 4. PSP-22 Mintable & Burnable Interface:
		/// - mint
		/// - burn

		#[ink(message)]
		pub fn mint(&self, id: AssetId, account: AccountId, amount: Balance) -> Result<()> {
			api::mint(id, account, amount)
		}

		#[ink(message)]
		pub fn burn(&self, id: AssetId, account: AccountId, amount: Balance) -> Result<()> {
			api::burn(id, account, amount)
		}
	}

	#[cfg(test)]
	mod tests {
		use super::*;

		#[ink::test]
		fn default_works() {
			PopApiFungiblesExample::new();
		}
	}
}<|MERGE_RESOLUTION|>--- conflicted
+++ resolved
@@ -125,17 +125,9 @@
 		/// 3. Asset Management:
 		/// - create
 		/// - start_destroy
-<<<<<<< HEAD
-		/// - destroy_accounts
-		/// - destroy_approvals
-		/// - finish_destroy
-		/// - set_metadata
-		/// - clear_metadata
-=======
 		/// - set_metadata
 		/// - clear_metadata
 		/// - asset_exists
->>>>>>> d8ac5bd4
 
 		#[ink(message)]
 		pub fn create(&self, id: AssetId, admin: AccountId, min_balance: Balance) -> Result<()> {
@@ -167,10 +159,7 @@
 		pub fn asset_exists(&self, id: AssetId) -> Result<bool> {
 			api::asset_exists(id)
 		}
-<<<<<<< HEAD
-=======
 
->>>>>>> d8ac5bd4
 		/// 4. PSP-22 Mintable & Burnable Interface:
 		/// - mint
 		/// - burn
