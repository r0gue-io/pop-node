#![cfg_attr(not(feature = "std"), no_std, no_main)]

/// 1. PSP-22
/// 2. PSP-22 Metadata
/// 3. Management
/// 4. PSP-22 Mintable & Burnable
use ink::prelude::vec::Vec;
use pop_api::{
	fungibles::{self as api},
	primitives::TokenId,
	StatusCode,
};

pub type Result<T> = core::result::Result<T, StatusCode>;

#[ink::contract]
mod fungibles {
	use super::*;

	#[ink(storage)]
	#[derive(Default)]
	pub struct Fungibles;

	impl Fungibles {
		#[ink(constructor, payable)]
		pub fn new() -> Self {
			ink::env::debug_println!("PopApiFungiblesExample::new");
			Default::default()
		}

		/// 1. PSP-22 Interface:
		/// - total_supply
		/// - balance_of
		/// - allowance
		/// - transfer
		/// - transfer_from
		/// - approve
		/// - increase_allowance
		/// - decrease_allowance

		#[ink(message)]
		pub fn total_supply(&self, token: TokenId) -> Result<Balance> {
			api::total_supply(token)
		}

		#[ink(message)]
		pub fn balance_of(&self, token: TokenId, owner: AccountId) -> Result<Balance> {
			api::balance_of(token, owner)
		}

		#[ink(message)]
		pub fn allowance(
			&self,
			token: TokenId,
			owner: AccountId,
			spender: AccountId,
		) -> Result<Balance> {
			api::allowance(token, owner, spender)
		}

		#[ink(message)]
<<<<<<< HEAD
		pub fn transfer(&self, token: TokenId, to: AccountId, value: Balance) -> Result<()> {
			api::transfer(token, to, value)
=======
		pub fn transfer(&mut self, id: AssetId, to: AccountId, value: Balance) -> Result<()> {
			api::transfer(id, to, value)
>>>>>>> c0ea3ed1
		}

		#[ink(message)]
		pub fn transfer_from(
<<<<<<< HEAD
			&self,
			token: TokenId,
=======
			&mut self,
			id: AssetId,
>>>>>>> c0ea3ed1
			from: AccountId,
			to: AccountId,
			value: Balance,
			// In the PSP-22 standard a `[u8]`, but the size needs to be known at compile time.
			_data: Vec<u8>,
		) -> Result<()> {
			api::transfer_from(token, from, to, value)
		}

		#[ink(message)]
<<<<<<< HEAD
		pub fn approve(&self, token: TokenId, spender: AccountId, value: Balance) -> Result<()> {
			api::approve(token, spender, value)
=======
		pub fn approve(&mut self, id: AssetId, spender: AccountId, value: Balance) -> Result<()> {
			api::approve(id, spender, value)
>>>>>>> c0ea3ed1
		}

		#[ink(message)]
		pub fn increase_allowance(
<<<<<<< HEAD
			&self,
			token: TokenId,
=======
			&mut self,
			id: AssetId,
>>>>>>> c0ea3ed1
			spender: AccountId,
			value: Balance,
		) -> Result<()> {
			api::increase_allowance(token, spender, value)
		}

		#[ink(message)]
		pub fn decrease_allowance(
<<<<<<< HEAD
			&self,
			token: TokenId,
=======
			&mut self,
			id: AssetId,
>>>>>>> c0ea3ed1
			spender: AccountId,
			value: Balance,
		) -> Result<()> {
			api::decrease_allowance(token, spender, value)
		}

		/// 2. PSP-22 Metadata Interface:
		/// - token_name
		/// - token_symbol
		/// - token_decimals

		#[ink(message)]
		pub fn token_name(&self, token: TokenId) -> Result<Vec<u8>> {
			api::token_name(token)
		}

		#[ink(message)]
		pub fn token_symbol(&self, token: TokenId) -> Result<Vec<u8>> {
			api::token_symbol(token)
		}

		#[ink(message)]
		pub fn token_decimals(&self, token: TokenId) -> Result<u8> {
			api::token_decimals(token)
		}

		/// 3. Asset Management:
		/// - create
		/// - start_destroy
		/// - set_metadata
		/// - clear_metadata
		/// - token_exists

		#[ink(message)]
<<<<<<< HEAD
		pub fn create(&self, id: TokenId, admin: AccountId, min_balance: Balance) -> Result<()> {
=======
		pub fn create(
			&mut self,
			id: AssetId,
			admin: AccountId,
			min_balance: Balance,
		) -> Result<()> {
>>>>>>> c0ea3ed1
			api::create(id, admin, min_balance)
		}

		#[ink(message)]
<<<<<<< HEAD
		pub fn start_destroy(&self, token: TokenId) -> Result<()> {
			api::start_destroy(token)
=======
		pub fn start_destroy(&mut self, id: AssetId) -> Result<()> {
			api::start_destroy(id)
>>>>>>> c0ea3ed1
		}

		#[ink(message)]
		pub fn set_metadata(
<<<<<<< HEAD
			&self,
			token: TokenId,
=======
			&mut self,
			id: AssetId,
>>>>>>> c0ea3ed1
			name: Vec<u8>,
			symbol: Vec<u8>,
			decimals: u8,
		) -> Result<()> {
			api::set_metadata(token, name, symbol, decimals)
		}

		#[ink(message)]
		pub fn clear_metadata(&self, token: TokenId) -> Result<()> {
			api::clear_metadata(token)
		}

		#[ink(message)]
		pub fn token_exists(&self, token: TokenId) -> Result<bool> {
			api::token_exists(token)
		}

		/// 4. PSP-22 Mintable & Burnable Interface:
		/// - mint
		/// - burn

		#[ink(message)]
<<<<<<< HEAD
		pub fn mint(&self, token: TokenId, account: AccountId, amount: Balance) -> Result<()> {
			api::mint(token, account, amount)
		}

		#[ink(message)]
		pub fn burn(&self, token: TokenId, account: AccountId, amount: Balance) -> Result<()> {
			api::burn(token, account, amount)
=======
		pub fn mint(&mut self, id: AssetId, account: AccountId, amount: Balance) -> Result<()> {
			api::mint(id, account, amount)
		}

		#[ink(message)]
		pub fn burn(&mut self, id: AssetId, account: AccountId, amount: Balance) -> Result<()> {
			api::burn(id, account, amount)
>>>>>>> c0ea3ed1
		}
	}

	#[cfg(test)]
	mod tests {
		use super::*;

		#[ink::test]
		fn default_works() {
			PopApiFungiblesExample::new();
		}
	}
}<|MERGE_RESOLUTION|>--- conflicted
+++ resolved
@@ -59,24 +59,14 @@
 		}
 
 		#[ink(message)]
-<<<<<<< HEAD
-		pub fn transfer(&self, token: TokenId, to: AccountId, value: Balance) -> Result<()> {
+		pub fn transfer(&mut self, token: TokenId, to: AccountId, value: Balance) -> Result<()> {
 			api::transfer(token, to, value)
-=======
-		pub fn transfer(&mut self, id: AssetId, to: AccountId, value: Balance) -> Result<()> {
-			api::transfer(id, to, value)
->>>>>>> c0ea3ed1
 		}
 
 		#[ink(message)]
 		pub fn transfer_from(
-<<<<<<< HEAD
-			&self,
+			&mut self,
 			token: TokenId,
-=======
-			&mut self,
-			id: AssetId,
->>>>>>> c0ea3ed1
 			from: AccountId,
 			to: AccountId,
 			value: Balance,
@@ -87,24 +77,14 @@
 		}
 
 		#[ink(message)]
-<<<<<<< HEAD
-		pub fn approve(&self, token: TokenId, spender: AccountId, value: Balance) -> Result<()> {
+		pub fn approve(&mut self, token: TokenId, spender: AccountId, value: Balance) -> Result<()> {
 			api::approve(token, spender, value)
-=======
-		pub fn approve(&mut self, id: AssetId, spender: AccountId, value: Balance) -> Result<()> {
-			api::approve(id, spender, value)
->>>>>>> c0ea3ed1
 		}
 
 		#[ink(message)]
 		pub fn increase_allowance(
-<<<<<<< HEAD
-			&self,
+			&mut self,
 			token: TokenId,
-=======
-			&mut self,
-			id: AssetId,
->>>>>>> c0ea3ed1
 			spender: AccountId,
 			value: Balance,
 		) -> Result<()> {
@@ -113,13 +93,8 @@
 
 		#[ink(message)]
 		pub fn decrease_allowance(
-<<<<<<< HEAD
-			&self,
+			&mut self,
 			token: TokenId,
-=======
-			&mut self,
-			id: AssetId,
->>>>>>> c0ea3ed1
 			spender: AccountId,
 			value: Balance,
 		) -> Result<()> {
@@ -154,38 +129,24 @@
 		/// - token_exists
 
 		#[ink(message)]
-<<<<<<< HEAD
-		pub fn create(&self, id: TokenId, admin: AccountId, min_balance: Balance) -> Result<()> {
-=======
 		pub fn create(
 			&mut self,
-			id: AssetId,
+			id: TokenId,
 			admin: AccountId,
 			min_balance: Balance,
 		) -> Result<()> {
->>>>>>> c0ea3ed1
 			api::create(id, admin, min_balance)
 		}
 
 		#[ink(message)]
-<<<<<<< HEAD
-		pub fn start_destroy(&self, token: TokenId) -> Result<()> {
+		pub fn start_destroy(&mut self, token: TokenId) -> Result<()> {
 			api::start_destroy(token)
-=======
-		pub fn start_destroy(&mut self, id: AssetId) -> Result<()> {
-			api::start_destroy(id)
->>>>>>> c0ea3ed1
 		}
 
 		#[ink(message)]
 		pub fn set_metadata(
-<<<<<<< HEAD
-			&self,
+			&mut self,
 			token: TokenId,
-=======
-			&mut self,
-			id: AssetId,
->>>>>>> c0ea3ed1
 			name: Vec<u8>,
 			symbol: Vec<u8>,
 			decimals: u8,
@@ -208,23 +169,13 @@
 		/// - burn
 
 		#[ink(message)]
-<<<<<<< HEAD
-		pub fn mint(&self, token: TokenId, account: AccountId, amount: Balance) -> Result<()> {
+		pub fn mint(&mut self, token: TokenId, account: AccountId, amount: Balance) -> Result<()> {
 			api::mint(token, account, amount)
 		}
 
 		#[ink(message)]
-		pub fn burn(&self, token: TokenId, account: AccountId, amount: Balance) -> Result<()> {
+		pub fn burn(&mut self, token: TokenId, account: AccountId, amount: Balance) -> Result<()> {
 			api::burn(token, account, amount)
-=======
-		pub fn mint(&mut self, id: AssetId, account: AccountId, amount: Balance) -> Result<()> {
-			api::mint(id, account, amount)
-		}
-
-		#[ink(message)]
-		pub fn burn(&mut self, id: AssetId, account: AccountId, amount: Balance) -> Result<()> {
-			api::burn(id, account, amount)
->>>>>>> c0ea3ed1
 		}
 	}
 
