[package]
description = "Enabling smart(er) contracts with the power of Polkadot"
edition = "2021"
license = "GPL-3.0-only"
name = "pop-api"
version = "0.0.0"

[dependencies]
<<<<<<< HEAD
bitflags = { version = "1.3.2" }
enumflags2 = "0.7.9"
ink = { version = "5.0.0", default-features = false }
=======
ink = { version = "5.1.0", default-features = false }
>>>>>>> f92bbb9a
pop-primitives = { path = "../primitives", default-features = false }
sp-io = { version = "37.0.0", default-features = false, features = [
	"disable_allocator",
	"disable_oom",
	"disable_panic_handler",
] }

[lib]
crate-type = [ "rlib" ]
name = "pop_api"
path = "src/lib.rs"

[features]
default = [ "std" ]
fungibles = [  ]
nonfungibles = [  ]
std = [ "ink/std", "pop-primitives/std", "sp-io/std" ]<|MERGE_RESOLUTION|>--- conflicted
+++ resolved
@@ -6,13 +6,9 @@
 version = "0.0.0"
 
 [dependencies]
-<<<<<<< HEAD
 bitflags = { version = "1.3.2" }
 enumflags2 = "0.7.9"
-ink = { version = "5.0.0", default-features = false }
-=======
 ink = { version = "5.1.0", default-features = false }
->>>>>>> f92bbb9a
 pop-primitives = { path = "../primitives", default-features = false }
 sp-io = { version = "37.0.0", default-features = false, features = [
 	"disable_allocator",
@@ -21,12 +17,12 @@
 ] }
 
 [lib]
-crate-type = [ "rlib" ]
+crate-type = ["rlib"]
 name = "pop_api"
 path = "src/lib.rs"
 
 [features]
-default = [ "std" ]
-fungibles = [  ]
-nonfungibles = [  ]
-std = [ "ink/std", "pop-primitives/std", "sp-io/std" ]+default = ["std"]
+fungibles = []
+nonfungibles = []
+std = ["ink/std", "pop-primitives/std", "sp-io/std"]