--- conflicted
+++ resolved
@@ -37,7 +37,6 @@
 pub struct Pop {
 	ext: TestExternalities,
 }
-<<<<<<< HEAD
 
 impl Default for Pop {
 	fn default() -> Self {
@@ -57,36 +56,6 @@
 #[drink::test(sandbox = Pop)]
 fn new_constructor_works(mut session: Session) {
 	let _ = env_logger::try_init();
-=======
-
-impl Default for Pop {
-	fn default() -> Self {
-		// Initialising genesis state, providing accounts with an initial balance.
-		let balances: Vec<(AccountId, u128)> =
-			vec![(ALICE, INIT_AMOUNT), (BOB, INIT_AMOUNT), (CHARLIE, INIT_AMOUNT)];
-		let ext = BlockBuilder::<Runtime>::new_ext(balances);
-		Self { ext }
-	}
-}
-
-// Implement core functionalities for the `Pop` sandbox.
-drink::impl_sandbox!(Pop, Runtime, ALICE);
-
-// Deployment and constructor method tests.
-
-#[drink::test(sandbox = Pop)]
-fn new_constructor_works(mut session: Session) {
-	let _ = env_logger::try_init();
-	// Fails to deploy contract with an used token ID.
-	let token = TOKEN + 1;
-	assert_ok!(session.sandbox().create(&token, &ALICE, MIN_BALANCE));
-	// `pallet-assets` returns `InUse` error.
-	assert_eq!(
-		deploy(&mut session, "new", vec![token.to_string(), MIN_BALANCE.to_string()],),
-		Err(into_psp22_custom(Module { index: 52, error: [5, 0] }))
-	);
-
->>>>>>> e9cc4a58
 	// Deploy a new contract.
 	let contract =
 		deploy(&mut session, "new", vec![TOKEN.to_string(), MIN_BALANCE.to_string()]).unwrap();
@@ -106,24 +75,15 @@
 }
 
 #[drink::test(sandbox = Pop)]
-<<<<<<< HEAD
 fn new_constructor_fails_with_used_token() {
-=======
-fn existing_constructor_works(mut session: Session) {
->>>>>>> e9cc4a58
 	let _ = env_logger::try_init();
 	// Fails to deploy contract with an used token ID.
 	let token = TOKEN + 1;
 	assert_ok!(session.sandbox().create(&token, &ALICE, MIN_BALANCE));
 	// `pallet-assets` returns `InUse` error.
 	assert_eq!(
-<<<<<<< HEAD
-		deploy(&mut session, "new", vec![token.to_string(), MIN_BALANCE.to_string()]),
-		Err(into_psp22_custom(Module { index: 52, error: [5, 0] }))
-=======
 		deploy(&mut session, "existing", vec![TOKEN.to_string()]),
 		Err(PSP22Error::Custom(String::from("Token does not exist")))
->>>>>>> e9cc4a58
 	);
 }
 
@@ -137,7 +97,6 @@
 	assert!(session.sandbox().asset_exists(&TOKEN));
 }
 
-<<<<<<< HEAD
 #[drink::test(sandbox = Pop)]
 fn existing_constructor_fails_with_non_existing_token(&mut session: Session) {
 	let _ = env_logger::try_init();
@@ -148,8 +107,6 @@
 	);
 }
 
-=======
->>>>>>> e9cc4a58
 // 1. PSP-22 Interface:
 // - total_supply
 // - balance_of
@@ -165,10 +122,6 @@
 	let _ = env_logger::try_init();
 	// Deploy a new contract.
 	assert_ok!(deploy(&mut session, "new", vec![TOKEN.to_string(), MIN_BALANCE.to_string()],));
-<<<<<<< HEAD
-=======
-
->>>>>>> e9cc4a58
 	// No tokens in circulation.
 	assert_eq!(total_supply(&mut session), 0);
 	assert_eq!(total_supply(&mut session), session.sandbox().total_supply(&TOKEN));
@@ -183,10 +136,6 @@
 	let _ = env_logger::try_init();
 	// Deploy a new contract.
 	assert_ok!(deploy(&mut session, "new", vec![TOKEN.to_string(), MIN_BALANCE.to_string()]));
-<<<<<<< HEAD
-=======
-
->>>>>>> e9cc4a58
 	// No tokens in circulation.
 	assert_eq!(balance_of(&mut session, ALICE), 0);
 	assert_eq!(balance_of(&mut session, ALICE), session.sandbox().balance_of(&TOKEN, &ALICE));
@@ -202,10 +151,6 @@
 	// Deploy a new contract.
 	let contract =
 		deploy(&mut session, "new", vec![TOKEN.to_string(), MIN_BALANCE.to_string()]).unwrap();
-<<<<<<< HEAD
-=======
-
->>>>>>> e9cc4a58
 	// No tokens in circulation.
 	assert_eq!(allowance(&mut session, contract.clone(), ALICE), 0);
 	// Tokens in circulation.
@@ -214,19 +159,11 @@
 }
 
 #[drink::test(sandbox = Pop)]
-<<<<<<< HEAD
 fn transfer_fails_with_no_account() {
-=======
-fn transfer_works(mut session: Session) {
->>>>>>> e9cc4a58
-	let _ = env_logger::try_init();
-	// Deploy a new contract.
-	let contract =
-		deploy(&mut session, "new", vec![TOKEN.to_string(), MIN_BALANCE.to_string()]).unwrap();
-<<<<<<< HEAD
-=======
-	let value = AMOUNT / 4;
->>>>>>> e9cc4a58
+	let _ = env_logger::try_init();
+	// Deploy a new contract.
+	let contract =
+		deploy(&mut session, "new", vec![TOKEN.to_string(), MIN_BALANCE.to_string()]).unwrap();
 	session.set_actor(contract.clone());
 	// `pallet-assets` returns `NoAccount` error.
 	assert_eq!(
@@ -324,19 +261,11 @@
 }
 
 #[drink::test(sandbox = Pop)]
-<<<<<<< HEAD
 fn transfer_from_fails_with_insufficient_balance() {
-=======
-fn transfer_from_works(mut session: Session) {
->>>>>>> e9cc4a58
-	let _ = env_logger::try_init();
-	// Deploy a new contract.
-	let contract =
-		deploy(&mut session, "new", vec![TOKEN.to_string(), MIN_BALANCE.to_string()]).unwrap();
-<<<<<<< HEAD
-=======
-	let value = AMOUNT / 2;
->>>>>>> e9cc4a58
+	let _ = env_logger::try_init();
+	// Deploy a new contract.
+	let contract =
+		deploy(&mut session, "new", vec![TOKEN.to_string(), MIN_BALANCE.to_string()]).unwrap();
 	session.set_actor(contract.clone());
 	// Mint tokens and approve.
 	assert_ok!(session.sandbox().mint_into(&TOKEN, &ALICE, AMOUNT));
@@ -406,11 +335,7 @@
 		Approval {
 			owner: account_id_from_slice(&ALICE),
 			spender: account_id_from_slice(&contract),
-<<<<<<< HEAD
 			value,
-=======
-			value: AMOUNT + value,
->>>>>>> e9cc4a58
 		}
 		.encode()
 		.as_slice()
@@ -452,10 +377,6 @@
 	// Deploy a new contract.
 	let contract =
 		deploy(&mut session, "new", vec![TOKEN.to_string(), MIN_BALANCE.to_string()]).unwrap();
-<<<<<<< HEAD
-=======
-	let value = AMOUNT / 2;
->>>>>>> e9cc4a58
 	session.set_actor(contract.clone());
 	let value = AMOUNT / 2;
 	// Mint tokens.
@@ -527,10 +448,6 @@
 	// Deploy a new contract.
 	let contract =
 		deploy(&mut session, "new", vec![TOKEN.to_string(), MIN_BALANCE.to_string()]).unwrap();
-<<<<<<< HEAD
-=======
-	let value = AMOUNT / 2;
->>>>>>> e9cc4a58
 	session.set_actor(contract.clone());
 	let value = AMOUNT / 2;
 	// Mint tokens and approve.
@@ -618,10 +535,6 @@
 	// Deploy a new contract.
 	let contract =
 		deploy(&mut session, "new", vec![TOKEN.to_string(), MIN_BALANCE.to_string()]).unwrap();
-<<<<<<< HEAD
-=======
-	let value = 1;
->>>>>>> e9cc4a58
 	session.set_actor(contract.clone());
 	let value = 1;
 	// Mint tokens and approve.
@@ -668,10 +581,7 @@
 	// Deploy a new contract.
 	let contract =
 		deploy(&mut session, "new", vec![TOKEN.to_string(), MIN_BALANCE.to_string()]).unwrap();
-<<<<<<< HEAD
-	session.set_actor(contract.clone());
-=======
->>>>>>> e9cc4a58
+	session.set_actor(contract.clone());
 	let name: String = String::from("Paseo Token");
 	let symbol: String = String::from("PAS");
 	let decimals: u8 = 69;
@@ -697,17 +607,10 @@
 // - mint
 
 #[drink::test(sandbox = Pop)]
-<<<<<<< HEAD
 fn mint_fails_with_no_permission(mut session: Session) {
 	let _ = env_logger::try_init();
 	// No permission to mint.
 	// Create a new token owned by `BOB`.
-=======
-fn mint_works(mut session: Session) {
-	let _ = env_logger::try_init();
-	// No permission to mint.
-	// Create a new tokenowned by `BOB`.
->>>>>>> e9cc4a58
 	assert_ok!(session.sandbox().create(&(TOKEN + 1), &BOB, MIN_BALANCE));
 	assert_ok!(deploy(&mut session, "existing", vec![(TOKEN + 1).to_string()]));
 	// `pallet-assets` returns `NoPermission` error.
@@ -723,10 +626,6 @@
 	// Deploy a new contract.
 	let contract =
 		deploy(&mut session, "new", vec![TOKEN.to_string(), MIN_BALANCE.to_string()]).unwrap();
-<<<<<<< HEAD
-=======
-	let value = AMOUNT;
->>>>>>> e9cc4a58
 	session.set_actor(contract.clone());
 	// No-op if minted value is zero, returns success and no events are emitted.
 	assert_ok!(mint(&mut session, ALICE, 0));
@@ -786,11 +685,7 @@
 // - burn
 
 #[drink::test(sandbox = Pop)]
-<<<<<<< HEAD
 fn burn_fails_with_no_permission(mut session: Session) {
-=======
-fn burn_works(mut session: Session) {
->>>>>>> e9cc4a58
 	let _ = env_logger::try_init();
 	// No permission to burn.
 	// Create a new token owned by `BOB`.
@@ -810,10 +705,6 @@
 	// Deploy a new contract.
 	let contract =
 		deploy(&mut session, "new", vec![TOKEN.to_string(), MIN_BALANCE.to_string()]).unwrap();
-<<<<<<< HEAD
-=======
-	let value = 1;
->>>>>>> e9cc4a58
 	session.set_actor(contract.clone());
 	// No-op if burned value is zero, returns success and no events are emitted.
 	assert_ok!(burn(&mut session, ALICE, 0));
