[package]
authors = [ "[your_name] <[your_email]>" ]
edition = "2021"
name = "fungibles"
version = "0.1.0"

[dependencies]
<<<<<<< HEAD
ink = { version = "=5.0.0", default-features = false, features = [ "ink-debug" ] }
pop-api = { path = "../../../pop-api", default-features = false, features = [
	"fungibles",
] }
scale = { package = "parity-scale-codec", version = "3", default-features = false, features = [
	"derive",
] }
scale-info = { version = "2.6", default-features = false, features = [
	"derive",
], optional = true }

[dev-dependencies]
env_logger = { version = "0.11.3" }
serde_json = "1.0.114"

# Local
drink = { path = "../../../../pop-drink/drink" }
pop-sandbox = { path = "../../../pop-sandbox", default-features = false }
=======
ink = { version = "5.0.0", default-features = false }
pop-api = { path = "../../../pop-api", default-features = false, features = [ "fungibles" ] }
>>>>>>> 12c368bc

# Substrate
frame-support = { version = "36.0.0", default-features = false }

[lib]
path = "lib.rs"

[features]
default = [ "std" ]
e2e-tests = [  ]
ink-as-dependency = [  ]
std = [
	"ink/std",
	"pop-api/std",
]<|MERGE_RESOLUTION|>--- conflicted
+++ resolved
@@ -5,7 +5,6 @@
 version = "0.1.0"
 
 [dependencies]
-<<<<<<< HEAD
 ink = { version = "=5.0.0", default-features = false, features = [ "ink-debug" ] }
 pop-api = { path = "../../../pop-api", default-features = false, features = [
 	"fungibles",
@@ -24,10 +23,6 @@
 # Local
 drink = { path = "../../../../pop-drink/drink" }
 pop-sandbox = { path = "../../../pop-sandbox", default-features = false }
-=======
-ink = { version = "5.0.0", default-features = false }
-pop-api = { path = "../../../pop-api", default-features = false, features = [ "fungibles" ] }
->>>>>>> 12c368bc
 
 # Substrate
 frame-support = { version = "36.0.0", default-features = false }
