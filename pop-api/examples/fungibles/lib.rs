#![cfg_attr(not(feature = "std"), no_std, no_main)]

use ink::prelude::{string::String, vec::Vec};
use pop_api::{
	fungibles::{self as api},
	primitives::TokenId,
<<<<<<< HEAD
	v0::fungibles::{
		self as api,
		events::{Approval, Created, Transfer},
		traits::{Psp22, Psp22Burnable, Psp22Metadata, Psp22Mintable},
		PSP22Error,
	},
};

#[cfg(test)]
mod tests;
#[cfg(test)]
mod utils;
=======
	StatusCode,
};

pub type Result<T> = core::result::Result<T, StatusCode>;
>>>>>>> 12c368bc

#[ink::contract]
mod fungibles {
	use super::*;

	#[ink(storage)]
	pub struct Fungibles {
		id: TokenId,
	}

	impl Fungibles {
		fn emit_created_event(&mut self, id: u32, creator: AccountId, admin: AccountId) {
			self.env().emit_event(Created { id, creator, admin });
		}

		fn emit_transfer_event(
			&mut self,
			from: Option<AccountId>,
			to: Option<AccountId>,
			value: Balance,
		) {
			self.env().emit_event(Transfer { from, to, value });
		}

		fn emit_approval_event(&mut self, owner: AccountId, spender: AccountId, value: Balance) {
			self.env().emit_event(Approval { owner, spender, value });
		}

		/// Instantiate the contract and wrap around an existing token.
		///
		/// # Parameters
		/// * - `token` - The token.
		#[ink(constructor, payable)]
		pub fn new_existing(id: TokenId) -> Result<Self, PSP22Error> {
			// Make sure token exists.
			if !api::token_exists(id).unwrap_or_default() {
				return Err(PSP22Error::Custom(String::from("Unknown")));
			}
			let contract = Self { id };
			Ok(contract)
		}

		/// Instantiate the contract and create a new token. The token identifier will be stored
		/// in contract's storage.
		///
		/// # Parameters
		/// * - `id` - The identifier of the token.
		/// * - `admin` - The account that will administer the token.
		/// * - `min_balance` - The minimum balance required for accounts holding this token.
		#[ink(constructor, payable)]
		pub fn new(
			id: TokenId,
			// TODO: If admin is different than the contract address, `NoPermission` thrown for mint, burn
			// _admin: AccountId,
			min_balance: Balance,
		) -> Result<Self, PSP22Error> {
			let mut contract = Self { id };
			let contract_id = contract.env().account_id();
			api::create(id, contract_id, min_balance).map_err(PSP22Error::from)?;
			contract.emit_created_event(id, contract_id, contract_id);
			Ok(contract)
		}
	}

	impl Psp22 for Fungibles {
		/// Returns the total token supply.
		#[ink(message)]
<<<<<<< HEAD
		fn total_supply(&self) -> Balance {
			api::total_supply(self.id).unwrap_or_default()
=======
		pub fn total_supply(&self, token: TokenId) -> Result<Balance> {
			api::total_supply(token)
>>>>>>> 12c368bc
		}

		/// Returns the account balance for the specified `owner`
		#[ink(message)]
<<<<<<< HEAD
		fn balance_of(&self, owner: AccountId) -> Balance {
			api::balance_of(self.id, owner).unwrap_or_default()
=======
		pub fn balance_of(&self, token: TokenId, owner: AccountId) -> Result<Balance> {
			api::balance_of(token, owner)
		}

		#[ink(message)]
		pub fn allowance(
			&self,
			token: TokenId,
			owner: AccountId,
			spender: AccountId,
		) -> Result<Balance> {
			api::allowance(token, owner, spender)
>>>>>>> 12c368bc
		}

		/// Returns the amount which `spender` is still allowed to withdraw from `owner`
		#[ink(message)]
<<<<<<< HEAD
		fn allowance(&self, owner: AccountId, spender: AccountId) -> Balance {
			api::allowance(self.id, owner, spender).unwrap_or_default()
=======
		pub fn transfer(&mut self, token: TokenId, to: AccountId, value: Balance) -> Result<()> {
			api::transfer(token, to, value)
>>>>>>> 12c368bc
		}

		/// Transfers `value` amount of tokens from the caller's account to account `to`
		/// with additional `data` in unspecified format.
		#[ink(message)]
		fn transfer(
			&mut self,
			to: AccountId,
			value: Balance,
			_data: Vec<u8>,
<<<<<<< HEAD
		) -> Result<(), PSP22Error> {
			let caller = self.env().caller();
			// No-op if the caller and `to` is the same address or `value` is zero, returns success
			// and no events are emitted.
			if caller == to || value == 0 {
				return Ok(());
			}

			// Reverts with `InsufficientBalance` if the `value` exceeds the caller's balance.
			if value > self.balance_of(caller) {
				return Err(PSP22Error::InsufficientBalance);
			}

			api::transfer(self.id, to, value).map_err(PSP22Error::from)?;
			self.emit_transfer_event(Some(caller), Some(to), value);
			Ok(())
=======
		) -> Result<()> {
			api::transfer_from(token, from, to, value)
>>>>>>> 12c368bc
		}

		/// Transfers `value` tokens on the behalf of `from` to the account `to`
		/// with additional `data` in unspecified format.
		#[ink(message)]
		fn transfer_from(
			&mut self,
			from: AccountId,
			to: AccountId,
			value: Balance,
<<<<<<< HEAD
			_data: Vec<u8>,
		) -> Result<(), PSP22Error> {
			let caller = self.env().caller();
			// No-op if `from` and `to` is the same address or `value` is zero, returns success and
			// no events are emitted.
			if from == to || value == 0 {
				return Ok(());
			}

			// Reverts with `InsufficientBalance` if the `value` exceeds the balance of the account
			// `from`.
			let allowance = self.allowance(from, caller);
			if allowance < value {
				return Err(PSP22Error::InsufficientAllowance);
			}

			// Reverts with `InsufficientAllowance` if `from` and the caller are different addresses
			// and the `value` exceeds the allowance granted by `from` to the caller.
			let from_balance = self.balance_of(from);
			if from_balance < value {
				return Err(PSP22Error::InsufficientBalance);
			}

			// If `from` and the caller are different addresses, a successful transfer results
			// in decreased allowance by `from` to the caller and an `Approval` event with
			// the new allowance amount is emitted.
			api::transfer_from(self.id, from, to, value).map_err(PSP22Error::from)?;
			// Emit events.
			self.emit_transfer_event(Some(caller), Some(to), value);
			let allowance = self.allowance(from, to).saturating_sub(value);
			self.emit_approval_event(from, caller, allowance);
			Ok(())
=======
		) -> Result<()> {
			api::approve(token, spender, value)
>>>>>>> 12c368bc
		}

		/// Allows `spender` to withdraw from the caller's account multiple times, up to
		/// the total amount of `value`.
		#[ink(message)]
<<<<<<< HEAD
		fn approve(&mut self, spender: AccountId, value: Balance) -> Result<(), PSP22Error> {
			let caller = self.env().caller();
			// No-op if the caller and `spender` is the same address, returns success and no events
			// are emitted.
			if caller == spender {
				return Ok(());
			}

			api::approve(self.id, spender, value).map_err(PSP22Error::from)?;
			self.emit_approval_event(caller, spender, value);
			Ok(())
=======
		pub fn increase_allowance(
			&mut self,
			token: TokenId,
			spender: AccountId,
			value: Balance,
		) -> Result<()> {
			api::increase_allowance(token, spender, value)
>>>>>>> 12c368bc
		}

		/// Increases by `value` the allowance granted to `spender` by the caller.
		#[ink(message)]
		fn increase_allowance(
			&mut self,
			spender: AccountId,
			value: Balance,
<<<<<<< HEAD
		) -> Result<(), PSP22Error> {
			let caller = self.env().caller();
			// No-op if the caller and `spender` is the same address or `value` is zero, returns
			// success and no events are emitted.
			if caller == spender || value == 0 {
				return Ok(());
			}

			let allowance = self.allowance(caller, spender);
			api::increase_allowance(self.id, spender, value).map_err(PSP22Error::from)?;
			self.emit_approval_event(caller, spender, allowance.saturating_add(value));
			Ok(())
		}

		/// Decreases by `value` the allowance granted to `spender` by the caller.
		#[ink(message)]
		fn decrease_allowance(
			&mut self,
			spender: AccountId,
			value: Balance,
		) -> Result<(), PSP22Error> {
			let caller = self.env().caller();
			// No-op if the caller and `spender` is the same address or `value` is zero, returns
			// success and no events are emitted.
			if caller == spender || value == 0 {
				return Ok(());
			}
			// Reverts with `InsufficientAllowance` if `spender` and the caller are different
			// addresses and the `value` exceeds the allowance granted by the caller to
			// `spender`.
			let allowance = self.allowance(caller, spender);
			if allowance < value {
				return Err(PSP22Error::InsufficientAllowance);
			}

			api::decrease_allowance(self.id, spender, value).map_err(PSP22Error::from)?;
			self.emit_approval_event(caller, spender, allowance.saturating_sub(value));
			Ok(())
		}
	}

	impl Psp22Metadata for Fungibles {
		/// Returns the token name.
		#[ink(message)]
		fn token_name(&self) -> Option<String> {
			api::token_name(self.id).ok().and_then(|v| String::from_utf8(v).ok())
		}

		/// Returns the token symbol.
		#[ink(message)]
		fn token_symbol(&self) -> Option<String> {
			api::token_symbol(self.id).ok().and_then(|v| String::from_utf8(v).ok())
=======
		) -> Result<()> {
			api::decrease_allowance(token, spender, value)
		}

		#[ink(message)]
		pub fn token_name(&self, token: TokenId) -> Result<Vec<u8>> {
			api::token_name(token)
>>>>>>> 12c368bc
		}

		/// Returns the token decimals.
		#[ink(message)]
<<<<<<< HEAD
		fn token_decimals(&self) -> u8 {
			api::token_decimals(self.id).unwrap_or_default()
=======
		pub fn token_symbol(&self, token: TokenId) -> Result<Vec<u8>> {
			api::token_symbol(token)
>>>>>>> 12c368bc
		}
	}

	impl Psp22Mintable for Fungibles {
		/// Mints `value` tokens to the senders account.
		#[ink(message)]
<<<<<<< HEAD
		fn mint(&mut self, account: AccountId, value: Balance) -> Result<(), PSP22Error> {
			if value == 0 {
				return Ok(());
			}
			api::mint(self.id, account, value).map_err(PSP22Error::from)?;
			self.emit_transfer_event(None, Some(account), value);
			Ok(())
		}
	}

	impl Psp22Burnable for Fungibles {
		/// Burns `value` tokens from the senders account.
		#[ink(message)]
		fn burn(&mut self, account: AccountId, value: Balance) -> Result<(), PSP22Error> {
			if value == 0 {
				return Ok(());
			}
			let balance = self.balance_of(account);
			if balance < value {
				return Err(PSP22Error::InsufficientBalance);
			}
			api::burn(self.id, account, value).map_err(PSP22Error::from)?;
			self.emit_transfer_event(Some(account), None, value);
			Ok(())
		}
=======
		pub fn token_decimals(&self, token: TokenId) -> Result<u8> {
			api::token_decimals(token)
		}
>>>>>>> 12c368bc
	}
}<|MERGE_RESOLUTION|>--- conflicted
+++ resolved
@@ -4,7 +4,6 @@
 use pop_api::{
 	fungibles::{self as api},
 	primitives::TokenId,
-<<<<<<< HEAD
 	v0::fungibles::{
 		self as api,
 		events::{Approval, Created, Transfer},
@@ -17,12 +16,6 @@
 mod tests;
 #[cfg(test)]
 mod utils;
-=======
-	StatusCode,
-};
-
-pub type Result<T> = core::result::Result<T, StatusCode>;
->>>>>>> 12c368bc
 
 #[ink::contract]
 mod fungibles {
@@ -90,45 +83,20 @@
 	impl Psp22 for Fungibles {
 		/// Returns the total token supply.
 		#[ink(message)]
-<<<<<<< HEAD
 		fn total_supply(&self) -> Balance {
 			api::total_supply(self.id).unwrap_or_default()
-=======
-		pub fn total_supply(&self, token: TokenId) -> Result<Balance> {
-			api::total_supply(token)
->>>>>>> 12c368bc
 		}
 
 		/// Returns the account balance for the specified `owner`
 		#[ink(message)]
-<<<<<<< HEAD
 		fn balance_of(&self, owner: AccountId) -> Balance {
 			api::balance_of(self.id, owner).unwrap_or_default()
-=======
-		pub fn balance_of(&self, token: TokenId, owner: AccountId) -> Result<Balance> {
-			api::balance_of(token, owner)
-		}
-
-		#[ink(message)]
-		pub fn allowance(
-			&self,
-			token: TokenId,
-			owner: AccountId,
-			spender: AccountId,
-		) -> Result<Balance> {
-			api::allowance(token, owner, spender)
->>>>>>> 12c368bc
 		}
 
 		/// Returns the amount which `spender` is still allowed to withdraw from `owner`
 		#[ink(message)]
-<<<<<<< HEAD
 		fn allowance(&self, owner: AccountId, spender: AccountId) -> Balance {
 			api::allowance(self.id, owner, spender).unwrap_or_default()
-=======
-		pub fn transfer(&mut self, token: TokenId, to: AccountId, value: Balance) -> Result<()> {
-			api::transfer(token, to, value)
->>>>>>> 12c368bc
 		}
 
 		/// Transfers `value` amount of tokens from the caller's account to account `to`
@@ -139,7 +107,6 @@
 			to: AccountId,
 			value: Balance,
 			_data: Vec<u8>,
-<<<<<<< HEAD
 		) -> Result<(), PSP22Error> {
 			let caller = self.env().caller();
 			// No-op if the caller and `to` is the same address or `value` is zero, returns success
@@ -156,10 +123,6 @@
 			api::transfer(self.id, to, value).map_err(PSP22Error::from)?;
 			self.emit_transfer_event(Some(caller), Some(to), value);
 			Ok(())
-=======
-		) -> Result<()> {
-			api::transfer_from(token, from, to, value)
->>>>>>> 12c368bc
 		}
 
 		/// Transfers `value` tokens on the behalf of `from` to the account `to`
@@ -170,7 +133,6 @@
 			from: AccountId,
 			to: AccountId,
 			value: Balance,
-<<<<<<< HEAD
 			_data: Vec<u8>,
 		) -> Result<(), PSP22Error> {
 			let caller = self.env().caller();
@@ -203,16 +165,11 @@
 			let allowance = self.allowance(from, to).saturating_sub(value);
 			self.emit_approval_event(from, caller, allowance);
 			Ok(())
-=======
-		) -> Result<()> {
-			api::approve(token, spender, value)
->>>>>>> 12c368bc
 		}
 
 		/// Allows `spender` to withdraw from the caller's account multiple times, up to
 		/// the total amount of `value`.
 		#[ink(message)]
-<<<<<<< HEAD
 		fn approve(&mut self, spender: AccountId, value: Balance) -> Result<(), PSP22Error> {
 			let caller = self.env().caller();
 			// No-op if the caller and `spender` is the same address, returns success and no events
@@ -224,24 +181,14 @@
 			api::approve(self.id, spender, value).map_err(PSP22Error::from)?;
 			self.emit_approval_event(caller, spender, value);
 			Ok(())
-=======
-		pub fn increase_allowance(
-			&mut self,
-			token: TokenId,
+		}
+
+		/// Increases by `value` the allowance granted to `spender` by the caller.
+		#[ink(message)]
+		fn increase_allowance(
+			&mut self,
 			spender: AccountId,
 			value: Balance,
-		) -> Result<()> {
-			api::increase_allowance(token, spender, value)
->>>>>>> 12c368bc
-		}
-
-		/// Increases by `value` the allowance granted to `spender` by the caller.
-		#[ink(message)]
-		fn increase_allowance(
-			&mut self,
-			spender: AccountId,
-			value: Balance,
-<<<<<<< HEAD
 		) -> Result<(), PSP22Error> {
 			let caller = self.env().caller();
 			// No-op if the caller and `spender` is the same address or `value` is zero, returns
@@ -294,33 +241,18 @@
 		#[ink(message)]
 		fn token_symbol(&self) -> Option<String> {
 			api::token_symbol(self.id).ok().and_then(|v| String::from_utf8(v).ok())
-=======
-		) -> Result<()> {
-			api::decrease_allowance(token, spender, value)
-		}
-
-		#[ink(message)]
-		pub fn token_name(&self, token: TokenId) -> Result<Vec<u8>> {
-			api::token_name(token)
->>>>>>> 12c368bc
 		}
 
 		/// Returns the token decimals.
 		#[ink(message)]
-<<<<<<< HEAD
 		fn token_decimals(&self) -> u8 {
 			api::token_decimals(self.id).unwrap_or_default()
-=======
-		pub fn token_symbol(&self, token: TokenId) -> Result<Vec<u8>> {
-			api::token_symbol(token)
->>>>>>> 12c368bc
 		}
 	}
 
 	impl Psp22Mintable for Fungibles {
 		/// Mints `value` tokens to the senders account.
 		#[ink(message)]
-<<<<<<< HEAD
 		fn mint(&mut self, account: AccountId, value: Balance) -> Result<(), PSP22Error> {
 			if value == 0 {
 				return Ok(());
@@ -346,10 +278,5 @@
 			self.emit_transfer_event(Some(account), None, value);
 			Ok(())
 		}
-=======
-		pub fn token_decimals(&self, token: TokenId) -> Result<u8> {
-			api::token_decimals(token)
-		}
->>>>>>> 12c368bc
 	}
 }