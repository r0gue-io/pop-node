--- conflicted
+++ resolved
@@ -18,11 +18,7 @@
 }
 
 #[ink::contract(env = pop_api::Environment)]
-<<<<<<< HEAD
 mod nfts {
-=======
-mod pop_api_nfts {
->>>>>>> bc415402
 	use super::*;
 
 	#[ink(storage)]
@@ -37,9 +33,6 @@
 		}
 
 		#[ink(message)]
-<<<<<<< HEAD
-		pub fn mint(
-=======
 		pub fn create_nft_collection( &self ) -> Result<(), ContractError>{
 			ink::env::debug_println!("Nfts::create_nft_collection: collection creation started.");
             let admin = Self::env().caller();
@@ -65,18 +58,13 @@
 
 		#[ink(message)]
 		pub fn mint_nft(
->>>>>>> bc415402
 			&mut self,
 			collection_id: u32,
 			item_id: u32,
 			receiver: AccountId,
 		) -> Result<(), ContractError> {
 			ink::env::debug_println!(
-<<<<<<< HEAD
 				"Nfts::mint: collection_id: {:?} item_id {:?} receiver: {:?}",
-=======
-				"Nfts::mint_through_runtime: collection_id: {:?} item_id {:?} receiver: {:?}",
->>>>>>> bc415402
 				collection_id,
 				item_id,
 				receiver
@@ -88,23 +76,14 @@
 			}
 
 			// mint api
-<<<<<<< HEAD
 			mint(collection_id, item_id, receiver)?;
 			ink::env::debug_println!("Nfts::mint: item minted successfully");
-=======
-			pop_api::nfts::mint(collection_id, item_id, receiver)?;
-			ink::env::debug_println!("Nfts::mint_through_runtime: item minted successfully");
->>>>>>> bc415402
 
 			// check owner
 			match owner(collection_id, item_id)? {
 				Some(owner) if owner == receiver => {
 					ink::env::debug_println!(
-<<<<<<< HEAD
 						"Nfts::mint success: minted item belongs to receiver"
-=======
-						"Nfts::mint_through_runtime success: minted item belongs to receiver"
->>>>>>> bc415402
 					);
 				},
 				_ => {
@@ -112,10 +91,7 @@
 				},
 			}
 
-<<<<<<< HEAD
 			ink::env::debug_println!("Nfts::mint end");
-=======
-			ink::env::debug_println!("Nfts::mint_through_runtime end");
 			Ok(())
 		}
 
@@ -124,7 +100,6 @@
 			ink::env::debug_println!("Nfts::read_collection: collection_id: {:?}", collection_id);
 			let collection = pop_api::nfts::collection(collection_id)?;
 			ink::env::debug_println!("Nfts::read_collection: collection: {:?}", collection);
->>>>>>> bc415402
 			Ok(())
 		}
 	}
