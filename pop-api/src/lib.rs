--- conflicted
+++ resolved
@@ -1,8 +1,4 @@
-<<<<<<< HEAD
-//! The `pop-api` crate provides an API for smart contracts to interact with the Pop network runtime.
-=======
 //! The `pop-api` crate provides an API for smart contracts to interact with the Pop Network runtime.
->>>>>>> bdfdc963
 //!
 //! This crate abstracts away complexities to deliver a streamlined developer experience while supporting
 //! multiple API versions to ensure backward compatibility. It is designed with a focus on stability,
@@ -18,11 +14,7 @@
 
 /// Module providing primitives types.
 pub mod primitives;
-<<<<<<< HEAD
-/// Version zero of the API.
-=======
 /// The first version of the API.
->>>>>>> bdfdc963
 pub mod v0;
 
 /// A result type used by the API, with the `StatusCode` as the error type.
