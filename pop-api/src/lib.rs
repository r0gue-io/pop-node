<<<<<<< HEAD
//! The `pop-api` crate provides an API for smart contracts to interact with the Pop Network runtime.
//!
//! This crate abstracts away complexities to deliver a streamlined developer experience while supporting
//! multiple API versions to ensure backward compatibility. It is designed with a focus on stability,
//! future-proofing, and storage efficiency, allowing developers to easily integrate powerful runtime
//! features into their contracts without unnecessary overhead.
=======
//! The `pop-api` crate provides an API for smart contracts to interact with the Pop Network
//! runtime.
//!
//! This crate abstracts away complexities to deliver a streamlined developer experience while
//! supporting multiple API versions to ensure backward compatibility. It is designed with a focus
//! on stability, future-proofing, and storage efficiency, allowing developers to easily integrate
//! powerful runtime features into their contracts without unnecessary overhead.
>>>>>>> b6530914

#![cfg_attr(not(feature = "std"), no_std, no_main)]

use constants::DECODING_FAILED;
use ink::env::chain_extension::{ChainExtensionMethod, FromStatusCode};
pub use v0::*;

/// Module providing primitives types.
pub mod primitives;
/// The first version of the API.
pub mod v0;

<<<<<<< HEAD
/// A result type used by the API, with the `StatusCode` as the error type.
pub type Result<T> = core::result::Result<T, StatusCode>;

mod constants {
	// Errors:
	pub(crate) const DECODING_FAILED: u32 = 255;
	// TODO: will be used in the future when the remaining fungibles features will be implemented.
	pub(crate) const _MODULE_ERROR: u8 = 3;

	// Function IDs:
	pub(crate) const DISPATCH: u8 = 0;
	pub(crate) const READ_STATE: u8 = 1;

	// Modules:
	pub(crate) const ASSETS: u8 = 52;
	pub(crate) const BALANCES: u8 = 10;
	pub(crate) const FUNGIBLES: u8 = 150;
}

// Helper method to build a dispatch call or a call to read state.
//
// Parameters:
// - 'version': The version of the chain extension.
// - 'function': The ID of the function.
// - 'module': The index of the runtime module.
// - 'dispatchable': The index of the module dispatchable functions.
fn build_extension_method(
	version: u8,
	function: u8,
	module: u8,
	dispatchable: u8,
) -> ChainExtensionMethod<(), (), (), false> {
	ChainExtensionMethod::build(u32::from_le_bytes([version, function, module, dispatchable]))
}

/// Represents a status code returned by the runtime.
///
/// `StatusCode` encapsulates a `u32` value that indicates the status of an operation performed by
/// the runtime. It helps to communicate the success or failure of a Pop API call to the contract,
/// providing a standardized way to handle errors.
///
/// This status code can be used to determine if an operation succeeded or if it encountered an
/// error. A `StatusCode` of `0` typically indicates success, while any other value represents an
/// error.
#[derive(Debug, Copy, Clone, PartialEq, Eq)]
#[ink::scale_derive(Encode, Decode, TypeInfo)]
pub struct StatusCode(pub u32);

impl From<u32> for StatusCode {
	/// Converts a `u32` into a `StatusCode`.
	fn from(value: u32) -> Self {
		StatusCode(value)
	}
}

impl FromStatusCode for StatusCode {
	/// Converts a `u32` status code to a `Result`.
	///
	/// `Ok(())` if the status code is `0` and `Err(StatusCode(status_code))` for any other status
	/// code.
	fn from_status_code(status_code: u32) -> Result<()> {
		match status_code {
			0 => Ok(()),
			_ => Err(StatusCode(status_code)),
		}
	}
}

impl From<ink::scale::Error> for StatusCode {
	/// Converts a scale decoding error into a `StatusCode` indicating a decoding failure.
	fn from(_: ink::scale::Error) -> Self {
		StatusCode(DECODING_FAILED)
	}
=======
type ChainExtensionMethodApi = ChainExtensionMethod<(), (), (), false>;
/// The result type used by the API, with the `StatusCode` as the error type.
pub type Result<T> = core::result::Result<T, StatusCode>;

/// Represents a status code returned by the runtime.
///
/// `StatusCode` encapsulates a `u32` value that indicates the success or failure of a runtime call
/// via Pop API.
///
/// A `StatusCode` of `0` indicates success, while any other value represents an
/// error.
#[derive(Debug, Copy, Clone, PartialEq, Eq)]
#[ink::scale_derive(Encode, Decode, TypeInfo)]
pub struct StatusCode(pub u32);

impl From<u32> for StatusCode {
	/// Converts a `u32` into a `StatusCode`.
	fn from(value: u32) -> Self {
		StatusCode(value)
	}
}

impl FromStatusCode for StatusCode {
	/// Converts a `u32` status code to a `Result`.
	///
	/// `Ok(())` if the status code is `0` and `Err(StatusCode(status_code))` for any other status
	/// code.
	fn from_status_code(status_code: u32) -> Result<()> {
		match status_code {
			0 => Ok(()),
			_ => Err(StatusCode(status_code)),
		}
	}
}

impl From<ink::scale::Error> for StatusCode {
	/// Converts a scale decoding error into a `StatusCode` indicating a decoding failure.
	fn from(_: ink::scale::Error) -> Self {
		StatusCode(DECODING_FAILED)
	}
}

mod constants {
	// Error.
	pub(crate) const DECODING_FAILED: u32 = 255;

	// Function IDs.
	pub(crate) const DISPATCH: u8 = 0;
	pub(crate) const READ_STATE: u8 = 1;

	// Modules.
	pub(crate) const ASSETS: u8 = 52;
	pub(crate) const BALANCES: u8 = 10;
	pub(crate) const FUNGIBLES: u8 = 150;
}

// Helper method to build a dispatch call or a call to read state.
//
// Parameters:
// - 'function': The ID of the function.
// - 'version': The version of the chain extension.
// - 'module': The index of the runtime module.
// - 'dispatchable': The index of the module dispatchable functions.
fn build_extension_method(
	function: u8,
	version: u8,
	module: u8,
	dispatchable: u8,
) -> ChainExtensionMethodApi {
	ChainExtensionMethod::build(u32::from_le_bytes([function, version, module, dispatchable]))
>>>>>>> b6530914
}<|MERGE_RESOLUTION|>--- conflicted
+++ resolved
@@ -1,11 +1,3 @@
-<<<<<<< HEAD
-//! The `pop-api` crate provides an API for smart contracts to interact with the Pop Network runtime.
-//!
-//! This crate abstracts away complexities to deliver a streamlined developer experience while supporting
-//! multiple API versions to ensure backward compatibility. It is designed with a focus on stability,
-//! future-proofing, and storage efficiency, allowing developers to easily integrate powerful runtime
-//! features into their contracts without unnecessary overhead.
-=======
 //! The `pop-api` crate provides an API for smart contracts to interact with the Pop Network
 //! runtime.
 //!
@@ -13,7 +5,6 @@
 //! supporting multiple API versions to ensure backward compatibility. It is designed with a focus
 //! on stability, future-proofing, and storage efficiency, allowing developers to easily integrate
 //! powerful runtime features into their contracts without unnecessary overhead.
->>>>>>> b6530914
 
 #![cfg_attr(not(feature = "std"), no_std, no_main)]
 
@@ -26,81 +17,6 @@
 /// The first version of the API.
 pub mod v0;
 
-<<<<<<< HEAD
-/// A result type used by the API, with the `StatusCode` as the error type.
-pub type Result<T> = core::result::Result<T, StatusCode>;
-
-mod constants {
-	// Errors:
-	pub(crate) const DECODING_FAILED: u32 = 255;
-	// TODO: will be used in the future when the remaining fungibles features will be implemented.
-	pub(crate) const _MODULE_ERROR: u8 = 3;
-
-	// Function IDs:
-	pub(crate) const DISPATCH: u8 = 0;
-	pub(crate) const READ_STATE: u8 = 1;
-
-	// Modules:
-	pub(crate) const ASSETS: u8 = 52;
-	pub(crate) const BALANCES: u8 = 10;
-	pub(crate) const FUNGIBLES: u8 = 150;
-}
-
-// Helper method to build a dispatch call or a call to read state.
-//
-// Parameters:
-// - 'version': The version of the chain extension.
-// - 'function': The ID of the function.
-// - 'module': The index of the runtime module.
-// - 'dispatchable': The index of the module dispatchable functions.
-fn build_extension_method(
-	version: u8,
-	function: u8,
-	module: u8,
-	dispatchable: u8,
-) -> ChainExtensionMethod<(), (), (), false> {
-	ChainExtensionMethod::build(u32::from_le_bytes([version, function, module, dispatchable]))
-}
-
-/// Represents a status code returned by the runtime.
-///
-/// `StatusCode` encapsulates a `u32` value that indicates the status of an operation performed by
-/// the runtime. It helps to communicate the success or failure of a Pop API call to the contract,
-/// providing a standardized way to handle errors.
-///
-/// This status code can be used to determine if an operation succeeded or if it encountered an
-/// error. A `StatusCode` of `0` typically indicates success, while any other value represents an
-/// error.
-#[derive(Debug, Copy, Clone, PartialEq, Eq)]
-#[ink::scale_derive(Encode, Decode, TypeInfo)]
-pub struct StatusCode(pub u32);
-
-impl From<u32> for StatusCode {
-	/// Converts a `u32` into a `StatusCode`.
-	fn from(value: u32) -> Self {
-		StatusCode(value)
-	}
-}
-
-impl FromStatusCode for StatusCode {
-	/// Converts a `u32` status code to a `Result`.
-	///
-	/// `Ok(())` if the status code is `0` and `Err(StatusCode(status_code))` for any other status
-	/// code.
-	fn from_status_code(status_code: u32) -> Result<()> {
-		match status_code {
-			0 => Ok(()),
-			_ => Err(StatusCode(status_code)),
-		}
-	}
-}
-
-impl From<ink::scale::Error> for StatusCode {
-	/// Converts a scale decoding error into a `StatusCode` indicating a decoding failure.
-	fn from(_: ink::scale::Error) -> Self {
-		StatusCode(DECODING_FAILED)
-	}
-=======
 type ChainExtensionMethodApi = ChainExtensionMethod<(), (), (), false>;
 /// The result type used by the API, with the `StatusCode` as the error type.
 pub type Result<T> = core::result::Result<T, StatusCode>;
@@ -171,5 +87,4 @@
 	dispatchable: u8,
 ) -> ChainExtensionMethodApi {
 	ChainExtensionMethod::build(u32::from_le_bytes([function, version, module, dispatchable]))
->>>>>>> b6530914
 }