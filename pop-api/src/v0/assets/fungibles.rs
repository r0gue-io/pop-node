use crate::{
	constants::{ASSETS, BALANCES, FUNGIBLES},
	primitives::{AccountId, AssetId, Balance},
	Result, StatusCode,
};
pub use asset_management::*;
use constants::*;
use ink::{env::chain_extension::ChainExtensionMethod, prelude::vec::Vec};
pub use metadata::*;

/// Helper method to build a dispatch call `ChainExtensionMethod` for fungibles `v0`.
///
/// Parameters:
/// - 'dispatchable': The index of the module dispatchable functions.
fn build_dispatch(dispatchable: u8) -> ChainExtensionMethod<(), (), (), false> {
	crate::v0::build_dispatch(FUNGIBLES, dispatchable)
}

/// Helper method to build a dispatch call `ChainExtensionMethod` for fungibles `v0`.
///
/// Parameters:
/// - 'state_query': The index of the runtime state query.
fn build_read_state(state_query: u8) -> ChainExtensionMethod<(), (), (), false> {
	crate::v0::build_read_state(FUNGIBLES, state_query)
}

/// Local Fungibles:
/// 1. PSP-22 Interface
/// 2. PSP-22 Metadata Interface
/// 3. Asset Management
/// 4. PSP-22 Mintable & Burnable Interface

mod constants {
	/// 1. PSP-22 Interface:
	pub(super) const TOTAL_SUPPLY: u8 = 0;
	pub(super) const BALANCE_OF: u8 = 1;
	pub(super) const ALLOWANCE: u8 = 2;
	pub(super) const TRANSFER: u8 = 3;
	pub(super) const TRANSFER_FROM: u8 = 4;
	pub(super) const APPROVE: u8 = 5;
	pub(super) const INCREASE_ALLOWANCE: u8 = 6;
	pub(super) const DECREASE_ALLOWANCE: u8 = 7;

	/// 2. PSP-22 Metadata Interface:
	pub(super) const TOKEN_NAME: u8 = 8;
	pub(super) const TOKEN_SYMBOL: u8 = 9;
	pub(super) const TOKEN_DECIMALS: u8 = 10;

	/// 3. Asset Management:
	pub(super) const CREATE: u8 = 11;
	pub(super) const START_DESTROY: u8 = 12;
	pub(super) const SET_METADATA: u8 = 16;
	pub(super) const CLEAR_METADATA: u8 = 17;
<<<<<<< HEAD

	/// 4. PSP-22 Mintable & Burnable interface:
	pub(super) const MINT: u8 = 18;
	pub(super) const BURN: u8 = 19;
=======
	pub(super) const ASSET_EXISTS: u8 = 18;
>>>>>>> 772514c1
}

/// Returns the total token supply for a given asset ID.
///
/// # Parameters
/// - `id` - The ID of the asset.
///
/// # Returns
/// The total supply of the token, or an error if the operation fails.
#[inline]
pub fn total_supply(id: AssetId) -> Result<Balance> {
	build_read_state(TOTAL_SUPPLY)
		.input::<AssetId>()
		.output::<Result<Balance>, true>()
		.handle_error_code::<StatusCode>()
		.call(&(id))
}

/// Returns the account balance for the specified `owner` for a given asset ID. Returns `0` if
/// the account is non-existent.
///
/// # Parameters
/// - `id` - The ID of the asset.
/// - `owner` - The account whose balance is being queried.
///
/// # Returns
/// The balance of the specified account, or an error if the operation fails.
#[inline]
pub fn balance_of(id: AssetId, owner: AccountId) -> Result<Balance> {
	build_read_state(BALANCE_OF)
		.input::<(AssetId, AccountId)>()
		.output::<Result<Balance>, true>()
		.handle_error_code::<StatusCode>()
		.call(&(id, owner))
}

/// Returns the amount which `spender` is still allowed to withdraw from `owner` for a given
/// asset ID. Returns `0` if no allowance has been set.
///
/// # Parameters
/// - `id` - The ID of the asset.
/// - `owner` - The account that owns the tokens.
/// - `spender` - The account that is allowed to spend the tokens.
///
/// # Returns
/// The remaining allowance, or an error if the operation fails.
#[inline]
pub fn allowance(id: AssetId, owner: AccountId, spender: AccountId) -> Result<Balance> {
	build_read_state(ALLOWANCE)
		.input::<(AssetId, AccountId, AccountId)>()
		.output::<Result<Balance>, true>()
		.handle_error_code::<StatusCode>()
		.call(&(id, owner, spender))
}

/// Transfers `value` amount of tokens from the caller's account to account `to`, with additional
/// `data` in unspecified format.
///
/// # Parameters
/// - `id` - The ID of the asset.
/// - `to` - The recipient account.
/// - `value` - The number of tokens to transfer.
///
/// # Returns
/// Returns `Ok(())` if successful, or an error if the transfer fails.
#[inline]
pub fn transfer(id: AssetId, target: AccountId, amount: Balance) -> Result<()> {
	build_dispatch(TRANSFER)
		.input::<(AssetId, AccountId, Balance)>()
		.output::<Result<()>, true>()
		.handle_error_code::<StatusCode>()
		.call(&(id, target, amount))
}

/// Transfers `value` tokens on behalf of `from` to account `to` with additional `data`
/// in unspecified format. If `from` is equal to `None`, tokens will be minted to account `to`. If
/// `to` is equal to `None`, tokens will be burned from account `from`.
///
/// # Parameters
/// - `id` - The ID of the asset.
/// - `from` - The account from which the tokens are transferred.
/// - `to` - The recipient account.
/// - `value` - The number of tokens to transfer.
///
/// # Returns
/// Returns `Ok(())` if successful, or an error if the transfer fails.
#[inline]
pub fn transfer_from(id: AssetId, from: AccountId, to: AccountId, amount: Balance) -> Result<()> {
	build_dispatch(TRANSFER_FROM)
		.input::<(AssetId, AccountId, AccountId, Balance)>()
		.output::<Result<()>, true>()
		.handle_error_code::<StatusCode>()
		.call(&(id, from, to, amount))
}

/// Approves an account to spend a specified number of tokens on behalf of the caller.
///
/// # Parameters
/// - `id` - The ID of the asset.
/// - `spender` - The account that is allowed to spend the tokens.
/// - `value` - The number of tokens to approve.
///
/// # Returns
/// Returns `Ok(())` if successful, or an error if the approval fails.
#[inline]
pub fn approve(id: AssetId, spender: AccountId, amount: Balance) -> Result<()> {
	build_dispatch(APPROVE)
		.input::<(AssetId, AccountId, Balance)>()
		.output::<Result<()>, true>()
		.handle_error_code::<StatusCode>()
		.call(&(id, spender, amount))
}

/// Increases the allowance of a spender.
///
/// # Parameters
/// - `id` - The ID of the asset.
/// - `spender` - The account that is allowed to spend the tokens.
/// - `value` - The number of tokens to increase the allowance by.
///
/// # Returns
/// Returns `Ok(())` if successful, or an error if the operation fails.
#[inline]
pub fn increase_allowance(id: AssetId, spender: AccountId, value: Balance) -> Result<()> {
	build_dispatch(INCREASE_ALLOWANCE)
		.input::<(AssetId, AccountId, Balance)>()
		.output::<Result<()>, true>()
		.handle_error_code::<StatusCode>()
		.call(&(id, spender, value))
}

/// Decreases the allowance of a spender.
///
/// # Parameters
/// - `id` - The ID of the asset.
/// - `spender` - The account that is allowed to spend the tokens.
/// - `value` - The number of tokens to decrease the allowance by.
///
/// # Returns
/// Returns `Ok(())` if successful, or an error if the operation fails.
#[inline]
pub fn decrease_allowance(id: AssetId, spender: AccountId, value: Balance) -> Result<()> {
	build_dispatch(DECREASE_ALLOWANCE)
		.input::<(AssetId, AccountId, Balance)>()
		.output::<Result<()>, true>()
		.handle_error_code::<StatusCode>()
		.call(&(id, spender, value))
}

/// Creates `amount` tokens and assigns them to `account`, increasing the total supply.
///
/// # Parameters
/// - `id` - The ID of the asset.
/// - `owner` - The account to be credited with the created tokens.
/// - `value` - The number of tokens to mint.
///
/// # Returns
/// Returns `Ok(())` if successful, or an error if the operation fails.
pub fn mint(id: AssetId, account: AccountId, amount: Balance) -> Result<()> {
	build_dispatch(MINT)
		.input::<(AssetId, AccountId, Balance)>()
		.output::<Result<()>, true>()
		.handle_error_code::<StatusCode>()
		.call(&(id, account, amount))
}

/// Destroys `amount` tokens from `account`, reducing the total supply.
///
/// # Parameters
/// - `id` - The ID of the asset.
/// - `owner` - The account from which the tokens will be destroyed.
/// - `value` - The number of tokens to destroy.
///
/// # Returns
/// Returns `Ok(())` if successful, or an error if the operation fails.
pub fn burn(id: AssetId, account: AccountId, amount: Balance) -> Result<()> {
	build_dispatch(BURN)
		.input::<(AssetId, AccountId, Balance)>()
		.output::<Result<()>, true>()
		.handle_error_code::<StatusCode>()
		.call(&(id, account, amount))
}

pub mod metadata {
	use super::*;

	/// Returns the token name for a given asset ID.
	///
	/// # Parameters
	/// - `id` - The ID of the asset.
	///
	/// # Returns
	/// The name of the token as a byte vector, or an error if the operation fails.
	#[inline]
	pub fn token_name(id: AssetId) -> Result<Vec<u8>> {
		build_read_state(TOKEN_NAME)
			.input::<AssetId>()
			.output::<Result<Vec<u8>>, true>()
			.handle_error_code::<StatusCode>()
			.call(&(id))
	}

	/// Returns the token symbol for a given asset ID.
	///
	/// # Parameters
	/// - `id` - The ID of the asset.
	///
	/// # Returns
	///  The symbol of the token as a byte vector, or an error if the operation fails.
	#[inline]
	pub fn token_symbol(id: AssetId) -> Result<Vec<u8>> {
		build_read_state(TOKEN_SYMBOL)
			.input::<AssetId>()
			.output::<Result<Vec<u8>>, true>()
			.handle_error_code::<StatusCode>()
			.call(&(id))
	}

	/// Returns the token decimals for a given asset ID.
	///
	/// # Parameters
	/// - `id` - The ID of the asset.
	///
	/// # Returns
	///  The number of decimals of the token as a byte vector, or an error if the operation fails.
	#[inline]
	pub fn token_decimals(id: AssetId) -> Result<u8> {
		build_read_state(TOKEN_DECIMALS)
			.input::<AssetId>()
			.output::<Result<u8>, true>()
			.handle_error_code::<StatusCode>()
			.call(&(id))
	}
}

pub mod asset_management {
	use super::*;

	/// Create a new token with a given asset ID.
	///
	/// # Parameters
	/// - `id` - The ID of the asset.
	/// - `admin` - The account that will administer the asset.
	/// - `min_balance` - The minimum balance required for accounts holding this asset.
	///
	/// # Returns
	/// Returns `Ok(())` if successful, or an error if the creation fails.
	pub fn create(id: AssetId, admin: AccountId, min_balance: Balance) -> Result<()> {
		build_dispatch(CREATE)
			.input::<(AssetId, AccountId, Balance)>()
			.output::<Result<()>, true>()
			.handle_error_code::<StatusCode>()
			.call(&(id, admin, min_balance))
	}

	/// Start the process of destroying a token with a given asset ID.
	///
	/// # Parameters
	/// - `id` - The ID of the asset.
	///
	/// # Returns
	/// Returns `Ok(())` if successful, or an error if the operation fails.
	pub fn start_destroy(id: AssetId) -> Result<()> {
		build_dispatch(START_DESTROY)
			.input::<AssetId>()
			.output::<Result<()>, true>()
			.handle_error_code::<StatusCode>()
			.call(&(id))
	}

	/// Set the metadata for a token with a given asset ID.
	///
	/// # Parameters
	/// - `id`: The identifier of the asset to update.
	/// - `name`: The user friendly name of this asset. Limited in length by `StringLimit`.
	/// - `symbol`: The exchange symbol for this asset. Limited in length by `StringLimit`.
	/// - `decimals`: The number of decimals this asset uses to represent one unit.
	///
	/// # Returns
	/// Returns `Ok(())` if successful, or an error if the operation fails.
	pub fn set_metadata(id: AssetId, name: Vec<u8>, symbol: Vec<u8>, decimals: u8) -> Result<()> {
		build_dispatch(SET_METADATA)
			.input::<(AssetId, Vec<u8>, Vec<u8>, u8)>()
			.output::<Result<()>, true>()
			.handle_error_code::<StatusCode>()
			.call(&(id, name, symbol, decimals))
	}

	/// Clear the metadata for a token with a given asset ID.
	///
	/// # Parameters
	/// - `id` - The ID of the asset.
	///
	/// # Returns
	/// Returns `Ok(())` if successful, or an error if the operation fails.
	pub fn clear_metadata(id: AssetId) -> Result<()> {
		build_dispatch(CLEAR_METADATA)
			.input::<AssetId>()
			.output::<Result<()>, true>()
			.handle_error_code::<StatusCode>()
			.call(&(id))
	}

<<<<<<< HEAD
	// pub fn asset_exists(id: AssetId) -> Result<bool> {
	// 	assets::asset_exists(id)
	// }
=======
	/// Checks if token exists for a given asset ID.
	///
	/// # Parameters
	/// - `id` - The ID of the asset.
	#[inline]
	pub fn asset_exists(id: AssetId) -> Result<bool> {
		build_read_state(ASSET_EXISTS)
			.input::<AssetId>()
			.output::<Result<bool>, true>()
			.handle_error_code::<StatusCode>()
			.call(&(id))
	}
>>>>>>> 772514c1
}

/// Represents various errors related to local fungible assets in the Pop API.
///
/// The `FungiblesError` provides a detailed and specific set of error types that can occur when
/// interacting with fungible assets through the Pop API. Each variant signifies a particular error
/// condition, facilitating precise error handling and debugging.
///
/// It is designed to be lightweight, including only the essential errors relevant to fungible asset
/// operations. The `Other` variant serves as a catch-all for any unexpected errors. For more
/// detailed debugging, the `Other` variant can be converted into the richer `Error` type defined in
/// the primitives crate.
#[derive(Debug, PartialEq, Eq)]
#[ink::scale_derive(Encode, Decode, TypeInfo)]
pub enum FungiblesError {
	/// An unspecified or unknown error occurred.
	Other(StatusCode),
	/// The asset is not live; either frozen or being destroyed.
	AssetNotLive,
	/// Not enough allowance to fulfill a request is available.
	InsufficientAllowance,
	/// Not enough balance to fulfill a request is available.
	InsufficientBalance,
	/// The asset ID is already taken.
	InUse,
	/// Minimum balance should be non-zero.
	MinBalanceZero,
	/// The account to alter does not exist.
	NoAccount,
	/// The signing account has no permission to do the operation.
	NoPermission,
	/// The given asset ID is unknown.
	Unknown,
	/// No balance for creation of assets or fees.
	// TODO: Originally `pallet_balances::Error::InsufficientBalance` but collides with the
	//  `InsufficientBalance` error that is used for `pallet_assets::Error::BalanceLow` to adhere to
	//   standard. This deserves a second look.
	NoBalance,
}

impl From<StatusCode> for FungiblesError {
	/// Converts a `StatusCode` to a `FungiblesError`.
	///
	/// This conversion maps a `StatusCode`, returned by the runtime, to a more descriptive
	/// `FungiblesError`. This provides better context and understanding of the error, allowing
	/// developers to handle the most important errors effectively.
	fn from(value: StatusCode) -> Self {
		let encoded = value.0.to_le_bytes();
		match encoded {
			// Balances.
			[_, BALANCES, 2, _] => FungiblesError::NoBalance,
			// Assets.
			[_, ASSETS, 0, _] => FungiblesError::NoAccount,
			[_, ASSETS, 1, _] => FungiblesError::NoPermission,
			[_, ASSETS, 2, _] => FungiblesError::Unknown,
			[_, ASSETS, 3, _] => FungiblesError::InUse,
			[_, ASSETS, 5, _] => FungiblesError::MinBalanceZero,
			[_, ASSETS, 7, _] => FungiblesError::InsufficientAllowance,
			[_, ASSETS, 10, _] => FungiblesError::AssetNotLive,
			_ => FungiblesError::Other(value),
		}
	}
}

#[cfg(test)]
mod tests {
	use ink::scale::{Decode, Encode};

	use super::FungiblesError;
	use crate::{
		constants::{ASSETS, BALANCES},
		primitives::error::{
			ArithmeticError::*,
			Error::{self, *},
			TokenError::*,
			TransactionalError::*,
		},
		StatusCode,
	};

	fn error_into_status_code(error: Error) -> StatusCode {
		let mut encoded_error = error.encode();
		encoded_error.resize(4, 0);
		let value = u32::from_le_bytes(
			encoded_error.try_into().expect("qed, resized to 4 bytes line above"),
		);
		value.into()
	}

	fn into_fungibles_error(error: Error) -> FungiblesError {
		let status_code: StatusCode = error_into_status_code(error);
		status_code.into()
	}

	// If we ever want to change the conversion from bytes to `u32`.
	#[test]
	fn status_code_vs_encoded() {
		assert_eq!(u32::decode(&mut &[3u8, 10, 2, 0][..]).unwrap(), 133635u32);
		assert_eq!(u32::decode(&mut &[3u8, 52, 0, 0][..]).unwrap(), 13315u32);
		assert_eq!(u32::decode(&mut &[3u8, 52, 1, 0][..]).unwrap(), 78851u32);
		assert_eq!(u32::decode(&mut &[3u8, 52, 2, 0][..]).unwrap(), 144387u32);
		assert_eq!(u32::decode(&mut &[3u8, 52, 3, 0][..]).unwrap(), 209923u32);
		assert_eq!(u32::decode(&mut &[3u8, 52, 5, 0][..]).unwrap(), 340995u32);
		assert_eq!(u32::decode(&mut &[3u8, 52, 7, 0][..]).unwrap(), 472067u32);
		assert_eq!(u32::decode(&mut &[3u8, 52, 10, 0][..]).unwrap(), 668675u32);
	}

	#[test]
	fn conversion_status_code_into_fungibles_error_works() {
		let other_errors = vec![
			Other { dispatch_error_index: 5, error_index: 5, error: 1 },
			CannotLookup,
			BadOrigin,
			// `ModuleError` other than assets module.
			Module { index: 2, error: 5 },
			ConsumerRemaining,
			NoProviders,
			TooManyConsumers,
			Token(OnlyProvider),
			Arithmetic(Overflow),
			Transactional(NoLayer),
			Exhausted,
			Corruption,
			Unavailable,
			RootNotAllowed,
			UnknownCall,
			DecodingFailed,
		];
		for error in other_errors {
			let status_code: StatusCode = error_into_status_code(error);
			let fungibles_error: FungiblesError = status_code.into();
			assert_eq!(fungibles_error, FungiblesError::Other(status_code))
		}

		assert_eq!(
			into_fungibles_error(Module { index: BALANCES, error: 2 }),
			FungiblesError::NoBalance
		);
		assert_eq!(
			into_fungibles_error(Module { index: ASSETS, error: 0 }),
			FungiblesError::NoAccount
		);
		assert_eq!(
			into_fungibles_error(Module { index: ASSETS, error: 1 }),
			FungiblesError::NoPermission
		);
		assert_eq!(
			into_fungibles_error(Module { index: ASSETS, error: 2 }),
			FungiblesError::Unknown
		);
		assert_eq!(into_fungibles_error(Module { index: ASSETS, error: 3 }), FungiblesError::InUse);
		assert_eq!(
			into_fungibles_error(Module { index: ASSETS, error: 5 }),
			FungiblesError::MinBalanceZero
		);
		assert_eq!(
			into_fungibles_error(Module { index: ASSETS, error: 7 }),
			FungiblesError::InsufficientAllowance
		);
		assert_eq!(
			into_fungibles_error(Module { index: ASSETS, error: 10 }),
			FungiblesError::AssetNotLive
		);
	}
}<|MERGE_RESOLUTION|>--- conflicted
+++ resolved
@@ -51,14 +51,11 @@
 	pub(super) const START_DESTROY: u8 = 12;
 	pub(super) const SET_METADATA: u8 = 16;
 	pub(super) const CLEAR_METADATA: u8 = 17;
-<<<<<<< HEAD
+	pub(super) const ASSET_EXISTS: u8 = 18;
 
 	/// 4. PSP-22 Mintable & Burnable interface:
-	pub(super) const MINT: u8 = 18;
-	pub(super) const BURN: u8 = 19;
-=======
-	pub(super) const ASSET_EXISTS: u8 = 18;
->>>>>>> 772514c1
+	pub(super) const MINT: u8 = 19;
+	pub(super) const BURN: u8 = 20;
 }
 
 /// Returns the total token supply for a given asset ID.
@@ -362,11 +359,6 @@
 			.call(&(id))
 	}
 
-<<<<<<< HEAD
-	// pub fn asset_exists(id: AssetId) -> Result<bool> {
-	// 	assets::asset_exists(id)
-	// }
-=======
 	/// Checks if token exists for a given asset ID.
 	///
 	/// # Parameters
@@ -379,7 +371,6 @@
 			.handle_error_code::<StatusCode>()
 			.call(&(id))
 	}
->>>>>>> 772514c1
 }
 
 /// Represents various errors related to local fungible assets in the Pop API.
