use crate::{
	constants::{ASSETS, BALANCES, FUNGIBLES},
	primitives::{AccountId, AssetId, Balance},
	Result, StatusCode,
};
pub use asset_management::*;
use constants::*;
use ink::{env::chain_extension::ChainExtensionMethod, prelude::vec::Vec};
pub use metadata::*;

/// Helper method to build a dispatch call `ChainExtensionMethod` for fungibles `v0`.
///
/// Parameters:
/// - 'dispatchable': The index of the module dispatchable functions.
fn build_dispatch(dispatchable: u8) -> ChainExtensionMethod<(), (), (), false> {
	crate::v0::build_dispatch(FUNGIBLES, dispatchable)
}

/// Helper method to build a dispatch call `ChainExtensionMethod` for fungibles `v0`.
///
/// Parameters:
/// - 'state_query': The index of the runtime state query.
fn build_read_state(state_query: u8) -> ChainExtensionMethod<(), (), (), false> {
	crate::v0::build_read_state(FUNGIBLES, state_query)
}

/// Local Fungibles:
/// 1. PSP-22 Interface
/// 2. PSP-22 Metadata Interface
/// 3. Asset Management
/// 4. PSP-22 Mintable & Burnable Interface

mod constants {
	/// 1. PSP-22 Interface:
	pub(super) const TOTAL_SUPPLY: u8 = 0;
	pub(super) const BALANCE_OF: u8 = 1;
	pub(super) const ALLOWANCE: u8 = 2;
	pub(super) const TRANSFER: u8 = 3;
	pub(super) const TRANSFER_FROM: u8 = 4;
	pub(super) const APPROVE: u8 = 5;
	pub(super) const INCREASE_ALLOWANCE: u8 = 6;
	pub(super) const DECREASE_ALLOWANCE: u8 = 7;

	/// 2. PSP-22 Metadata Interface:
	pub(super) const TOKEN_NAME: u8 = 8;
	pub(super) const TOKEN_SYMBOL: u8 = 9;
	pub(super) const TOKEN_DECIMALS: u8 = 10;

	/// 3. Asset Management:
	pub(super) const CREATE: u8 = 11;
	pub(super) const START_DESTROY: u8 = 12;
	pub(super) const SET_METADATA: u8 = 16;
	pub(super) const CLEAR_METADATA: u8 = 17;
	pub(super) const ASSET_EXISTS: u8 = 18;

	/// 4. PSP-22 Mintable & Burnable interface:
	pub(super) const MINT: u8 = 19;
	pub(super) const BURN: u8 = 20;
}

/// Returns the total token supply for a given asset ID.
///
/// # Parameters
/// - `id` - The ID of the asset.
///
/// # Returns
/// The total supply of the token, or an error if the operation fails.
#[inline]
pub fn total_supply(id: AssetId) -> Result<Balance> {
	build_read_state(TOTAL_SUPPLY)
		.input::<AssetId>()
		.output::<Result<Balance>, true>()
		.handle_error_code::<StatusCode>()
		.call(&(id))
}

/// Returns the account balance for the specified `owner` for a given asset ID. Returns `0` if
/// the account is non-existent.
///
/// # Parameters
/// - `id` - The ID of the asset.
/// - `owner` - The account whose balance is being queried.
///
/// # Returns
/// The balance of the specified account, or an error if the operation fails.
#[inline]
pub fn balance_of(id: AssetId, owner: AccountId) -> Result<Balance> {
	build_read_state(BALANCE_OF)
		.input::<(AssetId, AccountId)>()
		.output::<Result<Balance>, true>()
		.handle_error_code::<StatusCode>()
		.call(&(id, owner))
}

/// Returns the amount which `spender` is still allowed to withdraw from `owner` for a given
/// asset ID. Returns `0` if no allowance has been set.
///
/// # Parameters
/// - `id` - The ID of the asset.
/// - `owner` - The account that owns the tokens.
/// - `spender` - The account that is allowed to spend the tokens.
///
/// # Returns
/// The remaining allowance, or an error if the operation fails.
#[inline]
pub fn allowance(id: AssetId, owner: AccountId, spender: AccountId) -> Result<Balance> {
	build_read_state(ALLOWANCE)
		.input::<(AssetId, AccountId, AccountId)>()
		.output::<Result<Balance>, true>()
		.handle_error_code::<StatusCode>()
		.call(&(id, owner, spender))
}

/// Transfers `value` amount of tokens from the caller's account to account `to`, with additional
/// `data` in unspecified format.
///
/// # Parameters
/// - `id` - The ID of the asset.
/// - `to` - The recipient account.
/// - `value` - The number of tokens to transfer.
///
/// # Returns
/// Returns `Ok(())` if successful, or an error if the transfer fails.
#[inline]
pub fn transfer(id: AssetId, to: AccountId, value: Balance) -> Result<()> {
	build_dispatch(TRANSFER)
		.input::<(AssetId, AccountId, Balance)>()
		.output::<Result<()>, true>()
		.handle_error_code::<StatusCode>()
		.call(&(id, to, value))
}

/// Transfers `value` amount tokens on behalf of `from` to account `to` with additional `data`
/// in unspecified format.
///
/// # Parameters
/// - `id` - The ID of the asset.
/// - `from` - The account from which the tokens are transferred.
/// - `to` - The recipient account.
/// - `value` - The number of tokens to transfer.
///
/// # Returns
/// Returns `Ok(())` if successful, or an error if the transfer fails.
#[inline]
pub fn transfer_from(id: AssetId, from: AccountId, to: AccountId, value: Balance) -> Result<()> {
	build_dispatch(TRANSFER_FROM)
		.input::<(AssetId, AccountId, AccountId, Balance)>()
		.output::<Result<()>, true>()
		.handle_error_code::<StatusCode>()
		.call(&(id, from, to, value))
}

/// Approves an account to spend a specified number of tokens on behalf of the caller.
///
/// # Parameters
/// - `id` - The ID of the asset.
/// - `spender` - The account that is allowed to spend the tokens.
/// - `value` - The number of tokens to approve.
///
/// # Returns
/// Returns `Ok(())` if successful, or an error if the approval fails.
#[inline]
pub fn approve(id: AssetId, spender: AccountId, value: Balance) -> Result<()> {
	build_dispatch(APPROVE)
		.input::<(AssetId, AccountId, Balance)>()
		.output::<Result<()>, true>()
		.handle_error_code::<StatusCode>()
		.call(&(id, spender, value))
}

/// Increases the allowance of a spender.
///
/// # Parameters
/// - `id` - The ID of the asset.
/// - `spender` - The account that is allowed to spend the tokens.
/// - `value` - The number of tokens to increase the allowance by.
///
/// # Returns
/// Returns `Ok(())` if successful, or an error if the operation fails.
#[inline]
pub fn increase_allowance(id: AssetId, spender: AccountId, value: Balance) -> Result<()> {
	build_dispatch(INCREASE_ALLOWANCE)
		.input::<(AssetId, AccountId, Balance)>()
		.output::<Result<()>, true>()
		.handle_error_code::<StatusCode>()
		.call(&(id, spender, value))
}

/// Decreases the allowance of a spender.
///
/// # Parameters
/// - `id` - The ID of the asset.
/// - `spender` - The account that is allowed to spend the tokens.
/// - `value` - The number of tokens to decrease the allowance by.
///
/// # Returns
/// Returns `Ok(())` if successful, or an error if the operation fails.
#[inline]
pub fn decrease_allowance(id: AssetId, spender: AccountId, value: Balance) -> Result<()> {
	build_dispatch(DECREASE_ALLOWANCE)
		.input::<(AssetId, AccountId, Balance)>()
		.output::<Result<()>, true>()
		.handle_error_code::<StatusCode>()
		.call(&(id, spender, value))
}

<<<<<<< HEAD
/// Creates `amount` tokens and assigns them to `account`, increasing the total supply.
///
/// # Parameters
/// - `id` - The ID of the asset.
/// - `owner` - The account to be credited with the created tokens.
=======
/// Creates `value` amount tokens and assigns them to `account`, increasing the total supply.
///
/// # Parameters
/// - `id` - The ID of the asset.
/// - `account` - The account to be credited with the created tokens.
>>>>>>> d8ac5bd4
/// - `value` - The number of tokens to mint.
///
/// # Returns
/// Returns `Ok(())` if successful, or an error if the operation fails.
<<<<<<< HEAD
pub fn mint(id: AssetId, account: AccountId, amount: Balance) -> Result<()> {
=======
pub fn mint(id: AssetId, account: AccountId, value: Balance) -> Result<()> {
>>>>>>> d8ac5bd4
	build_dispatch(MINT)
		.input::<(AssetId, AccountId, Balance)>()
		.output::<Result<()>, true>()
		.handle_error_code::<StatusCode>()
<<<<<<< HEAD
		.call(&(id, account, amount))
}

/// Destroys `amount` tokens from `account`, reducing the total supply.
///
/// # Parameters
/// - `id` - The ID of the asset.
/// - `owner` - The account from which the tokens will be destroyed.
=======
		.call(&(id, account, value))
}

/// Destroys `value` amount tokens from `account`, reducing the total supply.
///
/// # Parameters
/// - `id` - The ID of the asset.
/// - `account` - The account from which the tokens will be destroyed.
>>>>>>> d8ac5bd4
/// - `value` - The number of tokens to destroy.
///
/// # Returns
/// Returns `Ok(())` if successful, or an error if the operation fails.
<<<<<<< HEAD
pub fn burn(id: AssetId, account: AccountId, amount: Balance) -> Result<()> {
=======
pub fn burn(id: AssetId, account: AccountId, value: Balance) -> Result<()> {
>>>>>>> d8ac5bd4
	build_dispatch(BURN)
		.input::<(AssetId, AccountId, Balance)>()
		.output::<Result<()>, true>()
		.handle_error_code::<StatusCode>()
<<<<<<< HEAD
		.call(&(id, account, amount))
=======
		.call(&(id, account, value))
>>>>>>> d8ac5bd4
}

pub mod metadata {
	use super::*;

	/// Returns the token name for a given asset ID.
	///
	/// # Parameters
	/// - `id` - The ID of the asset.
	///
	/// # Returns
	/// The name of the token as a byte vector, or an error if the operation fails.
	#[inline]
	pub fn token_name(id: AssetId) -> Result<Vec<u8>> {
		build_read_state(TOKEN_NAME)
			.input::<AssetId>()
			.output::<Result<Vec<u8>>, true>()
			.handle_error_code::<StatusCode>()
			.call(&(id))
	}

	/// Returns the token symbol for a given asset ID.
	///
	/// # Parameters
	/// - `id` - The ID of the asset.
	///
	/// # Returns
	///  The symbol of the token as a byte vector, or an error if the operation fails.
	#[inline]
	pub fn token_symbol(id: AssetId) -> Result<Vec<u8>> {
		build_read_state(TOKEN_SYMBOL)
			.input::<AssetId>()
			.output::<Result<Vec<u8>>, true>()
			.handle_error_code::<StatusCode>()
			.call(&(id))
	}

	/// Returns the token decimals for a given asset ID.
	///
	/// # Parameters
	/// - `id` - The ID of the asset.
	///
	/// # Returns
	///  The number of decimals of the token, or an error if the operation fails.
	#[inline]
	pub fn token_decimals(id: AssetId) -> Result<u8> {
		build_read_state(TOKEN_DECIMALS)
			.input::<AssetId>()
			.output::<Result<u8>, true>()
			.handle_error_code::<StatusCode>()
			.call(&(id))
	}
}

pub mod asset_management {
	use super::*;

	/// Create a new token with a given asset ID.
	///
	/// # Parameters
	/// - `id` - The ID of the asset.
	/// - `admin` - The account that will administer the asset.
	/// - `min_balance` - The minimum balance required for accounts holding this asset.
	///
	/// # Returns
	/// Returns `Ok(())` if successful, or an error if the creation fails.
	pub fn create(id: AssetId, admin: AccountId, min_balance: Balance) -> Result<()> {
		build_dispatch(CREATE)
			.input::<(AssetId, AccountId, Balance)>()
			.output::<Result<()>, true>()
			.handle_error_code::<StatusCode>()
			.call(&(id, admin, min_balance))
	}

	/// Start the process of destroying a token with a given asset ID.
	///
	/// # Parameters
	/// - `id` - The ID of the asset.
	///
	/// # Returns
	/// Returns `Ok(())` if successful, or an error if the operation fails.
	pub fn start_destroy(id: AssetId) -> Result<()> {
		build_dispatch(START_DESTROY)
			.input::<AssetId>()
			.output::<Result<()>, true>()
			.handle_error_code::<StatusCode>()
			.call(&(id))
	}

	/// Set the metadata for a token with a given asset ID.
	///
	/// # Parameters
	/// - `id`: The identifier of the asset to update.
	/// - `name`: The user friendly name of this asset. Limited in length by `StringLimit`.
	/// - `symbol`: The exchange symbol for this asset. Limited in length by `StringLimit`.
	/// - `decimals`: The number of decimals this asset uses to represent one unit.
	///
	/// # Returns
	/// Returns `Ok(())` if successful, or an error if the operation fails.
	pub fn set_metadata(id: AssetId, name: Vec<u8>, symbol: Vec<u8>, decimals: u8) -> Result<()> {
		build_dispatch(SET_METADATA)
			.input::<(AssetId, Vec<u8>, Vec<u8>, u8)>()
			.output::<Result<()>, true>()
			.handle_error_code::<StatusCode>()
			.call(&(id, name, symbol, decimals))
	}

	/// Clear the metadata for a token with a given asset ID.
	///
	/// # Parameters
	/// - `id` - The ID of the asset.
	///
	/// # Returns
	/// Returns `Ok(())` if successful, or an error if the operation fails.
	pub fn clear_metadata(id: AssetId) -> Result<()> {
		build_dispatch(CLEAR_METADATA)
			.input::<AssetId>()
			.output::<Result<()>, true>()
			.handle_error_code::<StatusCode>()
			.call(&(id))
	}

<<<<<<< HEAD
	/// Checks if token exists for a given asset ID.
=======
	/// Checks if token with a given asset ID exists.
>>>>>>> d8ac5bd4
	///
	/// # Parameters
	/// - `id` - The ID of the asset.
	#[inline]
	pub fn asset_exists(id: AssetId) -> Result<bool> {
		build_read_state(ASSET_EXISTS)
			.input::<AssetId>()
			.output::<Result<bool>, true>()
			.handle_error_code::<StatusCode>()
			.call(&(id))
	}
}

/// Represents various errors related to local fungible assets in the Pop API.
///
/// The `FungiblesError` provides a detailed and specific set of error types that can occur when
/// interacting with fungible assets through the Pop API. Each variant signifies a particular error
/// condition, facilitating precise error handling and debugging.
///
/// It is designed to be lightweight, including only the essential errors relevant to fungible asset
/// operations. The `Other` variant serves as a catch-all for any unexpected errors. For more
/// detailed debugging, the `Other` variant can be converted into the richer `Error` type defined in
/// the primitives crate.
#[derive(Debug, PartialEq, Eq)]
#[ink::scale_derive(Encode, Decode, TypeInfo)]
pub enum FungiblesError {
	/// An unspecified or unknown error occurred.
	Other(StatusCode),
	/// The asset is not live; either frozen or being destroyed.
	AssetNotLive,
	/// Not enough allowance to fulfill a request is available.
	InsufficientAllowance,
	/// Not enough balance to fulfill a request is available.
	InsufficientBalance,
	/// The asset ID is already taken.
	InUse,
	/// Minimum balance should be non-zero.
	MinBalanceZero,
	/// The account to alter does not exist.
	NoAccount,
	/// The signing account has no permission to do the operation.
	NoPermission,
	/// The given asset ID is unknown.
	Unknown,
	/// No balance for creation of assets or fees.
	// TODO: Originally `pallet_balances::Error::InsufficientBalance` but collides with the
	//  `InsufficientBalance` error that is used for `pallet_assets::Error::BalanceLow` to adhere to
	//   standard. This deserves a second look.
	NoBalance,
}

impl From<StatusCode> for FungiblesError {
	/// Converts a `StatusCode` to a `FungiblesError`.
	///
	/// This conversion maps a `StatusCode`, returned by the runtime, to a more descriptive
	/// `FungiblesError`. This provides better context and understanding of the error, allowing
	/// developers to handle the most important errors effectively.
	fn from(value: StatusCode) -> Self {
		let encoded = value.0.to_le_bytes();
		match encoded {
			// Balances.
			[_, BALANCES, 2, _] => FungiblesError::NoBalance,
			// Assets.
			[_, ASSETS, 0, _] => FungiblesError::NoAccount,
			[_, ASSETS, 1, _] => FungiblesError::NoPermission,
			[_, ASSETS, 2, _] => FungiblesError::Unknown,
			[_, ASSETS, 3, _] => FungiblesError::InUse,
			[_, ASSETS, 5, _] => FungiblesError::MinBalanceZero,
			[_, ASSETS, 7, _] => FungiblesError::InsufficientAllowance,
			[_, ASSETS, 10, _] => FungiblesError::AssetNotLive,
			_ => FungiblesError::Other(value),
		}
	}
}

#[cfg(test)]
mod tests {
	use ink::scale::{Decode, Encode};

	use super::FungiblesError;
	use crate::{
		constants::{ASSETS, BALANCES},
		primitives::error::{
			ArithmeticError::*,
			Error::{self, *},
			TokenError::*,
			TransactionalError::*,
		},
		StatusCode,
	};

	fn error_into_status_code(error: Error) -> StatusCode {
		let mut encoded_error = error.encode();
		encoded_error.resize(4, 0);
		let value = u32::from_le_bytes(
			encoded_error.try_into().expect("qed, resized to 4 bytes line above"),
		);
		value.into()
	}

	fn into_fungibles_error(error: Error) -> FungiblesError {
		let status_code: StatusCode = error_into_status_code(error);
		status_code.into()
	}

	// If we ever want to change the conversion from bytes to `u32`.
	#[test]
	fn status_code_vs_encoded() {
		assert_eq!(u32::decode(&mut &[3u8, 10, 2, 0][..]).unwrap(), 133635u32);
		assert_eq!(u32::decode(&mut &[3u8, 52, 0, 0][..]).unwrap(), 13315u32);
		assert_eq!(u32::decode(&mut &[3u8, 52, 1, 0][..]).unwrap(), 78851u32);
		assert_eq!(u32::decode(&mut &[3u8, 52, 2, 0][..]).unwrap(), 144387u32);
		assert_eq!(u32::decode(&mut &[3u8, 52, 3, 0][..]).unwrap(), 209923u32);
		assert_eq!(u32::decode(&mut &[3u8, 52, 5, 0][..]).unwrap(), 340995u32);
		assert_eq!(u32::decode(&mut &[3u8, 52, 7, 0][..]).unwrap(), 472067u32);
		assert_eq!(u32::decode(&mut &[3u8, 52, 10, 0][..]).unwrap(), 668675u32);
	}

	#[test]
	fn conversion_status_code_into_fungibles_error_works() {
		let other_errors = vec![
			Other { dispatch_error_index: 5, error_index: 5, error: 1 },
			CannotLookup,
			BadOrigin,
			// `ModuleError` other than assets module.
			Module { index: 2, error: 5 },
			ConsumerRemaining,
			NoProviders,
			TooManyConsumers,
			Token(OnlyProvider),
			Arithmetic(Overflow),
			Transactional(NoLayer),
			Exhausted,
			Corruption,
			Unavailable,
			RootNotAllowed,
			UnknownCall,
			DecodingFailed,
		];
		for error in other_errors {
			let status_code: StatusCode = error_into_status_code(error);
			let fungibles_error: FungiblesError = status_code.into();
			assert_eq!(fungibles_error, FungiblesError::Other(status_code))
		}

		assert_eq!(
			into_fungibles_error(Module { index: BALANCES, error: 2 }),
			FungiblesError::NoBalance
		);
		assert_eq!(
			into_fungibles_error(Module { index: ASSETS, error: 0 }),
			FungiblesError::NoAccount
		);
		assert_eq!(
			into_fungibles_error(Module { index: ASSETS, error: 1 }),
			FungiblesError::NoPermission
		);
		assert_eq!(
			into_fungibles_error(Module { index: ASSETS, error: 2 }),
			FungiblesError::Unknown
		);
		assert_eq!(into_fungibles_error(Module { index: ASSETS, error: 3 }), FungiblesError::InUse);
		assert_eq!(
			into_fungibles_error(Module { index: ASSETS, error: 5 }),
			FungiblesError::MinBalanceZero
		);
		assert_eq!(
			into_fungibles_error(Module { index: ASSETS, error: 7 }),
			FungiblesError::InsufficientAllowance
		);
		assert_eq!(
			into_fungibles_error(Module { index: ASSETS, error: 10 }),
			FungiblesError::AssetNotLive
		);
	}
}<|MERGE_RESOLUTION|>--- conflicted
+++ resolved
@@ -204,42 +204,20 @@
 		.call(&(id, spender, value))
 }
 
-<<<<<<< HEAD
-/// Creates `amount` tokens and assigns them to `account`, increasing the total supply.
-///
-/// # Parameters
-/// - `id` - The ID of the asset.
-/// - `owner` - The account to be credited with the created tokens.
-=======
 /// Creates `value` amount tokens and assigns them to `account`, increasing the total supply.
 ///
 /// # Parameters
 /// - `id` - The ID of the asset.
 /// - `account` - The account to be credited with the created tokens.
->>>>>>> d8ac5bd4
 /// - `value` - The number of tokens to mint.
 ///
 /// # Returns
 /// Returns `Ok(())` if successful, or an error if the operation fails.
-<<<<<<< HEAD
-pub fn mint(id: AssetId, account: AccountId, amount: Balance) -> Result<()> {
-=======
 pub fn mint(id: AssetId, account: AccountId, value: Balance) -> Result<()> {
->>>>>>> d8ac5bd4
 	build_dispatch(MINT)
 		.input::<(AssetId, AccountId, Balance)>()
 		.output::<Result<()>, true>()
 		.handle_error_code::<StatusCode>()
-<<<<<<< HEAD
-		.call(&(id, account, amount))
-}
-
-/// Destroys `amount` tokens from `account`, reducing the total supply.
-///
-/// # Parameters
-/// - `id` - The ID of the asset.
-/// - `owner` - The account from which the tokens will be destroyed.
-=======
 		.call(&(id, account, value))
 }
 
@@ -248,25 +226,16 @@
 /// # Parameters
 /// - `id` - The ID of the asset.
 /// - `account` - The account from which the tokens will be destroyed.
->>>>>>> d8ac5bd4
 /// - `value` - The number of tokens to destroy.
 ///
 /// # Returns
 /// Returns `Ok(())` if successful, or an error if the operation fails.
-<<<<<<< HEAD
-pub fn burn(id: AssetId, account: AccountId, amount: Balance) -> Result<()> {
-=======
 pub fn burn(id: AssetId, account: AccountId, value: Balance) -> Result<()> {
->>>>>>> d8ac5bd4
 	build_dispatch(BURN)
 		.input::<(AssetId, AccountId, Balance)>()
 		.output::<Result<()>, true>()
 		.handle_error_code::<StatusCode>()
-<<<<<<< HEAD
-		.call(&(id, account, amount))
-=======
 		.call(&(id, account, value))
->>>>>>> d8ac5bd4
 }
 
 pub mod metadata {
@@ -389,11 +358,7 @@
 			.call(&(id))
 	}
 
-<<<<<<< HEAD
-	/// Checks if token exists for a given asset ID.
-=======
 	/// Checks if token with a given asset ID exists.
->>>>>>> d8ac5bd4
 	///
 	/// # Parameters
 	/// - `id` - The ID of the asset.
