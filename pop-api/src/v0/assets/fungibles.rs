--- conflicted
+++ resolved
@@ -1,12 +1,5 @@
-<<<<<<< HEAD
-use ink::{env::chain_extension::ChainExtensionMethod, prelude::vec::Vec};
-
-use crate::{
-	constants::{ASSETS, BALANCES, DISPATCH, FUNGIBLES, READ_STATE},
-=======
 use crate::{
 	constants::{ASSETS, BALANCES, FUNGIBLES},
->>>>>>> 9820e7fc
 	primitives::{AccountId, AssetId, Balance},
 	Result, StatusCode,
 };
@@ -14,18 +7,18 @@
 use ink::{env::chain_extension::ChainExtensionMethod, prelude::vec::Vec};
 pub use metadata::*;
 
-/// Helper method to build a dispatch call `ChainExtensionMethod` for fungibles `v0`
+/// Helper method to build a dispatch call `ChainExtensionMethod` for fungibles `v0`.
 ///
 /// Parameters:
-/// - 'dispatchable': The index of the module dispatchable functions
+/// - 'dispatchable': The index of the module dispatchable functions.
 fn build_dispatch(dispatchable: u8) -> ChainExtensionMethod<(), (), (), false> {
 	crate::v0::build_dispatch(FUNGIBLES, dispatchable)
 }
 
-/// Helper method to build a dispatch call `ChainExtensionMethod` for fungibles `v0``
+/// Helper method to build a dispatch call `ChainExtensionMethod` for fungibles `v0`.
 ///
 /// Parameters:
-/// - 'state_query': The index of the runtime state query
+/// - 'state_query': The index of the runtime state query.
 fn build_read_state(state_query: u8) -> ChainExtensionMethod<(), (), (), false> {
 	crate::v0::build_read_state(FUNGIBLES, state_query)
 }
