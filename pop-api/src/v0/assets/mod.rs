--- conflicted
+++ resolved
@@ -1,7 +1,3 @@
-<<<<<<< HEAD
-/// APIs for fungibles assets.
-=======
 /// APIs for fungible assets.
->>>>>>> bdfdc963
 #[cfg(feature = "fungibles")]
 pub mod fungibles;