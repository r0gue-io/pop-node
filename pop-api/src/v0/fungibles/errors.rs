//! A set of errors for use in smart contracts that interact with the fungibles api. This includes
//! errors compliant to standards.

<<<<<<< HEAD
use ink::prelude::string::String;
=======
use super::*;
use ink::prelude::string::{String, ToString};
>>>>>>> 8fc8d07c

use super::*;

/// Represents various errors related to fungible tokens.
///
/// The `FungiblesError` provides a detailed and specific set of error types that can occur when
/// interacting with fungible tokens. Each variant signifies a particular error
/// condition, facilitating precise error handling and debugging.
///
/// It is designed to be lightweight, including only the essential errors relevant to fungible token
/// operations. The `Other` variant serves as a catch-all for any unexpected errors. For more
/// detailed debugging, the `Other` variant can be converted into the richer `Error` type defined in
/// the primitives crate.
/// NOTE: The `FungiblesError` is WIP
#[derive(Debug, PartialEq, Eq)]
#[ink::scale_derive(Encode, Decode, TypeInfo)]
pub enum FungiblesError {
	/// An unspecified or unknown error occurred.
	Other(StatusCode),
	/// The token is not live; either frozen or being destroyed.
	NotLive,
	/// Not enough allowance to fulfill a request is available.
	InsufficientAllowance,
	/// Not enough balance to fulfill a request is available.
	InsufficientBalance,
	/// The token ID is already taken.
	InUse,
	/// Minimum balance should be non-zero.
	MinBalanceZero,
	/// The account to alter does not exist.
	NoAccount,
	/// The signing account has no permission to do the operation.
	NoPermission,
	/// The given token ID is unknown.
	Unknown,
	/// No balance for creation of tokens or fees.
	// TODO: Originally `pallet_balances::Error::InsufficientBalance` but collides with the
	//  `InsufficientBalance` error that is used for `pallet_assets::Error::BalanceLow` to adhere
	//  to the standard. This deserves a second look.
	NoBalance,
}

impl From<StatusCode> for FungiblesError {
	/// Converts a `StatusCode` to a `FungiblesError`.
	///
	/// This conversion maps a `StatusCode`, returned by the runtime, to a more descriptive
	/// `FungiblesError`. This provides better context and understanding of the error, allowing
	/// developers to handle the most important errors effectively.
	fn from(value: StatusCode) -> Self {
		let encoded = value.0.to_le_bytes();
		match encoded {
			// Balances.
			[_, BALANCES, 2, _] => FungiblesError::NoBalance,
			// Assets.
			[_, ASSETS, 0, _] => FungiblesError::NoAccount,
			[_, ASSETS, 1, _] => FungiblesError::NoPermission,
			[_, ASSETS, 2, _] => FungiblesError::Unknown,
			[_, ASSETS, 3, _] => FungiblesError::InUse,
			[_, ASSETS, 5, _] => FungiblesError::MinBalanceZero,
			[_, ASSETS, 7, _] => FungiblesError::InsufficientAllowance,
			[_, ASSETS, 10, _] => FungiblesError::NotLive,
			_ => FungiblesError::Other(value),
		}
	}
}

/// The PSP22 error.
// TODO: Issue https://github.com/r0gue-io/pop-node/issues/298
#[derive(Debug, PartialEq, Eq)]
#[ink::scale_derive(Encode, Decode, TypeInfo)]
pub enum PSP22Error {
	/// Custom error type for implementation-based errors.
	Custom(String),
	/// Returned when an account does not have enough tokens to complete the operation.
	InsufficientBalance,
	/// Returned if there is not enough allowance to complete the operation.
	InsufficientAllowance,
	/// Returned if recipient's address is zero.
	ZeroRecipientAddress,
	/// Returned if sender's address is zero.
	ZeroSenderAddress,
	/// Returned if a safe transfer check failed.
	SafeTransferCheckFailed(String),
}

impl From<StatusCode> for PSP22Error {
	/// Converts a `StatusCode` to a `PSP22Error`.
	fn from(value: StatusCode) -> Self {
		let encoded = value.0.to_le_bytes();
		match encoded {
			// BalanceLow.
			[_, ASSETS, 0, _] => PSP22Error::InsufficientBalance,
			// Unapproved.
			[_, ASSETS, 10, _] => PSP22Error::InsufficientAllowance,
			// Unknown.
			[_, ASSETS, 3, _] => PSP22Error::Custom(String::from("Unknown")),
			_ => PSP22Error::Custom(value.0.to_string()),
		}
	}
}

#[cfg(test)]
mod tests {
	use ink::{
		prelude::string::String,
		scale::{Decode, Encode},
	};

	use super::{FungiblesError, PSP22Error};
	use crate::{
		constants::{ASSETS, BALANCES},
		primitives::{
			ArithmeticError::*,
			Error::{self, *},
			TokenError::*,
			TransactionalError::*,
		},
		StatusCode,
	};

	fn error_into_status_code(error: Error) -> StatusCode {
		let mut encoded_error = error.encode();
		encoded_error.resize(4, 0);
		let value = u32::from_le_bytes(
			encoded_error.try_into().expect("qed, resized to 4 bytes line above"),
		);
		value.into()
	}

	fn into_error<T: From<StatusCode>>(error: Error) -> T {
		error_into_status_code(error).into()
	}

	// If we ever want to change the conversion from bytes to `u32`.
	#[test]
	fn status_code_vs_encoded() {
		assert_eq!(u32::decode(&mut &[3u8, 10, 2, 0][..]).unwrap(), 133635u32);
		assert_eq!(u32::decode(&mut &[3u8, 52, 0, 0][..]).unwrap(), 13315u32);
		assert_eq!(u32::decode(&mut &[3u8, 52, 1, 0][..]).unwrap(), 78851u32);
		assert_eq!(u32::decode(&mut &[3u8, 52, 2, 0][..]).unwrap(), 144387u32);
		assert_eq!(u32::decode(&mut &[3u8, 52, 3, 0][..]).unwrap(), 209923u32);
		assert_eq!(u32::decode(&mut &[3u8, 52, 5, 0][..]).unwrap(), 340995u32);
		assert_eq!(u32::decode(&mut &[3u8, 52, 7, 0][..]).unwrap(), 472067u32);
		assert_eq!(u32::decode(&mut &[3u8, 52, 10, 0][..]).unwrap(), 668675u32);
	}

	#[test]
	fn converting_status_code_into_fungibles_error_works() {
		let other_errors = vec![
			Other,
			CannotLookup,
			BadOrigin,
			// `ModuleError` other than assets module.
			Module { index: 2, error: [5, 0] },
			ConsumerRemaining,
			NoProviders,
			TooManyConsumers,
			Token(OnlyProvider),
			Arithmetic(Overflow),
			Transactional(NoLayer),
			Exhausted,
			Corruption,
			Unavailable,
			RootNotAllowed,
			Unknown { dispatch_error_index: 5, error_index: 5, error: 1 },
			DecodingFailed,
		];
		for error in other_errors {
			let status_code: StatusCode = error_into_status_code(error);
			let fungibles_error: FungiblesError = status_code.into();
			assert_eq!(fungibles_error, FungiblesError::Other(status_code))
		}

		assert_eq!(
			into_error::<FungiblesError>(Module { index: BALANCES, error: [2, 0] }),
			FungiblesError::NoBalance
		);
		assert_eq!(
			into_error::<FungiblesError>(Module { index: ASSETS, error: [0, 0] }),
			FungiblesError::NoAccount
		);
		assert_eq!(
			into_error::<FungiblesError>(Module { index: ASSETS, error: [1, 0] }),
			FungiblesError::NoPermission
		);
		assert_eq!(
			into_error::<FungiblesError>(Module { index: ASSETS, error: [2, 0] }),
			FungiblesError::Unknown
		);
		assert_eq!(
			into_error::<FungiblesError>(Module { index: ASSETS, error: [3, 0] }),
			FungiblesError::InUse
		);
		assert_eq!(
			into_error::<FungiblesError>(Module { index: ASSETS, error: [5, 0] }),
			FungiblesError::MinBalanceZero
		);
		assert_eq!(
			into_error::<FungiblesError>(Module { index: ASSETS, error: [7, 0] }),
			FungiblesError::InsufficientAllowance
		);
		assert_eq!(
			into_error::<FungiblesError>(Module { index: ASSETS, error: [10, 0] }),
			FungiblesError::NotLive
		);
	}

	#[test]
	fn converting_status_code_into_psp22_error_works() {
		let other_errors = vec![
			Other,
			CannotLookup,
			BadOrigin,
			// `ModuleError` other than assets module.
			Module { index: 2, error: [5, 0] },
			ConsumerRemaining,
			NoProviders,
			TooManyConsumers,
			Token(OnlyProvider),
			Arithmetic(Overflow),
			Transactional(NoLayer),
			Exhausted,
			Corruption,
			Unavailable,
			RootNotAllowed,
			Unknown { dispatch_error_index: 5, error_index: 5, error: 1 },
			DecodingFailed,
		];
		for error in other_errors {
			let status_code: StatusCode = error_into_status_code(error);
			let fungibles_error: PSP22Error = status_code.into();
			assert_eq!(fungibles_error, PSP22Error::Custom(status_code.0.to_string()))
		}

		assert_eq!(
			into_error::<PSP22Error>(Module { index: ASSETS, error: [0, 0] }),
			PSP22Error::InsufficientBalance
		);
		assert_eq!(
			into_error::<PSP22Error>(Module { index: ASSETS, error: [10, 0] }),
			PSP22Error::InsufficientAllowance
		);
		assert_eq!(
			into_error::<PSP22Error>(Module { index: ASSETS, error: [3, 0] }),
			PSP22Error::Custom(String::from("Unknown"))
		);
	}
}<|MERGE_RESOLUTION|>--- conflicted
+++ resolved
@@ -1,14 +1,8 @@
 //! A set of errors for use in smart contracts that interact with the fungibles api. This includes
 //! errors compliant to standards.
 
-<<<<<<< HEAD
-use ink::prelude::string::String;
-=======
 use super::*;
 use ink::prelude::string::{String, ToString};
->>>>>>> 8fc8d07c
-
-use super::*;
 
 /// Represents various errors related to fungible tokens.
 ///
