use crate::{
	build_extension_method,
	constants::{DISPATCH, READ_STATE},
	primitives::Error,
<<<<<<< HEAD
	StatusCode,
=======
	ChainExtensionMethodApi, StatusCode,
>>>>>>> b6530914
};
use ink::env::chain_extension::ChainExtensionMethod;

/// APIs for fungible tokens.
#[cfg(feature = "fungibles")]
pub mod fungibles;

pub(crate) const V0: u8 = 0;

impl From<StatusCode> for Error {
	fn from(value: StatusCode) -> Self {
		value.0.into()
	}
}

// Helper method to build a dispatch call.
//
// Parameters:
// - 'module': The index of the runtime module.
// - 'dispatchable': The index of the module dispatchable functions.
<<<<<<< HEAD
fn build_dispatch(module: u8, dispatchable: u8) -> ChainExtensionMethod<(), (), (), false> {
	build_extension_method(V0, DISPATCH, module, dispatchable)
=======
fn build_dispatch(module: u8, dispatchable: u8) -> ChainExtensionMethodApi {
	build_extension_method(DISPATCH, V0, module, dispatchable)
>>>>>>> b6530914
}

// Helper method to build a call to read state.
//
// Parameters:
// - 'module': The index of the runtime module.
// - 'state_query': The index of the runtime state query.
<<<<<<< HEAD
fn build_read_state(module: u8, state_query: u8) -> ChainExtensionMethod<(), (), (), false> {
	build_extension_method(V0, READ_STATE, module, state_query)
=======
fn build_read_state(module: u8, state_query: u8) -> ChainExtensionMethodApi {
	build_extension_method(READ_STATE, V0, module, state_query)
>>>>>>> b6530914
}<|MERGE_RESOLUTION|>--- conflicted
+++ resolved
@@ -2,13 +2,8 @@
 	build_extension_method,
 	constants::{DISPATCH, READ_STATE},
 	primitives::Error,
-<<<<<<< HEAD
-	StatusCode,
-=======
 	ChainExtensionMethodApi, StatusCode,
->>>>>>> b6530914
 };
-use ink::env::chain_extension::ChainExtensionMethod;
 
 /// APIs for fungible tokens.
 #[cfg(feature = "fungibles")]
@@ -27,13 +22,8 @@
 // Parameters:
 // - 'module': The index of the runtime module.
 // - 'dispatchable': The index of the module dispatchable functions.
-<<<<<<< HEAD
-fn build_dispatch(module: u8, dispatchable: u8) -> ChainExtensionMethod<(), (), (), false> {
-	build_extension_method(V0, DISPATCH, module, dispatchable)
-=======
 fn build_dispatch(module: u8, dispatchable: u8) -> ChainExtensionMethodApi {
 	build_extension_method(DISPATCH, V0, module, dispatchable)
->>>>>>> b6530914
 }
 
 // Helper method to build a call to read state.
@@ -41,11 +31,6 @@
 // Parameters:
 // - 'module': The index of the runtime module.
 // - 'state_query': The index of the runtime state query.
-<<<<<<< HEAD
-fn build_read_state(module: u8, state_query: u8) -> ChainExtensionMethod<(), (), (), false> {
-	build_extension_method(V0, READ_STATE, module, state_query)
-=======
 fn build_read_state(module: u8, state_query: u8) -> ChainExtensionMethodApi {
 	build_extension_method(READ_STATE, V0, module, state_query)
->>>>>>> b6530914
 }