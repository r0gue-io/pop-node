[package]
description = "Primitives crate for Pop"
edition = "2021"
license = "GPL-3.0-only"
name = "pop-primitives"
version = "0.0.0"

[dependencies]
codec.workspace = true
scale-info.workspace = true
<<<<<<< HEAD
=======

[dev-dependencies]
enum-iterator = "2.1.0"
>>>>>>> b6530914

[features]
default = [ "std" ]
std = [ "codec/std", "scale-info/std" ]<|MERGE_RESOLUTION|>--- conflicted
+++ resolved
@@ -8,12 +8,9 @@
 [dependencies]
 codec.workspace = true
 scale-info.workspace = true
-<<<<<<< HEAD
-=======
 
 [dev-dependencies]
 enum-iterator = "2.1.0"
->>>>>>> b6530914
 
 [features]
 default = [ "std" ]
