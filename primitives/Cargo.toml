[package]
<<<<<<< HEAD
description = "Primitives crate for Pop"
=======
>>>>>>> 788c240c
edition = "2021"
license = "GPL-3.0-only"
name = "pop-primitives"
version = "0.0.0"

[dependencies]
<<<<<<< HEAD
codec.workspace = true
scale-info.workspace = true

[features]
default = [ "std" ]
std = [ "codec/std", "scale-info/std" ]
=======
bounded-collections = { version = "0.1", default-features = false }
scale = { package = "parity-scale-codec", version = "3", default-features = false, features = [ "derive" ] }
scale-info = { version = "2.6", default-features = false, features = [ "derive" ], optional = true }

[features]
default = [ "std" ]
std = [ "bounded-collections/std", "scale-info/std", "scale/std" ]
>>>>>>> 788c240c
<|MERGE_RESOLUTION|>--- conflicted
+++ resolved
@@ -1,27 +1,15 @@
 [package]
-<<<<<<< HEAD
 description = "Primitives crate for Pop"
-=======
->>>>>>> 788c240c
 edition = "2021"
+name = "pop-primitives"
 license = "GPL-3.0-only"
 name = "pop-primitives"
 version = "0.0.0"
 
 [dependencies]
-<<<<<<< HEAD
 codec.workspace = true
 scale-info.workspace = true
 
 [features]
 default = [ "std" ]
-std = [ "codec/std", "scale-info/std" ]
-=======
-bounded-collections = { version = "0.1", default-features = false }
-scale = { package = "parity-scale-codec", version = "3", default-features = false, features = [ "derive" ] }
-scale-info = { version = "2.6", default-features = false, features = [ "derive" ], optional = true }
-
-[features]
-default = [ "std" ]
-std = [ "bounded-collections/std", "scale-info/std", "scale/std" ]
->>>>>>> 788c240c
+std = [ "codec/std", "scale-info/std" ]