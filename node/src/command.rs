use std::{net::SocketAddr, path::PathBuf};

use cumulus_primitives_core::ParaId;
use frame_benchmarking_cli::{BenchmarkCmd, SUBSTRATE_REFERENCE_HARDWARE};
use log::info;
use pop_runtime_common::Block;
use sc_cli::{
	ChainSpec, CliConfiguration, DefaultConfigurationValues, ImportParams, KeystoreParams,
	NetworkParams, Result, SharedParams, SubstrateCli,
};
use sc_service::config::{BasePath, PrometheusConfig};
use sp_runtime::traits::AccountIdConversion;

use crate::{
	chain_spec,
	chain_spec::Relay,
	cli::{Cli, RelayChainCli, Subcommand},
	service::{new_partial, DevnetRuntimeExecutor, TestnetRuntimeExecutor},
};

#[derive(Debug, PartialEq)]
enum Runtime {
	Devnet,
	Testnet,
}

trait RuntimeResolver {
	fn runtime(&self) -> Runtime;
}
/// Private helper that pattern matches on the input (which is expected to be a ChainSpec ID)
/// and returns the Runtime accordingly.
fn runtime(id: &str) -> Runtime {
	if id.starts_with("dev") || id.ends_with("devnet") {
		Runtime::Devnet
	} else if id.starts_with("test") || id.ends_with("testnet") {
		Runtime::Testnet
	} else {
		log::warn!("No specific runtime was recognized for ChainSpec's Id: '{}', so Runtime::Devnet will be used", id);
		Runtime::Devnet
	}
}
/// Resolve runtime from ChainSpec ID
impl RuntimeResolver for dyn ChainSpec {
	fn runtime(&self) -> Runtime {
		runtime(self.id())
	}
}
/// Implementation, that can resolve [`Runtime`] from any json configuration file
impl RuntimeResolver for PathBuf {
	fn runtime(&self) -> Runtime {
		#[derive(Debug, serde::Deserialize)]
		struct EmptyChainSpecWithId {
			id: String,
		}

		let file = std::fs::File::open(self).expect("Failed to open file");
		let reader = std::io::BufReader::new(file);
		let chain_spec: EmptyChainSpecWithId = serde_json::from_reader(reader)
			.expect("Failed to read 'json' file with ChainSpec configuration");

		runtime(&chain_spec.id)
	}
}

fn load_spec(id: &str) -> std::result::Result<Box<dyn ChainSpec>, String> {
	Ok(match id {
<<<<<<< HEAD
		"dev" | "dev-paseo" => Box::new(chain_spec::development_config(Relay::PaseoLocal)),
		"test" | "pop-paseo" => Box::new(chain_spec::testnet_config(Relay::Paseo)),
=======
		"dev" | "devnet" | "dev-paseo" => {
			Box::new(chain_spec::development_config(Relay::PaseoLocal))
		},
		"test" | "testnet" | "pop-paseo" => Box::new(chain_spec::testnet_config(Relay::Paseo)),
>>>>>>> a9de17d3
		"" | "local" => Box::new(chain_spec::development_config(Relay::PaseoLocal)),
		path => {
			let path: PathBuf = path.into();
			match path.runtime() {
				Runtime::Devnet => Box::new(chain_spec::DevnetChainSpec::from_json_file(path)?),
				Runtime::Testnet => Box::new(chain_spec::TestnetChainSpec::from_json_file(path)?),
			}
		},
	})
}

impl SubstrateCli for Cli {
	fn impl_name() -> String {
		"Pop Collator".into()
	}

	fn impl_version() -> String {
		env!("SUBSTRATE_CLI_IMPL_VERSION").into()
	}

	fn description() -> String {
		format!(
			"Pop Collator\n\nThe command-line arguments provided first will be \
		passed to the parachain node, while the arguments provided after -- will be passed \
		to the relay chain node.\n\n\
		{} <parachain-args> -- <relay-chain-args>",
			Self::executable_name()
		)
	}

	fn author() -> String {
		env!("CARGO_PKG_AUTHORS").into()
	}

	fn support_url() -> String {
		"https://github.com/paritytech/polkadot-sdk/issues/new".into()
	}

	fn copyright_start_year() -> i32 {
		2023
	}

	fn load_spec(&self, id: &str) -> std::result::Result<Box<dyn sc_service::ChainSpec>, String> {
		load_spec(id)
	}
}

impl SubstrateCli for RelayChainCli {
	fn impl_name() -> String {
		"Pop Collator".into()
	}

	fn impl_version() -> String {
		env!("SUBSTRATE_CLI_IMPL_VERSION").into()
	}

	fn description() -> String {
		format!(
			"Pop Collator\n\nThe command-line arguments provided first will be \
		passed to the parachain node, while the arguments provided after -- will be passed \
		to the relay chain node.\n\n\
		{} <parachain-args> -- <relay-chain-args>",
			Self::executable_name()
		)
	}

	fn author() -> String {
		env!("CARGO_PKG_AUTHORS").into()
	}

	fn support_url() -> String {
		"https://github.com/paritytech/polkadot-sdk/issues/new".into()
	}

	fn copyright_start_year() -> i32 {
		2020
	}

	fn load_spec(&self, id: &str) -> std::result::Result<Box<dyn sc_service::ChainSpec>, String> {
		polkadot_cli::Cli::from_iter([RelayChainCli::executable_name()].iter()).load_spec(id)
	}
}

macro_rules! construct_async_run {
	(|$components:ident, $cli:ident, $cmd:ident, $config:ident| $( $code:tt )* ) => {{
		let runner = $cli.create_runner($cmd)?;
		match runner.config().chain_spec.runtime() {
			Runtime::Devnet => {
				runner.async_run(|$config| {
					let $components = new_partial::<pop_runtime_devnet::RuntimeApi, DevnetRuntimeExecutor>(
						&$config
					)?;
					let task_manager = $components.task_manager;
					{ $( $code )* }.map(|v| (v, task_manager))
				})
			}
			Runtime::Testnet => {
				runner.async_run(|$config| {
					let $components = new_partial::<pop_runtime_testnet::RuntimeApi, TestnetRuntimeExecutor>(
						&$config
					)?;
					let task_manager = $components.task_manager;
					{ $( $code )* }.map(|v| (v, task_manager))
				})
			}
		}
	}}
}

macro_rules! construct_benchmark_partials {
	($config:expr, |$partials:ident| $code:expr) => {
		match $config.chain_spec.runtime() {
			Runtime::Devnet => {
				let $partials =
					new_partial::<pop_runtime_devnet::RuntimeApi, DevnetRuntimeExecutor>(&$config)?;
				$code
			},
			Runtime::Testnet => {
				let $partials = new_partial::<
					pop_runtime_testnet::RuntimeApi,
					TestnetRuntimeExecutor,
				>(&$config)?;
				$code
			},
		}
	};
}

/// Parse command line arguments into service configuration.
pub fn run() -> Result<()> {
	let cli = Cli::from_args();

	match &cli.subcommand {
		Some(Subcommand::BuildSpec(cmd)) => {
			let runner = cli.create_runner(cmd)?;
			runner.sync_run(|config| cmd.run(config.chain_spec, config.network))
		},
		Some(Subcommand::CheckBlock(cmd)) => {
			construct_async_run!(|components, cli, cmd, config| {
				Ok(cmd.run(components.client, components.import_queue))
			})
		},
		Some(Subcommand::ExportBlocks(cmd)) => {
			construct_async_run!(|components, cli, cmd, config| {
				Ok(cmd.run(components.client, config.database))
			})
		},
		Some(Subcommand::ExportState(cmd)) => {
			construct_async_run!(|components, cli, cmd, config| {
				Ok(cmd.run(components.client, config.chain_spec))
			})
		},
		Some(Subcommand::ImportBlocks(cmd)) => {
			construct_async_run!(|components, cli, cmd, config| {
				Ok(cmd.run(components.client, components.import_queue))
			})
		},
		Some(Subcommand::Revert(cmd)) => {
			construct_async_run!(|components, cli, cmd, config| {
				Ok(cmd.run(components.client, components.backend, None))
			})
		},
		Some(Subcommand::PurgeChain(cmd)) => {
			let runner = cli.create_runner(cmd)?;

			runner.sync_run(|config| {
				let polkadot_cli = RelayChainCli::new(
					&config,
					[RelayChainCli::executable_name()].iter().chain(cli.relay_chain_args.iter()),
				);

				let polkadot_config = SubstrateCli::create_configuration(
					&polkadot_cli,
					&polkadot_cli,
					config.tokio_handle.clone(),
				)
				.map_err(|err| format!("Relay chain argument error: {}", err))?;

				cmd.run(config, polkadot_config)
			})
		},
		Some(Subcommand::ExportGenesisHead(cmd)) => {
			let runner = cli.create_runner(cmd)?;
			runner.sync_run(|config| {
				construct_benchmark_partials!(config, |partials| {
					cmd.run(partials.client)
				})
			})
		},
		Some(Subcommand::ExportGenesisWasm(cmd)) => {
			let runner = cli.create_runner(cmd)?;
			runner.sync_run(|_config| {
				let spec = cli.load_spec(&cmd.shared_params.chain.clone().unwrap_or_default())?;
				cmd.run(&*spec)
			})
		},
		Some(Subcommand::Benchmark(cmd)) => {
			let runner = cli.create_runner(cmd)?;
			// Switch on the concrete benchmark sub-command-
			match cmd {
				BenchmarkCmd::Pallet(cmd) =>
					if cfg!(feature = "runtime-benchmarks") {
						runner.sync_run(|config| cmd.run::<Block, ()>(config))
					} else {
						Err("Benchmarking wasn't enabled when building the node. \
					You can enable it with `--features runtime-benchmarks`."
							.into())
					},
				BenchmarkCmd::Block(cmd) => runner.sync_run(|config| {
					construct_benchmark_partials!(config, |partials| cmd.run(partials.client))
				}),
				#[cfg(not(feature = "runtime-benchmarks"))]
				BenchmarkCmd::Storage(_) =>
					return Err(sc_cli::Error::Input(
						"Compile with --features=runtime-benchmarks \
						to enable storage benchmarks."
							.into(),
					)
					.into()),
				#[cfg(feature = "runtime-benchmarks")]
				BenchmarkCmd::Storage(cmd) => runner.sync_run(|config| {
					construct_benchmark_partials!(config, |partials| {
						let db = partials.backend.expose_db();
						let storage = partials.backend.expose_storage();
						cmd.run(config, partials.client.clone(), db, storage)
					})
				}),
				BenchmarkCmd::Machine(cmd) =>
					runner.sync_run(|config| cmd.run(&config, SUBSTRATE_REFERENCE_HARDWARE.clone())),
				// NOTE: this allows the Client to leniently implement
				// new benchmark commands without requiring a companion MR.
				#[allow(unreachable_patterns)]
				_ => Err("Benchmarking sub-command unsupported".into()),
			}
		},
		Some(Subcommand::TryRuntime) => Err("The `try-runtime` subcommand has been migrated to a standalone CLI (https://github.com/paritytech/try-runtime-cli). It is no longer being maintained here and will be removed entirely some time after January 2024. Please remove this subcommand from your runtime and use the standalone CLI.".into()),
		Some(Subcommand::Key(cmd)) => cmd.run(&cli),
		None => {
			let runner = cli.create_runner(&cli.run.normalize())?;
			let collator_options = cli.run.collator_options();

			runner.run_node_until_exit(|config| async move {
				let hwbench = (!cli.no_hardware_benchmarks)
					.then_some(config.database.path().map(|database_path| {
						let _ = std::fs::create_dir_all(database_path);
						sc_sysinfo::gather_hwbench(Some(database_path))
					}))
					.flatten();

				let para_id = chain_spec::Extensions::try_get(&*config.chain_spec)
					.map(|e| e.para_id)
					.ok_or("Could not find parachain ID in chain-spec.")?;

				let polkadot_cli = RelayChainCli::new(
					&config,
					[RelayChainCli::executable_name()].iter().chain(cli.relay_chain_args.iter()),
				);

				let id = ParaId::from(para_id);

				let parachain_account =
					AccountIdConversion::<polkadot_primitives::AccountId>::into_account_truncating(
						&id,
					);

				let tokio_handle = config.tokio_handle.clone();
				let polkadot_config =
					SubstrateCli::create_configuration(&polkadot_cli, &polkadot_cli, tokio_handle)
						.map_err(|err| format!("Relay chain argument error: {}", err))?;

				info!("Parachain Account: {parachain_account}");
				info!("Is collating: {}", if config.role.is_authority() { "yes" } else { "no" });

				match config.chain_spec.runtime() {
					Runtime::Devnet => {
						sp_core::crypto::set_default_ss58_version(
							pop_runtime_devnet::SS58Prefix::get().into(),
						);
						crate::service::start_parachain_node::<
							pop_runtime_devnet::RuntimeApi,
							DevnetRuntimeExecutor,
						>(
							config,
							polkadot_config,
							collator_options,
							id,
							hwbench,
						)
						.await
						.map(|r| r.0)
						.map_err(Into::into)
					},
					Runtime::Testnet => {
						sp_core::crypto::set_default_ss58_version(
							pop_runtime_testnet::SS58Prefix::get().into(),
						);
						crate::service::start_parachain_node::<
							pop_runtime_testnet::RuntimeApi,
							TestnetRuntimeExecutor,
						>(
							config,
							polkadot_config,
							collator_options,
							id,
							hwbench,
						)
						.await
						.map(|r| r.0)
						.map_err(Into::into)
					},
				}
			})
		},
	}
}

impl DefaultConfigurationValues for RelayChainCli {
	fn p2p_listen_port() -> u16 {
		30334
	}

	fn rpc_listen_port() -> u16 {
		9945
	}

	fn prometheus_listen_port() -> u16 {
		9616
	}
}

impl CliConfiguration<Self> for RelayChainCli {
	fn shared_params(&self) -> &SharedParams {
		self.base.base.shared_params()
	}

	fn import_params(&self) -> Option<&ImportParams> {
		self.base.base.import_params()
	}

	fn network_params(&self) -> Option<&NetworkParams> {
		self.base.base.network_params()
	}

	fn keystore_params(&self) -> Option<&KeystoreParams> {
		self.base.base.keystore_params()
	}

	fn base_path(&self) -> Result<Option<BasePath>> {
		Ok(self
			.shared_params()
			.base_path()?
			.or_else(|| self.base_path.clone().map(Into::into)))
	}

	fn rpc_addr(&self, default_listen_port: u16) -> Result<Option<SocketAddr>> {
		self.base.base.rpc_addr(default_listen_port)
	}

	fn prometheus_config(
		&self,
		default_listen_port: u16,
		chain_spec: &Box<dyn ChainSpec>,
	) -> Result<Option<PrometheusConfig>> {
		self.base.base.prometheus_config(default_listen_port, chain_spec)
	}

	fn init<F>(
		&self,
		_support_url: &String,
		_impl_version: &String,
		_logger_hook: F,
		_config: &sc_service::Configuration,
	) -> Result<()>
	where
		F: FnOnce(&mut sc_cli::LoggerBuilder, &sc_service::Configuration),
	{
		unreachable!("PolkadotCli is never initialized; qed");
	}

	fn chain_id(&self, is_dev: bool) -> Result<String> {
		let chain_id = self.base.base.chain_id(is_dev)?;

		Ok(if chain_id.is_empty() { self.chain_id.clone().unwrap_or_default() } else { chain_id })
	}

	fn role(&self, is_dev: bool) -> Result<sc_service::Role> {
		self.base.base.role(is_dev)
	}

	fn transaction_pool(&self, is_dev: bool) -> Result<sc_service::config::TransactionPoolOptions> {
		self.base.base.transaction_pool(is_dev)
	}

	fn trie_cache_maximum_size(&self) -> Result<Option<usize>> {
		self.base.base.trie_cache_maximum_size()
	}

	fn rpc_methods(&self) -> Result<sc_service::config::RpcMethods> {
		self.base.base.rpc_methods()
	}

	fn rpc_max_connections(&self) -> Result<u32> {
		self.base.base.rpc_max_connections()
	}

	fn rpc_cors(&self, is_dev: bool) -> Result<Option<Vec<String>>> {
		self.base.base.rpc_cors(is_dev)
	}

	fn default_heap_pages(&self) -> Result<Option<u64>> {
		self.base.base.default_heap_pages()
	}

	fn force_authoring(&self) -> Result<bool> {
		self.base.base.force_authoring()
	}

	fn disable_grandpa(&self) -> Result<bool> {
		self.base.base.disable_grandpa()
	}

	fn max_runtime_instances(&self) -> Result<Option<usize>> {
		self.base.base.max_runtime_instances()
	}

	fn announce_block(&self) -> Result<bool> {
		self.base.base.announce_block()
	}

	fn telemetry_endpoints(
		&self,
		chain_spec: &Box<dyn ChainSpec>,
	) -> Result<Option<sc_telemetry::TelemetryEndpoints>> {
		self.base.base.telemetry_endpoints(chain_spec)
	}

	fn node_name(&self) -> Result<String> {
		self.base.base.node_name()
	}
}<|MERGE_RESOLUTION|>--- conflicted
+++ resolved
@@ -64,15 +64,10 @@
 
 fn load_spec(id: &str) -> std::result::Result<Box<dyn ChainSpec>, String> {
 	Ok(match id {
-<<<<<<< HEAD
-		"dev" | "dev-paseo" => Box::new(chain_spec::development_config(Relay::PaseoLocal)),
-		"test" | "pop-paseo" => Box::new(chain_spec::testnet_config(Relay::Paseo)),
-=======
 		"dev" | "devnet" | "dev-paseo" => {
 			Box::new(chain_spec::development_config(Relay::PaseoLocal))
 		},
 		"test" | "testnet" | "pop-paseo" => Box::new(chain_spec::testnet_config(Relay::Paseo)),
->>>>>>> a9de17d3
 		"" | "local" => Box::new(chain_spec::development_config(Relay::PaseoLocal)),
 		path => {
 			let path: PathBuf = path.into();
